{
 "cells": [
  {
   "cell_type": "markdown",
   "metadata": {},
   "source": [
    "# Get prediction for molecule with pretrained QSAR model\n",
    "To predict the bioactivity of a molecule for a protein target (in this case the GABA(A) receptor subunit alpha) you need to input the molecule as a SMILES string. In this tutorial we are going to predict the bioactivity of rotenone (SMILES: 'CC(=C)C1CC2=C(O1)C=CC3=C2OC4COC5=CC(=C(C=C5C4C3=O)OC)OC') and flumazenil, a known antagonist (SMILES: 'CCOC(=O)C1=C2CN(C(=O)C3=C(N2C=N1)C=CC(=C3)F)C')  \\\n",
    "In addition to the SMILES you also need to give the path to the pretrained QSAR model parameters (in this case '../qsprmodels/XGB_REG_GABAAalpha.json') \\\n",
    "Currently the output is a list with the bioactivity prediction for each molecule"
   ]
  },
  {
   "cell_type": "markdown",
   "metadata": {},
   "source": [
    "## Preparing molecule\n",
    "Before we can predict the bioactivity of a molecule for the GABA(A) receptor we need to calculate it's features"
   ]
  },
  {
   "cell_type": "code",
   "execution_count": 2,
   "metadata": {},
   "outputs": [],
   "source": [
    "from rdkit import Chem\n",
    "from qsprpred.data.utils.descriptorcalculator import descriptorsCalculator\n",
    "\n",
    "smiles_list = ['CC(=C)C1CC2=C(O1)C=CC3=C2OC4COC5=CC(=C(C=C5C4C3=O)OC)OC', 'CCOC(=O)C1=C2CN(C(=O)C3=C(N2C=N1)C=CC(=C3)F)C']\n",
    "\n",
    "mols = [Chem.MolFromSmiles(smiles) for smiles in smiles_list]\n",
    "\n"
   ]
  },
  {
   "cell_type": "markdown",
   "metadata": {},
   "source": [
    "## Loading the trained model\n",
    "In tutorial_usage.ipynb we have trained a XGBoost model for GABA(A) receptor subunit alpha. To use this model we need to load it"
   ]
  },
  {
   "cell_type": "code",
<<<<<<< HEAD
   "execution_count": 5,
=======
   "execution_count": 3,
>>>>>>> 6b856be8
   "metadata": {},
   "outputs": [
    {
     "name": "stdout",
     "output_type": "stream",
     "text": [
      "[5.60787054 8.05417694]\n"
     ]
    },
    {
     "name": "stderr",
     "output_type": "stream",
     "text": [
<<<<<<< HEAD
      "/home/helle/.conda/envs/qspr2/lib/python3.10/site-packages/sklearn/base.py:443: UserWarning: X has feature names, but StandardScaler was fitted without feature names\n",
=======
      "/home/linde/.conda/envs/QSPR/lib/python3.9/site-packages/sklearn/base.py:443: UserWarning: X has feature names, but PLSRegression was fitted without feature names\n",
>>>>>>> 6b856be8
      "  warnings.warn(\n"
     ]
    }
   ],
   "source": [
    "import sklearn_json as skljson\n",
    "from qsprpred.scorers.predictor import Predictor\n",
    "from qsprpred.data.utils.feature_standardization import SKLearnStandardizer\n",
    "\n",
    "# give path to saved model parameters\n",
<<<<<<< HEAD
    "path = 'qspr/models/PLS_REG_GABAAalpha.pkg'\n",
=======
    "path = 'qsprmodels/PLS_REG_GABAAalpha.json'\n",
>>>>>>> 6b856be8
    "\n",
    "model = skljson.from_json(path)\n",
    "# calculate molecule features (return np.array with fingerprint of molecules)\n",
    "feature_calculator = descriptorsCalculator.fromFile('qspr/data/REG_GABAAalpha_DescCalc.json')\n",
    "\n",
<<<<<<< HEAD
    "scaler = SKLearnStandardizer.fromFile('qspr/data/REG_GABAAalpha_DescCalc.json_feature_standardizer_0.json')\n",
    "\n",
    "predictor = Predictor(model, feature_calculator, scaler, type='REG', th=None, name=None, modifier=None)\n",
    "predictions = predictor.getScores(mols)\n",
    "print(predictions)"
=======
    "predictor = Predictor(model, feature_calculator, scaler=None, type='REG', th=None, name=None, modifier=None)\n",
    "predictions = predictor.getScores(mols)"
>>>>>>> 6b856be8
   ]
  }
 ],
 "metadata": {
  "kernelspec": {
   "display_name": "Python 3.10.6 ('qspr2')",
   "language": "python",
   "name": "python3"
  },
  "language_info": {
   "codemirror_mode": {
    "name": "ipython",
    "version": 3
   },
   "file_extension": ".py",
   "mimetype": "text/x-python",
   "name": "python",
   "nbconvert_exporter": "python",
   "pygments_lexer": "ipython3",
   "version": "3.10.6"
  },
  "orig_nbformat": 4,
  "vscode": {
   "interpreter": {
    "hash": "dd081228bff654da44cd528c3abaaf2032866f96c18b1aa9f773a5e3d8f32a99"
   }
  }
 },
 "nbformat": 4,
 "nbformat_minor": 2
}<|MERGE_RESOLUTION|>--- conflicted
+++ resolved
@@ -43,11 +43,7 @@
   },
   {
    "cell_type": "code",
-<<<<<<< HEAD
-   "execution_count": 5,
-=======
    "execution_count": 3,
->>>>>>> 6b856be8
    "metadata": {},
    "outputs": [
     {
@@ -61,11 +57,7 @@
      "name": "stderr",
      "output_type": "stream",
      "text": [
-<<<<<<< HEAD
-      "/home/helle/.conda/envs/qspr2/lib/python3.10/site-packages/sklearn/base.py:443: UserWarning: X has feature names, but StandardScaler was fitted without feature names\n",
-=======
       "/home/linde/.conda/envs/QSPR/lib/python3.9/site-packages/sklearn/base.py:443: UserWarning: X has feature names, but PLSRegression was fitted without feature names\n",
->>>>>>> 6b856be8
       "  warnings.warn(\n"
      ]
     }
@@ -76,26 +68,14 @@
     "from qsprpred.data.utils.feature_standardization import SKLearnStandardizer\n",
     "\n",
     "# give path to saved model parameters\n",
-<<<<<<< HEAD
-    "path = 'qspr/models/PLS_REG_GABAAalpha.pkg'\n",
-=======
     "path = 'qsprmodels/PLS_REG_GABAAalpha.json'\n",
->>>>>>> 6b856be8
     "\n",
     "model = skljson.from_json(path)\n",
     "# calculate molecule features (return np.array with fingerprint of molecules)\n",
     "feature_calculator = descriptorsCalculator.fromFile('qspr/data/REG_GABAAalpha_DescCalc.json')\n",
     "\n",
-<<<<<<< HEAD
-    "scaler = SKLearnStandardizer.fromFile('qspr/data/REG_GABAAalpha_DescCalc.json_feature_standardizer_0.json')\n",
-    "\n",
-    "predictor = Predictor(model, feature_calculator, scaler, type='REG', th=None, name=None, modifier=None)\n",
-    "predictions = predictor.getScores(mols)\n",
-    "print(predictions)"
-=======
     "predictor = Predictor(model, feature_calculator, scaler=None, type='REG', th=None, name=None, modifier=None)\n",
     "predictions = predictor.getScores(mols)"
->>>>>>> 6b856be8
    ]
   }
  ],
