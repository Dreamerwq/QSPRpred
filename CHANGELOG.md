--- conflicted
+++ resolved
@@ -12,11 +12,8 @@
 - The jupyter notebooks now pass a random state to ensure consistent results.
 - The default parameter values for `STFullyConnected` have changed from `n_epochs` = 1000 to `n_epochs` = 100, from `neurons_h1` = 4000 to `neurons_h1` = 256 and `neurons_hx` = 1000 to `neurons_hx` = 128.
 - Rename `HyperParameterOptimization` to `HyperparameterOptimization`.
-<<<<<<< HEAD
-=======
 - `TargetProperty.fromList` and `TargetProperty.fromDict` now accept a both a string and a `TargetTask` as the `task` argument,
 without having to set the `task_from_str` argument, which is now deprecated.
->>>>>>> ae08117e
 - Make `EarlyStopping.mode` flexible for `QSPRModel.fitAttached`.
 - `save_params` argument added to `OptunaOptimization` to save the best hyperparameters to the model (default: `True`).
 
