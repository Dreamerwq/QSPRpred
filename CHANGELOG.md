# Change Log

From v3.0.2 to v3.0.3

## Fixes

<<<<<<< HEAD
- Fixed a bug in `QSPRDataset` where property transformations were not applied.
=======
- Fixed a bug where an attached standardizer would be refit when calling
  `QSPRModel.predictMols` with `use_applicability_domain=True`.
- Fixed random seed not set in `FoldsFromDataSplit.iterFolds` for `ClusterSplit`.
>>>>>>> 7f63e85d

## Changes

None.

## New Features

<<<<<<< HEAD
- The `DataFrameDescriptorSet` class was extended to allow more flexibility when joining
  custom descriptor sets.

## Removed Features
=======
- Added the `prepMols` method to `DescriptorSet` to allow separated customization of
  molecule preparation before descriptor calculation.

## Removed Features

None.
>>>>>>> 7f63e85d
<|MERGE_RESOLUTION|>--- conflicted
+++ resolved
@@ -1,16 +1,13 @@
 # Change Log
 
-From v3.0.2 to v3.0.3
+From v3.0.1 to v3.0.2
 
 ## Fixes
 
-<<<<<<< HEAD
 - Fixed a bug in `QSPRDataset` where property transformations were not applied.
-=======
 - Fixed a bug where an attached standardizer would be refit when calling
   `QSPRModel.predictMols` with `use_applicability_domain=True`.
 - Fixed random seed not set in `FoldsFromDataSplit.iterFolds` for `ClusterSplit`.
->>>>>>> 7f63e85d
 
 ## Changes
 
@@ -18,16 +15,11 @@
 
 ## New Features
 
-<<<<<<< HEAD
 - The `DataFrameDescriptorSet` class was extended to allow more flexibility when joining
   custom descriptor sets.
-
-## Removed Features
-=======
 - Added the `prepMols` method to `DescriptorSet` to allow separated customization of
   molecule preparation before descriptor calculation.
 
 ## Removed Features
 
-None.
->>>>>>> 7f63e85d
+None.