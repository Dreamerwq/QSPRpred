--- conflicted
+++ resolved
@@ -7,15 +7,10 @@
 
 ## Changes
 
-<<<<<<< HEAD
 - Hyperparameter optimization moved to a separate class from `QSPRModel.bayesOptimization` and `QSPRModel.gridSearch` to `OptunaOptimization` and `GridSearchOptimization` in the new module `qsprpred.models.param_optimzation` with a base clase `HyperParameterOptimization` in `qsprpred.models.interfaces`.
 - `QSPRModel` attribute `model` now called `estimator`, which is always an instance of `alg`, while `alg` may no longer be an instance but only a Type.
 - Converting input data for `qsprpred.models.neural_network.Base` to dataloaders now executed in the `fit` and `predict` functions instead of in the `qspred.deep.models.QSPRDNN` class.
-
-## New Features
-=======
 - 'LowVarianceFilter` now includes boundary in the filtered features, e.g. if threshold is 0.1, also features that
   have a variance of 0.1 will be removed.
 
 ## New Features
->>>>>>> bdff54a6
