# Change Log

From v2.1.0.a2 to v2.2.0

## Fixes
- Fixed random seeds to give reproducible results. Each dataset is initialized with a single random state (either from the constructor or a random number generator) which is used in all subsequent random operations. Each model is initialized with a single random state as well: it uses the random state from the dataset, unless it's overriden in the constructor. When a dataset is saved to a file so is its random state, which is used by the dataset when the dataset is reloaded.
- fixed error with serialization of the `DNNModel.params` attribute, when no parameters are set.
- Fix bug with saving predictions from classification model when `ModelAssessor.useProba` set to `False`.

## Changes
- The jupyter notebooks now pass a random state to ensure consistent results.
- The default parameter values for `STFullyConnected` have changed from `n_epochs` = 1000 to `n_epochs` = 100, from `neurons_h1` = 4000 to `neurons_h1` = 256 and `neurons_hx` = 1000 to `neurons_hx` = 128.
- Rename `HyperParameterOptimization` to `HyperparameterOptimization`.

## New Features
- Most unit tests now have a variant that checks whether using a fixed random seed gives reproducible results.
- The build pipeline now contains a check that the jupyter notebooks give the same results as ones that were observed before.
- Added `FitMonitor`, `AssessorMonitor`, and `HyperparameterOptimizationMonitor` base classes to monitor the progress of fitting, assessing, and  hyperparameter optimization, respectively.
- Added `BaseMonitor` class to internally keep track of the progress of a fitting, assessing, or hyperparameter optimization process.
- Added `FileMonitor` class to save the progress of a fitting, assessing, or hyperparameter optimization process to files.
- Added `WandBMonitor` class to save the progress of a fitting, assessing, or hyperparameter optimization process to [Weights & Biases](https://wandb.ai/).
- Added `NullMonitor` class to ignore the progress of a fitting, assessing, or hyperparameter optimization process.
- Added `ListMonitor` class to combine multiple monitors.
<<<<<<< HEAD
- Cross-validation, testing and hyperparameter optimization were made more flexible by allowing custom splitting and fold generation strategies. A tutorial showcasing these features was created. 
=======
- Cross-validation, testing, hyperparameter optimization and early-stopping were made more flexible by allowing custom splitting and fold generation strategies. A tutorial showcasing these features was created. 
>>>>>>> 88b1204c

## Removed Features<|MERGE_RESOLUTION|>--- conflicted
+++ resolved
@@ -21,10 +21,6 @@
 - Added `WandBMonitor` class to save the progress of a fitting, assessing, or hyperparameter optimization process to [Weights & Biases](https://wandb.ai/).
 - Added `NullMonitor` class to ignore the progress of a fitting, assessing, or hyperparameter optimization process.
 - Added `ListMonitor` class to combine multiple monitors.
-<<<<<<< HEAD
-- Cross-validation, testing and hyperparameter optimization were made more flexible by allowing custom splitting and fold generation strategies. A tutorial showcasing these features was created. 
-=======
 - Cross-validation, testing, hyperparameter optimization and early-stopping were made more flexible by allowing custom splitting and fold generation strategies. A tutorial showcasing these features was created. 
->>>>>>> 88b1204c
 
 ## Removed Features