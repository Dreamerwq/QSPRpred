--- conflicted
+++ resolved
@@ -6,8 +6,6 @@
 
 - Fixed a bug where an attached standardizer would be refit when calling
   `QSPRModel.predictMols` with `use_applicability_domain=True`.
-<<<<<<< HEAD
-=======
 - Fixed a bug with `use_applicability_domain=True` in `QSPRModel.predictMols`
   where an error would be raised if there were invalid molecules in the input.
 - Fixed a bug where dataset type was not properly set to numeric
@@ -15,16 +13,13 @@
 - Fixed a bug in `QSPRDataset` where property transformations were not applied.
 - Fixed a bug where an attached standardizer would be refit when calling
   `QSPRModel.predictMols` with `use_applicability_domain=True`.
->>>>>>> 06079a5a
 - Fixed random seed not set in `FoldsFromDataSplit.iterFolds` for `ClusterSplit`.
 - Fixed a bug where class ratios were shuffled in the `RatioDistributionAlgorithm`.
 
 ## Changes
 
-<<<<<<< HEAD
 - The module containing the sole model base class (`QSPRModel`) was renamed
   from `models` to `model`.
-=======
 - Restrictions on `numpy` versions were removed to allow for more flexibility in
   package installations. However, the `BorutaFilter` feature selection method does not
   function with `numpy` versions 1.24.0 and above. Therefore, this functionality now
@@ -35,7 +30,6 @@
   of `float32`.
 - Saving of models after hyperparameter optimization was improved to ensure parameters
   are always propagated to the underlying estimator as well.
->>>>>>> 06079a5a
 
 ## New Features
 
