# Change Log

From v1.3.1 to v2.0.0

## Fixes

- more robust error handling of invalid molecules in `MoleculeTable`
- Not all scorers in `supported_scoring` were actually working in the multi-class case, the scorer support is now
  divided by single and multiclass support (moved to `metrics.py`, see also New Features).
- Instead of all smiles, only invalid smiles are now printed to the log when they are removed.
- problems with PaDEL descriptors and fingerprints on Linux were fixed

## Changes

- `MoleculeTable` now uses a custom index. When a `MoleculeTable` is created a new column (`QSPRID`) is added (overwritten if already present), which is then used as the index of the underlying data frame.
  - It is possible to override this with a custom index by passing `index_cols` to the `MoleculeTable` constructor. These columns will be then used as index or a multi-index if more than one column is passed.
  - Due to this change, `scaffoldsplit` now uses these IDs instead of unreliable SMILES strings (see documentation for the new API). 
- If there are invalid molecules in `MoleculeTable`, `addDescriptors` now fails by default. You can disable this by passing `fail_on_invalid=False` to the method.
- To support multitask modelling, the representation of the target in the `QSPRdataset` has changed to a list of 
  `TargetProperty`s (see New Features). These can be automatically initizalid from dictionaries in the `QSPRdataset`
  init.
- A `fill_value` argument was also added to the `predict_CLI` script to allow for filling missing values in the 
<<<<<<< HEAD
  prediction data set as well.
- ⚠️ Beware! ⚠️ `setup.py` and `setup.cfg` substituted `pyproject.toml` and `MANIFEST.in`. A lighter version of the package is now the default!!! Avoiding the optional libraries is still very rudimentary and should be on the TODO list of things to be updated before Sheffield.
- CI scripts modified to only test the package on the full version of the package. See changes in `.gitlab-ci.yml`.
=======
  prediction data set as well. 
- The way descriptors are stored in `MoleculeTable` was changed. They now reside in their own `DescriptorTable` instances that are linked to the orginal `MoleculeTable`
  - This change was made to allow several types of descriptors to be calculated and used efficiently (facilitated by a the `DescriptorsCalculators` interface)
  - Unfortunately, this change is not backwards compatible, so previously pickled `MoleculeTable` instances will not work with this version. There were also changes to how models handle multiple descriptor types, which also makes them incompatible with previous versions. However, this can be fixed by modifying the old JSON files as illustrated in commits 7d3f8633 and 6564f024.
>>>>>>> 8d1e4970

## New Features

- The index of the `MoleculeTable` can now be used to relate cross-validation and test outputs to the original molecules. Therefore, the index is now also saved in the model training outputs.
- the `Papyrus.getData()` method now accepts `activity_types` parameter to select a list of activity types to get.
- Added the `checkMols` method to `MoleculeTable` to use for indication of invalid molecules in the data.
- Support for Sklearn Multitask modelling
- New class abstract class `Metric`, which is an abstract base class that allows for creating custom scorers.
- Subclass `SklearnMetric` of the `Metric` class, this class wraps the sklearn metrics, to allow for checking 
  the compatibility of each Sklearn scoring function with the `QSPRSklearn` model type.
- New class `TargetProperty`, to allow for multitask modelling, a `QSPRdataset` has to have the option of multiple
  targetproperties. To support this a targer property is now defined seperatly from the dataset as a `TargetProperty`
  instance, which holds the information on name,  `TargetTask` (see also Changes) and threshold of the property.
- Support for protein descriptors was added
  - The `MoleculeTable` now has a `addProteinDescriptors` methjod, which can be used to calculate protein descriptors by linking informaton from the table with sequencing data.
- Support for precalculated descriptors was added with `addCustomDescriptors` method of `MoleculeTable`.
  - It allows for adding precalculated descriptors to the `MoleculeTable` by linking the information from the table with the descriptor data.
- The [tutorial](tutorial) was improved with more detailed sections on data preparation and PCM modelling added.<|MERGE_RESOLUTION|>--- conflicted
+++ resolved
@@ -19,17 +19,13 @@
 - To support multitask modelling, the representation of the target in the `QSPRdataset` has changed to a list of 
   `TargetProperty`s (see New Features). These can be automatically initizalid from dictionaries in the `QSPRdataset`
   init.
-- A `fill_value` argument was also added to the `predict_CLI` script to allow for filling missing values in the 
-<<<<<<< HEAD
+- A `fill_value` argument was also added to the `predict_CLI` script to allow for filling missing values in the
   prediction data set as well.
 - ⚠️ Beware! ⚠️ `setup.py` and `setup.cfg` substituted `pyproject.toml` and `MANIFEST.in`. A lighter version of the package is now the default!!! Avoiding the optional libraries is still very rudimentary and should be on the TODO list of things to be updated before Sheffield.
 - CI scripts modified to only test the package on the full version of the package. See changes in `.gitlab-ci.yml`.
-=======
-  prediction data set as well. 
 - The way descriptors are stored in `MoleculeTable` was changed. They now reside in their own `DescriptorTable` instances that are linked to the orginal `MoleculeTable`
   - This change was made to allow several types of descriptors to be calculated and used efficiently (facilitated by a the `DescriptorsCalculators` interface)
   - Unfortunately, this change is not backwards compatible, so previously pickled `MoleculeTable` instances will not work with this version. There were also changes to how models handle multiple descriptor types, which also makes them incompatible with previous versions. However, this can be fixed by modifying the old JSON files as illustrated in commits 7d3f8633 and 6564f024.
->>>>>>> 8d1e4970
 
 ## New Features
 
