--- conflicted
+++ resolved
@@ -21,13 +21,10 @@
   - The presence of `descriptors` property getter and setter is now enforced.
   - When called the `DescriptorSet` implementations now strictly return lists.
   - Conversion to descriptor data frame is now handled exclusively in `DescriptorsCalculator`
-<<<<<<< HEAD
 - Default `chunk_size` for `MoleculeTable.addDescriptors` was set to 50 so that smaller data sets can take advantage of more CPUs as well.
 - The `datasplit` interface was changed to mimic the `sklearn.model_selection.BaseCrossValidator` interface so all `sklearn` cross-validation methods can be used with QSPRPred out of the box to either generate train/test split or cross-validation splits (see the new features below)
-=======
 - Default `chunk_size` for `MoleculeTable` was set to 50 so that smaller data sets can take advantage of more CPUs as well.
 - The number of CPUs to use for parallel operations  by `MoleculeTable` is now set in the `__init__` of the class
->>>>>>> 058c4ad3
 
 ## New Features
 
@@ -35,9 +32,6 @@
 - Depiction of results for classification models (see `qsprpred.plotting.classification`)
 - The `precomputed` flag was added to `QSPRDataset`
 - Added an option to directly fetch `QSPRDataset` from Papyrus with accession IDs (see `qsprpred.data.sources.papyrus`)
-<<<<<<< HEAD
 - The `datasplit` interface is now used to both generate train/test split and also the cross-validation splits
 - Train/test split of the data set is now saved in the matrix itself and is reloaded upon deserialization
-=======
-- `MoleculeTable` was updated with new features to generate scaffolds of molecules
->>>>>>> 058c4ad3
+- `MoleculeTable` was updated with new features to generate scaffolds of molecules