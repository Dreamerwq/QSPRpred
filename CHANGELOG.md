--- conflicted
+++ resolved
@@ -17,16 +17,14 @@
 
 ## Changes
 
-<<<<<<< HEAD
+
 - Restrictions on `numpy` versions were removed to allow for more flexibility in
   package installations. However, the `BorutaFilter` feature selection method does not
   function with `numpy` versions 1.24.0 and above. Therefore, this functionality now
   requires a downgrade to `numpy` version 1.23.0 or lower. This was reflected in the
   documentation and `numpy` itself outputs a reasonable error message if the version is
   incompatible.
-=======
 - Data type in `MlChemADWrapper` is now set to `float64` by default, instead of `float32`.
->>>>>>> a98097fe
 
 ## New Features
 
