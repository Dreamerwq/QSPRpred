--- conflicted
+++ resolved
@@ -234,11 +234,7 @@
             # prepare dataset for modelling
             mydataset.prepareDataset(feature_calculator=DescriptorsCalculator(descriptorsets),
                                      datafilters=datafilters, split=split, feature_filters=featurefilters,
-<<<<<<< HEAD
                                      feature_standardizer=StandardScaler(), feature_fill_value=0.0)
-=======
-                                     feature_standardizer=StandardScaler(), fill_value=args.fill_value)
->>>>>>> 7fa3464c
 
             # save dataset files and fingerprints
             mydataset.save()
