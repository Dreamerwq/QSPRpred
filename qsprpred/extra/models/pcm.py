"""Specialized models for proteochemometric models (PCM).

"""

from abc import ABC
from typing import Callable

import numpy as np

from ...data.data import MoleculeTable
<<<<<<< HEAD
from ...models.interfaces import QSPRModel
from ...models.models import QSPRsklearn
from ..data.data import PCMDataset
from ..data.utils.descriptorcalculator import ProteinDescriptorCalculator


class ModelPCM(QSPRModel, ABC):
    def createPredictionDatasetFromMols(
        self,
        mols: list[str],
        protein_id: str,
        smiles_standardizer: str | Callable = "chembl",
        n_jobs: int = 1,
        fill_value: float = np.nan,
    ):
=======
from ..data.data import PCMDataSet
from ..data.utils.descriptorcalculator import ProteinDescriptorCalculator
from ...models.interfaces import QSPRModel
from ...models.models import QSPRsklearn


class ModelPCM(QSPRModel, ABC):
    """Base class for PCM models.

    Extension of `QSPRModel` for proteochemometric models (PCM). It modifies
    the `predictMols` method to handle PCM descriptors and specification of protein ids.
    """

    def createPredictionDatasetFromMols(
        self,
        mols: list[str],
        protein_id: str,  # FIXME: this changes the signature from the base class
        smiles_standardizer: str | Callable = "chembl",
        n_jobs: int = 1,
        fill_value: float = np.nan,
    ) -> tuple[PCMDataSet, np.ndarray]:
        """
        Create a prediction data set of compounds using a PCM model
        given as a list of SMILES strings and a protein identifier.
        The protein identifier is used to calculate the protein descriptors.

        Args:
            mols (list[str]):
                List of SMILES strings.
            protein_id (str):
                Protein identifier.
            smiles_standardizer (str | Callable, optional):
                Smiles standardizer. Defaults to "chembl".
            n_jobs (int, optional):
                Number of parallel jobs. Defaults to 1.
            fill_value (float, optional):
                Value to fill missing features with. Defaults to np.nan.
        Returns:
            PCMDataSet:
                Dataset with the features calculated for the molecules.
        """
>>>>>>> e06bf857
        dataset = MoleculeTable.fromSMILES(
            f"{self.__class__.__name__}_{hash(self)}",
            mols,
            drop_invalids=False,
            n_jobs=n_jobs,
        )
        for targetproperty in self.targetProperties:
            dataset.addProperty(targetproperty.name, np.nan)
        dataset.addProperty("protein_id", protein_id)
        # convert to PCMDataSet
        dataset = PCMDataSet.fromMolTable(
            dataset,
            "protein_id",
            target_props=self.targetProperties,
            drop_empty=False,
            drop_invalids=False,
            n_jobs=n_jobs,
        )
        # standardize smiles
        dataset.standardizeSmiles(smiles_standardizer, drop_invalid=False)
        failed_mask = dataset.dropInvalids().values
        # calculate features and prepare dataset
        dataset.prepareDataset(
            smiles_standardizer=smiles_standardizer,
            feature_calculators=self.featureCalculators,
            feature_standardizer=self.featureStandardizer,
            feature_fill_value=fill_value,
        )
        return dataset, failed_mask

    def predictMols(
        self,
        mols: list[str],
<<<<<<< HEAD
        protein_id: str,
=======
        protein_id: str,  # FIXME: this changes the signature from the base class
>>>>>>> e06bf857
        use_probas: bool = False,
        smiles_standardizer: str | Callable = "chembl",
        n_jobs: int = 1,
        fill_value: float = np.nan,
<<<<<<< HEAD
    ):
=======
    ) -> np.ndarray:
        """
        Predict the target properties of a list of molecules using a PCM model.
        The protein identifier is used to calculate the protein descriptors for
        a target of interest.

        Args:
            mols (list[str]):
                List of SMILES strings.
            protein_id (str):
                Protein identifier.
            use_probas (bool, optional):
                Whether to return class probabilities. Defaults to False.
            smiles_standardizer (str | Callable, optional):
                Smiles standardizer. Defaults to "chembl".
            n_jobs (int, optional):
                Number of parallel jobs. Defaults to 1.
            fill_value (float, optional):
                Value to fill missing features with. Defaults to np.nan.

        Returns:
            np.ndarray:
                Array of predictions.

        """
>>>>>>> e06bf857
        # check if the model contains a feature calculator
        if not self.featureCalculators:
            raise ValueError("No feature calculator set on this instance.")
        # run PCM checks to validate the protein ids and descriptors
        is_pcm = False
        protein_ids = set()
        for calc in self.featureCalculators:
            if isinstance(calc, ProteinDescriptorCalculator):
                is_pcm = True
                if not protein_ids:
                    protein_ids = set(calc.msaProvider.current.keys())
                else:
<<<<<<< HEAD
                    assert protein_ids == set(calc.msaProvider.current.keys()), (
                        "All protein descriptor calculators must "
                        "have the same protein ids."
                    )
=======
                    assert protein_ids == set(
                        calc.msaProvider.current.keys()
                    ), "All protein descriptor calculators " \
                       "must have the same protein ids."
>>>>>>> e06bf857
            if (
                isinstance(calc, ProteinDescriptorCalculator) and calc.msaProvider and
                protein_id not in calc.msaProvider.current.keys()
            ):
                raise ValueError(
                    f"Protein id {protein_id} not found in the available MSA, "
                    f"cannot calculate PCM descriptors. Options are: {protein_ids}."
                )
        if not is_pcm:
            raise ValueError(
                "No protein descriptors found on this instance. "
                "Are you sure this is a PCM model?"
            )
<<<<<<< HEAD

=======
>>>>>>> e06bf857
        # create data set from mols
        dataset, failed_mask = self.createPredictionDatasetFromMols(
            mols, protein_id, smiles_standardizer, n_jobs, fill_value
        )
<<<<<<< HEAD

=======
>>>>>>> e06bf857
        # make predictions for the dataset
        predictions = self.predictDataset(dataset, use_probas)
        # handle invalids
        predictions = self.handleInvalidsInPredictions(mols, predictions, failed_mask)
        return predictions


class QSPRsklearnPCM(QSPRsklearn, ModelPCM):
    """Wrapper for sklearn models for PCM.

    Just replaces some methods in `QSPRsklearn` with those in `ModelPCM`.
    """

    pass<|MERGE_RESOLUTION|>--- conflicted
+++ resolved
@@ -8,27 +8,10 @@
 import numpy as np
 
 from ...data.data import MoleculeTable
-<<<<<<< HEAD
 from ...models.interfaces import QSPRModel
 from ...models.models import QSPRsklearn
-from ..data.data import PCMDataset
-from ..data.utils.descriptorcalculator import ProteinDescriptorCalculator
-
-
-class ModelPCM(QSPRModel, ABC):
-    def createPredictionDatasetFromMols(
-        self,
-        mols: list[str],
-        protein_id: str,
-        smiles_standardizer: str | Callable = "chembl",
-        n_jobs: int = 1,
-        fill_value: float = np.nan,
-    ):
-=======
 from ..data.data import PCMDataSet
 from ..data.utils.descriptorcalculator import ProteinDescriptorCalculator
-from ...models.interfaces import QSPRModel
-from ...models.models import QSPRsklearn
 
 
 class ModelPCM(QSPRModel, ABC):
@@ -37,7 +20,6 @@
     Extension of `QSPRModel` for proteochemometric models (PCM). It modifies
     the `predictMols` method to handle PCM descriptors and specification of protein ids.
     """
-
     def createPredictionDatasetFromMols(
         self,
         mols: list[str],
@@ -66,7 +48,6 @@
             PCMDataSet:
                 Dataset with the features calculated for the molecules.
         """
->>>>>>> e06bf857
         dataset = MoleculeTable.fromSMILES(
             f"{self.__class__.__name__}_{hash(self)}",
             mols,
@@ -100,18 +81,11 @@
     def predictMols(
         self,
         mols: list[str],
-<<<<<<< HEAD
-        protein_id: str,
-=======
         protein_id: str,  # FIXME: this changes the signature from the base class
->>>>>>> e06bf857
         use_probas: bool = False,
         smiles_standardizer: str | Callable = "chembl",
         n_jobs: int = 1,
         fill_value: float = np.nan,
-<<<<<<< HEAD
-    ):
-=======
     ) -> np.ndarray:
         """
         Predict the target properties of a list of molecules using a PCM model.
@@ -137,7 +111,6 @@
                 Array of predictions.
 
         """
->>>>>>> e06bf857
         # check if the model contains a feature calculator
         if not self.featureCalculators:
             raise ValueError("No feature calculator set on this instance.")
@@ -150,17 +123,10 @@
                 if not protein_ids:
                     protein_ids = set(calc.msaProvider.current.keys())
                 else:
-<<<<<<< HEAD
                     assert protein_ids == set(calc.msaProvider.current.keys()), (
-                        "All protein descriptor calculators must "
-                        "have the same protein ids."
+                        "All protein descriptor calculators "
+                        "must have the same protein ids."
                     )
-=======
-                    assert protein_ids == set(
-                        calc.msaProvider.current.keys()
-                    ), "All protein descriptor calculators " \
-                       "must have the same protein ids."
->>>>>>> e06bf857
             if (
                 isinstance(calc, ProteinDescriptorCalculator) and calc.msaProvider and
                 protein_id not in calc.msaProvider.current.keys()
@@ -174,18 +140,10 @@
                 "No protein descriptors found on this instance. "
                 "Are you sure this is a PCM model?"
             )
-<<<<<<< HEAD
-
-=======
->>>>>>> e06bf857
         # create data set from mols
         dataset, failed_mask = self.createPredictionDatasetFromMols(
             mols, protein_id, smiles_standardizer, n_jobs, fill_value
         )
-<<<<<<< HEAD
-
-=======
->>>>>>> e06bf857
         # make predictions for the dataset
         predictions = self.predictDataset(dataset, use_probas)
         # handle invalids
@@ -197,6 +155,4 @@
     """Wrapper for sklearn models for PCM.
 
     Just replaces some methods in `QSPRsklearn` with those in `ModelPCM`.
-    """
-
-    pass+    """