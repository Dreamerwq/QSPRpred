"""
tests

Created by: Martin Sicho
On: 12.05.23, 17:46
"""
import itertools
import os
from typing import Callable, Type
from unittest import TestCase

import numpy as np
import pandas as pd
from parameterized import parameterized
from sklearn.preprocessing import StandardScaler

from ...data.data import TargetProperty
from ...data.interfaces import DataSplit
from ...data.tests import (
    CHUNK_SIZE,
    N_CPU,
    DataPrepTestMixIn,
    DataSetsMixIn,
    TestDescriptorInDataMixIn,
)
from ...data.utils.datasplitters import ClusterSplit, RandomSplit, ScaffoldSplit
from ...data.utils.descriptorcalculator import (
    DescriptorsCalculator,
    MoleculeDescriptorsCalculator,
)
from ...data.utils.descriptorsets import (
    DrugExPhyschem,
    FingerprintSet,
    MoleculeDescriptorSet,
    RDKitDescs,
)
from ...data.utils.feature_standardization import SKLearnStandardizer
from ...data.utils.featurefilters import HighCorrelationFilter, LowVarianceFilter
from ...extra.data.data import PCMDataSet
from ...extra.data.utils.descriptor_utils.msa_calculator import (
    MAFFT,
    BioPythonMSA,
    ClustalMSA,
)
from ...extra.data.utils.descriptorcalculator import ProteinDescriptorCalculator
from ...extra.data.utils.descriptorsets import (
    ExtendedValenceSignature,
    Mold2,
    Mordred,
    PaDEL,
    ProDec,
    ProteinDescriptorSet,
)
from ...models.tasks import TargetTasks
from .utils.datasplitters import LeaveTargetsOut, PCMSplit, TemporalPerTarget


class DataSetsMixInExtras(DataSetsMixIn):
    """MixIn class for testing data sets in extras."""

    def setUp(self):
        super().setUp()
        self.dataPathPCM = f"{os.path.dirname(__file__)}/test_files/data"

    @classmethod
    def getAllDescriptors(cls) -> list[MoleculeDescriptorSet]:
        """Return a list of all available molecule descriptor sets.

        Returns:
            list: list of `MoleculeDescriptorSet` objects
        """
        return [
            Mordred(),
            Mold2(),
            FingerprintSet(fingerprint_type="CDKFP", size=2048, search_depth=7),
            FingerprintSet(fingerprint_type="CDKExtendedFP"),
            FingerprintSet(fingerprint_type="CDKEStateFP"),
            FingerprintSet(
                fingerprint_type="CDKGraphOnlyFP", size=2048, search_depth=7
            ),
            FingerprintSet(fingerprint_type="CDKMACCSFP"),
            FingerprintSet(fingerprint_type="CDKPubchemFP"),
            FingerprintSet(fingerprint_type="CDKSubstructureFP", use_counts=False),
            FingerprintSet(fingerprint_type="CDKKlekotaRothFP", use_counts=True),
            FingerprintSet(fingerprint_type="CDKAtomPairs2DFP", use_counts=False),
            FingerprintSet(fingerprint_type="CDKSubstructureFP", use_counts=True),
            FingerprintSet(fingerprint_type="CDKKlekotaRothFP", use_counts=False),
            FingerprintSet(fingerprint_type="CDKAtomPairs2DFP", use_counts=True),
            PaDEL(),
            ExtendedValenceSignature(1)
        ]

    @staticmethod
    def getAllProteinDescriptors() -> list[ProteinDescriptorSet]:
        """Return a list of all available protein descriptor sets.

        Returns:
            list: list of `ProteinDescriptorSet` objects
        """

        return [
            ProDec(sets=["Zscale Hellberg"]),
            ProDec(sets=["Sneath"]),
        ]

    @classmethod
    def getDefaultCalculatorCombo(cls):
        mol_descriptor_calculators = super().getDefaultCalculatorCombo()
        feature_sets_pcm = [
            ProDec(sets=["Zscale Hellberg"]),
            ProDec(sets=["Sneath"]),
        ]
        protein_descriptor_calculators = [
            [ProteinDescriptorCalculator(combo, msa_provider=cls.getMSAProvider())]
            for combo in itertools.combinations(feature_sets_pcm, 1)
        ] + [
            [ProteinDescriptorCalculator(combo, msa_provider=cls.getMSAProvider())]
            for combo in itertools.combinations(feature_sets_pcm, 2)
        ]
        descriptor_calculators = \
            mol_descriptor_calculators + protein_descriptor_calculators
        # make combinations of molecular and PCM descriptor calculators
        descriptor_calculators += [
            mol + prot for mol, prot in
            zip(mol_descriptor_calculators, protein_descriptor_calculators)
        ]

        return descriptor_calculators

    def getPCMDF(self) -> pd.DataFrame:
        """Return a test dataframe with PCM data.

        Returns:
            pd.DataFrame: dataframe with PCM data
        """
        return pd.read_csv(f"{self.dataPathPCM}/pcm_sample.csv")

    def getPCMTargetsDF(self) -> pd.DataFrame:
        """Return a test dataframe with PCM targets and their sequences.

        Returns:
            pd.DataFrame: dataframe with PCM targets and their sequences
        """
        return pd.read_csv(f"{self.dataPathPCM}/pcm_sample_targets.csv")

    def getPCMSeqProvider(
        self
    ) -> Callable[[list[str]], tuple[dict[str, str], dict[str, dict]]]:
        """Return a function that provides sequences for given accessions.

        Returns:
            Callable[[list[str]], tuple[dict[str, str], dict[str, dict]]]:
                function that provides sequences for given accessions
        """
        df_seq = self.getPCMTargetsDF()
        mapper = {}
        kwargs_map = {}
        for i, row in df_seq.iterrows():
            mapper[row["accession"]] = row["Sequence"]
            kwargs_map[row["accession"]] = {
                "Classification": row["Classification"],
                "Organism": row["Organism"],
                "UniProtID": row["UniProtID"],
            }

        return lambda acc_keys: (
            {
                acc: mapper[acc]
                for acc in acc_keys
            },
            {
                acc: kwargs_map[acc]
                for acc in acc_keys
            },
        )

<<<<<<< HEAD

    def getMSAProvider(self):
        return ClustalMSA(out_dir=self.generatedDataPath)
=======
    @classmethod
    def getMSAProvider(cls):
        return ClustalMSA(out_dir=cls.qsprdatapath)
>>>>>>> 59874942

    def createPCMDataSet(
        self,
        name: str = "QSPRDataset_test_pcm",
        target_props: TargetProperty | list[dict] = [
            {
                "name": "pchembl_value_Median",
                "task": TargetTasks.REGRESSION
            }
        ],
        target_imputer: Callable[[pd.Series], pd.Series] | None = None,
        preparation_settings: dict | None = None,
        protein_col: str = "accession",
    ):
        """Create a small dataset for testing purposes.

        Args:
            name (str, optional):
                name of the dataset. Defaults to "QSPRDataset_test".
            target_props (list[TargetProperty] | list[dict], optional):
                target properties.
            target_imputer (Callable[pd.Series, pd.Series] | None, optional):
                target imputer. Defaults to `None`.
            preparation_settings (dict | None, optional):
                preparation settings. Defaults to None.
            protein_col (str, optional):
                name of the column with protein accessions. Defaults to "accession".
        Returns:
            QSPRDataset: a `QSPRDataset` object
        """
        df = self.getPCMDF()
        ret = PCMDataSet(
            name,
            protein_col=protein_col,
            protein_seq_provider=self.getPCMSeqProvider(),
            target_props=target_props,
            df=df,
            store_dir=self.generatedDataPath,
            target_imputer=target_imputer,
            n_jobs=N_CPU,
            chunk_size=CHUNK_SIZE,
        )
        if preparation_settings:
            ret.prepareDataset(**preparation_settings)
        return ret


class TestDescriptorSetsExtra(DataSetsMixInExtras, TestCase):
    """Test descriptor sets with extra features.

    Attributes:
        dataset (QSPRDataset): dataset for testing, shuffled
    """
    def setUp(self):
        super().setUp()
        self.dataset = self.createSmallTestDataSet(self.__class__.__name__)
        self.dataset.shuffle()

    def testMold2(self):
        """Test the Mold2 descriptor calculator."""
        desc_calc = MoleculeDescriptorsCalculator([Mold2()])
        self.dataset.addDescriptors(desc_calc)
        self.assertEqual(self.dataset.X.shape, (len(self.dataset), 777))
        self.assertTrue(self.dataset.X.any().any())
        self.assertTrue(self.dataset.X.any().sum() > 1)

    def testPaDELDescriptors(self):
        """Test the PaDEL descriptor calculator."""
        desc_calc = MoleculeDescriptorsCalculator([PaDEL()])
        self.dataset.addDescriptors(desc_calc)
        self.assertEqual(self.dataset.X.shape, (len(self.dataset), 1444))
        self.assertTrue(self.dataset.X.any().any())
        self.assertTrue(self.dataset.X.any().sum() > 1)

    @parameterized.expand(
        [
            ("CDKFP", 1024),
            ("CDKExtendedFP", 1024),
            ("CDKGraphOnlyFP", 1024),
            ("CDKMACCSFP", 166),
            ("CDKPubchemFP", 881),
            ("CDKEStateFP", 79),
            ("CDKSubstructureFP", 307),
            ("CDKKlekotaRothFP", 4860),
            ("CDKAtomPairs2DFP", 780),
        ]
    )
    def testPaDELFingerprints(self, fp_type, nbits):
        desc_calc = MoleculeDescriptorsCalculator(
            [FingerprintSet(fingerprint_type=fp_type)]
        )
        dataset = self.createSmallTestDataSet(f"{self.__class__.__name__}_{fp_type}")
        dataset.addDescriptors(desc_calc)
        self.assertEqual(dataset.X.shape, (len(dataset), nbits))
        self.assertTrue(dataset.X.any().any())
        self.assertTrue(dataset.X.any().sum() > 1)

    def testMordred(self):
        """Test the Mordred descriptor calculator."""
        import mordred
        from mordred import descriptors
        desc_calc = MoleculeDescriptorsCalculator([Mordred()])
        self.dataset.addDescriptors(desc_calc)
        self.assertEqual(
            self.dataset.X.shape,
            (
                len(self.dataset),
                len(mordred.Calculator(descriptors).descriptors),
            ),
        )
        self.assertTrue(self.dataset.X.any().any())
        self.assertTrue(self.dataset.X.any().sum() > 1)

    def testExtendedValenceSignature(self):
        """Test the SMILES based signature descriptor calculator."""
        desc_calc = MoleculeDescriptorsCalculator([ExtendedValenceSignature(1)])
        self.dataset.addDescriptors(desc_calc, recalculate=True)
        self.dataset.featurize()
        self.assertTrue(self.dataset.X.shape[1] > 0)
        self.assertTrue(self.dataset.X.any().any())
        self.assertTrue(self.dataset.X.any().sum() > 1)


class TestPCMDescriptorCalculation(DataSetsMixInExtras, TestCase):
    """Test the calculation of protein descriptors.

    Attributes:
        dataset (QSPRDataset): dataset for testing
        sampleDescSet (DescriptorSet): descriptor set for testing
        defaultMSA (BioPythonMSA): MSA provider for testing
    """
    def setUp(self):
        """Set up the test Dataframe."""
        super().setUp()
        self.dataset = self.createPCMDataSet(self.__class__.__name__)
        self.sampleDescSet = ProDec(sets=["Zscale Hellberg"])
        self.defaultMSA = self.getMSAProvider()

    @parameterized.expand([
        ("MAFFT", MAFFT),
        ("ClustalMSA", ClustalMSA),
    ])
    def testSerialization(self, _, msa_provider_cls: Type[BioPythonMSA]):
        """Test the serialization of dataset with data split.

        Args:
            msa_provider_cls (BioPythonMSA): MSA provider class
        """
        provider = msa_provider_cls(out_dir=self.generatedDataPath)
        dataset = self.createPCMDataSet(self.__class__.__name__)
        split = RandomSplit(test_fraction=0.2)
        calculator = ProteinDescriptorCalculator([self.sampleDescSet], provider)
        dataset.prepareDataset(
            split=split,
            feature_calculators=[calculator],
            feature_standardizer=StandardScaler(),
            feature_filters=[LowVarianceFilter(0.05),
                             HighCorrelationFilter(0.9)],
        )
        ndata = dataset.getDF().shape[0]
        self.validate_split(dataset)
        self.assertEqual(dataset.X_ind.shape[0], round(ndata * 0.2))
        test_ids = dataset.X_ind.index.values
        train_ids = dataset.y_ind.index.values
        dataset.save()
        # load dataset and test if all checks out after loading
        dataset_new = PCMDataSet.fromFile(dataset.storePath)
        self.validate_split(dataset_new)
        self.assertEqual(dataset.X_ind.shape[0], round(ndata * 0.2))
        self.assertEqual(
            len(dataset_new.descriptorCalculators), len(dataset_new.descriptors)
        )
        self.assertTrue(dataset_new.feature_standardizer)
        self.assertTrue(dataset_new.fold_generator.featureStandardizer)
        self.assertTrue(
            isinstance(
                dataset_new.fold_generator.featureStandardizer, SKLearnStandardizer
            ) and isinstance(dataset_new.feature_standardizer, SKLearnStandardizer)
        )
        self.assertTrue(len(dataset_new.featureNames) == len(self.sampleDescSet))
        self.assertTrue(all(mol_id in dataset_new.X_ind.index for mol_id in test_ids))
        self.assertTrue(all(mol_id in dataset_new.y_ind.index for mol_id in train_ids))
        # clear files and try saving again
        dataset_new.clearFiles()
        dataset_new.save()

    def testSwitching(self):
        """Test if the feature calculator can be switched to a new dataset."""
        dataset = self.createPCMDataSet(self.__class__.__name__)
        split = RandomSplit(test_fraction=0.5)
        calculator = ProteinDescriptorCalculator([self.sampleDescSet], self.defaultMSA)
        lv = LowVarianceFilter(0.05)
        hc = HighCorrelationFilter(0.9)
        dataset.prepareDataset(
            split=split,
            feature_calculators=[calculator],
            feature_filters=[lv, hc],
            recalculate_features=True,
            feature_fill_value=np.nan,
        )
        ndata = dataset.getDF().shape[0]
        self.assertEqual(len(dataset.descriptorCalculators), len(dataset.descriptors))
        self.assertEqual(
            dataset.X_ind.shape, (round(ndata * 0.5), len(self.sampleDescSet))
        )
        # create new dataset with different feature calculator
        dataset_next = self.createPCMDataSet(f"{self.__class__.__name__}_next")
        dataset_next.prepareDataset(
            split=split,
            feature_calculators=[calculator],
            feature_filters=[lv, hc],
            recalculate_features=True,
            feature_fill_value=np.nan,
        )
        self.assertEqual(
            len(dataset_next.descriptorCalculators), len(dataset_next.descriptors)
        )
        self.assertEqual(
            dataset_next.X_ind.shape, (round(ndata * 0.5), len(self.sampleDescSet))
        )
        self.assertEqual(
            dataset_next.X.shape, (round(ndata * 0.5), len(self.sampleDescSet))
        )

    def testWithMolDescriptors(self):
        """Test the calculation of protein and molecule descriptors."""
        protein_feature_calculator = ProteinDescriptorCalculator(
            desc_sets=[ProDec(sets=["Zscale Hellberg"])],
            msa_provider=self.defaultMSA,
        )
        mol_feature_calculator = MoleculeDescriptorsCalculator(
            desc_sets=[
                FingerprintSet(fingerprint_type="MorganFP", radius=3, nBits=2048),
                DrugExPhyschem(),
            ]
        )
        calcs = [protein_feature_calculator, mol_feature_calculator]
        self.dataset.prepareDataset(
            feature_calculators=calcs,
            feature_standardizer=StandardScaler(),
            split=RandomSplit(test_fraction=0.2),
        )
        # test if all descriptors are there
        expected_length = 0
        for calc in calcs:
            for descset in calc.descSets:
                expected_length += len(descset)
        self.assertEqual(self.dataset.X.shape[1], expected_length)
        # filter features and test if they are there after saving and loading
        self.dataset.filterFeatures(
            [LowVarianceFilter(0.05),
             HighCorrelationFilter(0.9)]
        )
        feats_left = self.dataset.X.shape[1]
        self.dataset.save()
        dataset_new = PCMDataSet.fromFile(self.dataset.storePath)
        self.assertEqual(dataset_new.X.shape[1], feats_left)

    @parameterized.expand([
        ("MAFFT", MAFFT),
        ("ClustalMSA", ClustalMSA),
    ])
    def testProDec(self, _, provider_class):
        provider = provider_class(out_dir=self.generatedDataPath)
        descset = ProDec(sets=["Zscale Hellberg"])
        protein_feature_calculator = ProteinDescriptorCalculator(
            desc_sets=[descset],
            msa_provider=provider,
        )
        self.dataset.addProteinDescriptors(calculator=protein_feature_calculator)
        self.assertEqual(self.dataset.X.shape, (len(self.dataset), len(descset)))
        self.assertTrue(self.dataset.X.any().any())
        self.assertTrue(self.dataset.X.any().sum() > 1)


class TestPCMDataSetPreparation(DataSetsMixInExtras, DataPrepTestMixIn, TestCase):
    """Test the preparation of the PCMDataSet."""
    def fetchDataset(self, name: str) -> PCMDataSet:
        """Create a quick dataset with the given name.

        Args:
            name (str): Name of the dataset.

        Returns:
            PCMDataSet: The dataset.
        """
        return self.createPCMDataSet(name)

    @parameterized.expand(
        DataSetsMixInExtras.getPrepCombos()
    )  # add @skip("Not now...") below this line to skip these tests
    def testPrepCombinations(
        self,
        _,
        name: str,
        feature_calculators: list[DescriptorsCalculator],
        split: DataSplit,
        feature_standardizer: SKLearnStandardizer,
        feature_filter: Callable,
        data_filter: Callable,
    ):
        """Test the preparation of the dataset.

        Use different combinations of
        feature calculators, feature standardizers, feature filters and data filters.

        Args:
            name (str): Name of the dataset.
            feature_calculators (list[DescriptorsCalculator]):
                List of feature calculators.
            split (DataSplit): Splitting strategy.
            feature_standardizer (SKLearnStandardizer): Feature standardizer.
            feature_filter (Callable): Feature filter.
            data_filter (Callable): Data filter.
        """
        dataset = self.createPCMDataSet(name=name)
        self.checkPrep(
            dataset,
            feature_calculators,
            split,
            feature_standardizer,
            feature_filter,
            data_filter,
            ["pchembl_value_Median"],
        )


class TestDescriptorsExtra(DataSetsMixInExtras, TestDescriptorInDataMixIn, TestCase):
    @parameterized.expand(
        [
            (
                f"{desc_set}",
                desc_set,
                [
                    {
                        "name": "CL",
                        "task": TargetTasks.REGRESSION
                    },
                    {
                        "name": "fu",
                        "task": TargetTasks.SINGLECLASS,
                        "th": [0.3]
                    },
                ],
            ) for desc_set in DataSetsMixInExtras.getAllDescriptors()
        ]
    )
    def testDescriptorsExtraAll(
        self, _, desc_set: MoleculeDescriptorSet,
        target_props: list[dict | TargetProperty]
    ):
        """Test the calculation of extra descriptors with data preparation."""
        np.random.seed(42)
        dataset = self.createLargeTestDataSet(
            name=self.getDatSetName(desc_set, target_props), target_props=target_props
        )
        self.checkDataSetContainsDescriptorSet(
            dataset, desc_set, self.getDefaultPrep(), target_props
        )


class TestDescriptorsPCM(DataSetsMixInExtras, TestDescriptorInDataMixIn, TestCase):
    """Test the calculation of PCM descriptors with data preparation.

    Attributes:
        defaultMSA (MSAProvider): Default MSA provider.
    """
    def setUp(self):
        super().setUp()
        self.defaultMSA = self.getMSAProvider()

    def getCalculators(self, desc_sets):
        return [
            ProteinDescriptorCalculator(
                desc_sets=desc_sets, msa_provider=self.defaultMSA
            )
        ]

    @parameterized.expand(
        [
            (
                f"{desc_set}_{TargetTasks.MULTICLASS}",
                desc_set,
                [
                    {
                        "name": "pchembl_value_Median",
                        "task": TargetTasks.MULTICLASS,
                        "th": [5.0, 5.5, 6.5, 10.0],
                    }
                ],
            ) for desc_set in DataSetsMixInExtras.getAllProteinDescriptors()
        ] + [
            (
                f"{desc_set}_{TargetTasks.REGRESSION}",
                desc_set,
                [{
                    "name": "pchembl_value_Median",
                    "task": TargetTasks.REGRESSION
                }],
            ) for desc_set in DataSetsMixInExtras.getAllProteinDescriptors()
        ] + [
            (
                f"{desc_set}_Multitask",
                desc_set,
                [
                    {
                        "name": "pchembl_value_Median",
                        "task": TargetTasks.REGRESSION
                    },
                    {
                        "name": "pchembl_value_Mean",
                        "task": TargetTasks.SINGLECLASS,
                        "th": [6.5],
                    },
                ],
            ) for desc_set in DataSetsMixInExtras.getAllProteinDescriptors()
        ]
    )
    def testDescriptorsPCMAll(self, _, desc_set, target_props):
        """Tests all available descriptor sets with data set preparation.

        Note that they are not checked with all possible settings
        and all possible preparations,
        but only with the default settings provided
        by `DataSetsMixIn.getDefaultPrep()`.
        The list itself is defined and configured
        by `DataSetsMixIn.getAllDescriptors()`,
        so if you need a specific descriptor tested, add it there.
        """
        np.random.seed(42)
        dataset = self.createPCMDataSet(
            name=f"{self.getDatSetName(desc_set, target_props)}_pcm",
            target_props=target_props,
        )
        self.checkDataSetContainsDescriptorSet(
            dataset, desc_set, self.getDefaultPrep(), target_props
        )
<<<<<<< HEAD
        self.checkDataSetContainsDescriptorSet(
            dataset,
            desc_set,
            self.getDefaultPrep(),
            target_props
=======
        self.check_desc_in_dataset(
            dataset, desc_set, self.get_default_prep(), target_props
>>>>>>> 59874942
        )


class TestPCMSplitters(DataSetsMixInExtras, TestCase):
    def setUp(self):
        super().setUp()
        self.dataset = self.createPCMDataSet(f"{self.__class__.__name__}_test")
        self.dataset.addProteinDescriptors(
            calculator=ProteinDescriptorCalculator(
                desc_sets=[ProDec(sets=["Zscale Hellberg"])],
                msa_provider=self.getMSAProvider()
            )
        )
        self.dataset.addDescriptors(
            calculator=MoleculeDescriptorsCalculator(desc_sets=[RDKitDescs()])
        )

    @parameterized.expand([(RandomSplit(), ), (ScaffoldSplit(), ), (ClusterSplit(), )])
    def test_PCMSplit(self, splitter):
        splitter = PCMSplit(splitter)
        self.dataset.split(splitter, featurize=True)
        train, test = self.dataset.getFeatures()
        train, test = train.index, test.index
        test_targets = self.dataset.getProperty(self.dataset.proteinCol).loc[test]
        train_targets = self.dataset.getProperty(self.dataset.proteinCol).loc[train]
        test_smiles = self.dataset.getProperty(self.dataset.smilesCol).loc[test]
        train_smiles = self.dataset.getProperty(self.dataset.smilesCol).loc[train]
        self.assertEqual(len(test_targets), len(test))
        self.assertEqual(len(train_targets), len(train))
        self.assertTrue(
            set(test_smiles.unique()).isdisjoint(set(train_smiles.unique()))
        )

    def test_LeaveTargetOut(self):
        target = self.dataset.getProteinKeys()[0:2]
        splitter = LeaveTargetsOut(targets=target)
        self.dataset.split(splitter, featurize=True)
        train, test = self.dataset.getFeatures()
        train, test = train.index, test.index
        test_targets = self.dataset.getProperty(self.dataset.proteinCol).loc[test]
        train_targets = self.dataset.getProperty(self.dataset.proteinCol).loc[train]
        self.assertEqual(len(test_targets), len(test))
        self.assertEqual(len(train_targets), len(train))
        self.assertTrue(
            set(test_targets.unique()).isdisjoint(set(train_targets.unique()))
        )

    def test_PerTargetTemporal(self):
        year_col = "Year"
        year = 2015
        splitter = TemporalPerTarget(
            year_col=year_col,
            split_years={key: year
                         for key in self.dataset.getProteinKeys()}
        )
        self.dataset.split(splitter, featurize=True)
        train, test = self.dataset.getFeatures()
        self.assertTrue(self.dataset.getDF()[year_col].loc[train.index].max() <= year)
        self.assertTrue(self.dataset.getDF()[year_col].loc[test.index].min() > year)<|MERGE_RESOLUTION|>--- conflicted
+++ resolved
@@ -174,15 +174,9 @@
             },
         )
 
-<<<<<<< HEAD
 
     def getMSAProvider(self):
         return ClustalMSA(out_dir=self.generatedDataPath)
-=======
-    @classmethod
-    def getMSAProvider(cls):
-        return ClustalMSA(out_dir=cls.qsprdatapath)
->>>>>>> 59874942
 
     def createPCMDataSet(
         self,
@@ -620,16 +614,11 @@
         self.checkDataSetContainsDescriptorSet(
             dataset, desc_set, self.getDefaultPrep(), target_props
         )
-<<<<<<< HEAD
         self.checkDataSetContainsDescriptorSet(
             dataset,
             desc_set,
             self.getDefaultPrep(),
             target_props
-=======
-        self.check_desc_in_dataset(
-            dataset, desc_set, self.get_default_prep(), target_props
->>>>>>> 59874942
         )
 
 
