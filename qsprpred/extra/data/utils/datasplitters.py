"""Different splitters to create train and tests for evalutating QSPR model performance.

To add a new data splitter:
* Add a datasplit subclass for your new splitter
"""
from typing import Iterable

import numpy as np

from ....data.data import QSPRDataset, TargetProperty
from ....data.interfaces import DataSplit
from ....data.utils.datasplitters import ClusterSplit, RandomSplit, ScaffoldSplit
from ..data import PCMDataSet


class PCMSplit(DataSplit):
    """
    Splits a dataset into train and test set such that the subset are balanced with
    respect to each of the protein targets.

    This is done with https://github.com/sohviluukkonen/gbmt-splits, linear programming
    of initial clusters (random-, scaffold- or cluster-based) to get a balanced split.

    Attributes:
        dataset (PCMDataSet): The dataset to split.
        splitter (DataSplit): The splitter to use on the initial clusters.
    """
    def __init__(self, splitter: DataSplit, dataset: PCMDataSet | None = None) -> None:
        super().__init__(dataset)
        self.splitter = splitter

        # Check that splitter is either RandomSplit, ScaffoldSplit or ClusterSplit
        assert isinstance(
            self.splitter, (RandomSplit, ScaffoldSplit, ClusterSplit)
        ), "Splitter must be either RandomSplit, ScaffoldSplit or ClusterSplit!"
<<<<<<< HEAD

        if isinstance(self.splitter, RandomSplit):
            self.splitter.setSeed(dataset.randomState if dataset is not None else None)
=======
>>>>>>> cf06e081

    def split(self, X, y) -> Iterable[tuple[list[int], list[int]]]:
        """
        Split the PCM dataset into train and test set such that the subsets are balanced
        with respect to the protein targets and there is not data leakage between the
        train and test set.

        Converts the PCM dataset into a multi-task dataset with protein targets as
        columns and uses the given splitter to split the multi-task dataset.

        Args:
            X (np.ndarray | pd.DataFrame): the input data matrix
            y (np.ndarray | pd.DataFrame | pd.Series): the target variable(s)

        Returns:
            an iterator over the generated subsets represented as a tuple of
            (train_indices, test_indices) where the indices are the row indices of the
            input data matrix X (note that these are integer indices, rather than a
            pandas index!)
        """

        ds = self.getDataSet()
        df = ds.getDF()
        indices = df.index.tolist()
        proteins = df[ds.proteinCol].unique()
        task = ds.targetProperties[0].task
        th = ds.targetProperties[0].th if task.isClassification() else None

        assert (
            len(ds.targetProperties) == 1
        ), "PCMSplit only works for single-task datasets!"
        # TODO: Add support for multi-target PCM datasets: creta a multi-task dataset
        # with all target-task combinations as different columns and split that
        # dataset with the given splitter

        # Pivot dataframe to get a matrix with protein targets as columns
        df_mt = df.pivot(
            index=ds.smilesCol,
            columns=ds.proteinCol,
            values=ds.targetProperties[0].name,
        ).reset_index()

        # Create target properties for multi-task dataset
        mt_targetProperties = [
            TargetProperty(name=target, task=task, th=th) for target in proteins
        ]

        # Create multi-task dataset and split it with the given splitter
        ds_mt = QSPRDataset(
            name=f"PCM_{self.splitter.__class__.__name__}_{hash(self)}",
            df=df_mt,
            smiles_col=ds.smilesCol,
            target_props=mt_targetProperties,
        )
        ds_mt.split(self.splitter)

        # Convert MT indices to indices of original PCM dataset
        test_indices = []
        for i in ds_mt.X_ind.index:
            # Get SMILES and non-NaN targets for index i
            smiles = df_mt.loc[i, ds_mt.smilesCol]
            cols = df_mt.loc[i, :].dropna().index
            targets = [col for col in cols if col in proteins]
            for target in targets:
                # Get index in the original PCM dataset the SMILES-target pair
                ds_idx = df[(df[ds.proteinCol] == target) &
                            (df[ds.smilesCol] == smiles)].index.astype(str)[0]
                # Convert to numeric index
                test_indices.append(indices.index(ds_idx))

        train_indices = [i for i in range(len(df)) if i not in test_indices]

        return iter([(train_indices, test_indices)])


class LeaveTargetsOut(DataSplit):
    def __init__(self, targets: list[str], dataset: PCMDataSet | None = None):
        """Creates a leave target out splitter.

        Args:
            targets (list): the identifiers of the targets to leave out as test set
            dataset (PCMDataset): a `PCMDataset` instance to split
        """

        super().__init__(dataset)
        self.targets = list(set(targets))

    def split(self, X, y):
        ds = self.getDataSet()
        ds_targets = ds.getProteinKeys()
        for target in self.targets:
            assert target in ds_targets, f"Target key '{target}' not in dataset!"
            ds_targets.remove(target)
        mask = ds.getProperty(ds.proteinCol).isin(ds_targets).values
        indices = np.array(list(range(len(ds))))
        train = indices[mask]
        test = indices[~mask]
        return iter([(train, test)])


class TemporalPerTarget(DataSplit):
    def __init__(
        self,
        year_col: str,
        split_years: dict[str, int],
        firts_year_per_compound: bool = True,
        dataset: PCMDataSet | None = None,
    ):
        """Creates a temporal split that is consistent across targets.

        Args:
            year_col (str):
                the name of the column in the dataframe that
                contains the year information
            split_years (dict[str,int]):
                a dictionary with target keys as keys
                and split years as values
            firts_year_per_compound (bool):
                if True, the first year a compound appears in the dataset is used
                for all targets
            dataset (PCMDataset):
                a `PCMDataset` instance to split
        """
        super().__init__(dataset)
        self.splitYears = split_years
        self.yearCol = year_col
        self.firstYearPerCompound = firts_year_per_compound

    def split(self, X, y) -> Iterable[tuple[list[int], list[int]]]:
        ds = self.getDataSet()
        df = ds.getDF()
        indices = df.index.tolist()

        # Set the first year a compound appears in the dataset as the year
        # of the compound for all targets
        if self.firstYearPerCompound:
            first_years = df.groupby(ds.smilesCol)[self.yearCol].min()
            df[self.yearCol + "_first"] = df[ds.smilesCol].map(first_years)
            self.yearCol += "_first"

        train_indices = []
        test_indices = []

        for target, split_year in self.splitYears.items():
            df_target = df[df[ds.proteinCol] == target]
            # Get indices of the train and test set
            train = df_target[df_target[self.yearCol] <= split_year].index.tolist()
            test = df_target[df_target[self.yearCol] > split_year].index.tolist()
            # Check if there is data for the target before/after the split year
            if len(train) == 0:
                raise ValueError(
                    f"No training data for target {target} before {split_year}!"
                )
            elif len(test) == 0:
                raise ValueError(
                    f"No test data for target {target} after {split_year}!"
                )
            # Convert to numeric indices
            train_indices.extend([indices.index(i) for i in train])
            test_indices.extend([indices.index(i) for i in test])

        assert len(set(train_indices)) + len(
            set(test_indices)
        ) == len(ds), "Train and test set do not cover the whole dataset!"

        return iter([(train_indices, test_indices)])<|MERGE_RESOLUTION|>--- conflicted
+++ resolved
@@ -33,12 +33,9 @@
         assert isinstance(
             self.splitter, (RandomSplit, ScaffoldSplit, ClusterSplit)
         ), "Splitter must be either RandomSplit, ScaffoldSplit or ClusterSplit!"
-<<<<<<< HEAD
 
         if isinstance(self.splitter, RandomSplit):
             self.splitter.setSeed(dataset.randomState if dataset is not None else None)
-=======
->>>>>>> cf06e081
 
     def split(self, X, y) -> Iterable[tuple[list[int], list[int]]]:
         """
