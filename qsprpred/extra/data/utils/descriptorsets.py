"""Module with definitions of various extra descriptor sets:

- `Mordred`: Descriptors from molecular descriptor calculation software Mordred.
- `Mold2`: Descriptors from molecular descriptor calculation software Mold2.
- `PaDEL`: Descriptors from molecular descriptor calculation software PaDEL.
- `ProDec`: Protein descriptors from the ProDec package.

"""

from abc import abstractmethod

import mordred
import numpy as np
import pandas as pd
import prodec
from Mold2_pywrapper import Mold2 as Mold2_calculator
<<<<<<< HEAD
from mordred import descriptors as Mordred_descriptors
from PaDEL_pywrapper import PaDEL as PaDELCalculator
from PaDEL_pywrapper import descriptors as PaDEL_descriptors
=======
from PaDEL_pywrapper import descriptors as PaDEL_descriptors, PaDEL as PaDEL_calculator
from Signature_pywrapper import Signature as Signature_calculator
from mordred import descriptors as mordreddescriptors
>>>>>>> 003bcafb
from rdkit import Chem

from ....data.utils.descriptorsets import DescriptorSet, MoleculeDescriptorSet


class Mordred(MoleculeDescriptorSet):
    """Descriptors from molecular descriptor calculation software Mordred.

    From https://github.com/mordred-descriptor/mordred.


    Attributes:
        descs (list[str]): List of Mordred descriptor names.
        version (str): version of mordred
        ignore_3D (bool): ignore 3D information
        config (str): path to config file if available

    """
    def __init__(
        self,
        descs: list[str] | None = None,
        version: str | None = None,
        ignore_3D: bool = False,
        config: str | None = None
    ):
        """
        Initialize the descriptor with the same arguments as you would pass
        to `DescriptorsCalculator` function of Mordred, except the
        `descs` argument, which can also be a `list` of mordred descriptor names instead
        of a mordred descriptor module.

        Args:
            descs (list[str]): List of Mordred descriptor names, a Mordred descriptor
                module or `None` for all mordred descriptors
            version (str): version of mordred
            ignore_3D (bool): ignore 3D information
            config (str): path to config file?
        """
        if descs:
            # if mordred descriptor module is passed,
            # convert to list of descriptor instances
            if not isinstance(descs, list):
                descs = mordred.Calculator(descs).descriptors
        else:
            # use all mordred descriptors if no descriptors are specified
            descs = mordred.Calculator(Mordred_descriptors).descriptors
        # init member variables
        self.version = version
        self.ignore3D = ignore_3D
        self.config = config
        self._isFP = False
        self._mordred = None
        # convert to list of descriptor names if descriptor instances are passed
        self.descriptors = [str(d) for d in descs]

    def __call__(self, mols: list[str, Chem.Mol]) -> [pd.DataFrame, np.ndarray]:
        return self._mordred.pandas(self.iterMols(mols), quiet=True, nproc=1).values

    @property
    def isFP(self):
        return self._isFP

    @property
    def settings(self):
        return {
            "descs": self.descriptors,
            "version": self.version,
            "ignore_3D": self.ignore3D,
            "config": self.config,
        }

    @property
    def descriptors(self):
        return self._descriptors

    @descriptors.setter
    def descriptors(self, names: list[str]):
        """Set the descriptors to calculate.

        Converts a list of Mordred descriptor names to Mordred descriptor instances,
        which is used to initialize a Mordred calculator with the specified descriptors.

        Args:
            names (list[str]): List of Mordred descriptor names.
        """
        calc = mordred.Calculator(Mordred_descriptors)
        self._mordred = mordred.Calculator(
            [d for d in calc.descriptors if str(d) in names],
            version=self.version,
            ignore_3D=self.ignore3D,
            config=self.config,
        )
        self._descriptors = names

    def __str__(self):
        return "Mordred"


class Mold2(MoleculeDescriptorSet):
    """Descriptors from molecular descriptor calculation software Mold2.

    From https://github.com/OlivierBeq/Mold2_pywrapper.
    Initialize the descriptor with no arguments.
    All descriptors are always calculated.

    Arguments:
        descs: names of Mold2 descriptors to be calculated (e.g. D001)
    """
    def __init__(self, descs: list[str] | None = None):
        """Initialize a Mold2 descriptor calculator.

        Args:
            descs (list[str] | None):
                names of Mold2 descriptors to be calculated (e.g. D001)
        """
        self._isFP = False
        self._descs = descs
        self._mold2 = Mold2_calculator()
        self._defaultDescs = self._mold2.calculate(
            [Chem.MolFromSmiles("C")], show_banner=False
        ).columns.tolist()
        self._descriptors = self._defaultDescs[:]
        self._keepindices = list(range(len(self._descriptors)))

    def __call__(self, mols: list[str, Chem.Mol]) -> [pd.DataFrame, np.ndarray]:
        values = self._mold2.calculate(self.iterMols(mols), show_banner=False)
        # Drop columns
        values = values[self._descriptors].values
        return values

    @property
    def isFP(self):
        return self._isFP

    @property
    def settings(self):
        return {"descs": self._descs}

    @property
    def descriptors(self):
        return self._descriptors

    @descriptors.setter
    def descriptors(self, names: list[str] | None = None):
        """Set the descriptors to calculate.

        Args:
            names (list[str] | None): list of Mold2 descriptor names
        """
        if names is None:
            self._descriptors = self._defaultDescs[:]
            self._keepindices = list(range(len(self._descriptors)))
            return
        # Find descriptors not part of Mold2
        remainder = set(names).difference(set(self._defaultDescs))
        if len(remainder) > 0:
            raise ValueError(
                f'names are not valid Mold2 descriptor names: {", ".join(remainder)}'
            )
        else:
            new_indices = []
            new_descs = []
            for i, desc_name in enumerate(self._defaultDescs):
                if desc_name in names:
                    new_indices.append(i)
                    new_descs.append(self._defaultDescs[i])
            self._descriptors = new_descs
            self._keepindices = new_indices

    def __str__(self):
        return "Mold2"


class PaDEL(MoleculeDescriptorSet):
    """Descriptors from molecular descriptor calculation software PaDEL.

    From https://github.com/OlivierBeq/PaDEL_pywrapper.

    Attributes:
        descriptors (list[str]): list of PaDEL descriptor names
    """
    def __init__(self, descs: list[str] | None = None, ignore_3D: bool = True):
        """Initialize a PaDEL calculator

        Args:
            descs: list of PaDEL descriptor short names
            ignore_3D (bool): skip 3D descriptor calculation
        """
        self._descs = descs
        self._ignore3D = ignore_3D

        self._isFP = False

        # Obtain default descriptor names
        self._nameMapping = {}
        for descriptor in PaDEL_descriptors:
            # Skip if desc is 3D and set to be ignored
            if ignore_3D and descriptor.is_3D:
                continue
            for name in descriptor.description.name:
                self._nameMapping[name] = descriptor
        # Initialize descriptors and calculator
        if descs is None:
            self.descriptors = None
        else:
            self.descriptors = descs

    def __call__(self, mols: list[str, Chem.Mol]) -> [pd.DataFrame, np.ndarray]:
        mols = [Chem.AddHs(mol) for mol in self.iterMols(mols)]
        values = self._padel.calculate(mols, show_banner=False, njobs=1)
        intersection = list(set(self._keep).intersection(values.columns))
        values = values[intersection]
        return values

    @property
    def isFP(self):
        return self._isFP

    @property
    def settings(self):
        return {"descs": self._descs, "ignore_3D": self._ignore3D}

    @property
    def descriptors(self):
        return self._keep

    @descriptors.setter
    def descriptors(self, names: list[str] | None = None):
        """Set the descriptors to calculate.

        Args:
            names (list[str] | None): list of PaDEL descriptor names
        """
        # convert from name to PaDEL descriptor sub-classes
        if names is None:
            self._descriptors = list(set(self._nameMapping.values()))
        else:
            remainder = set(names).difference(set(self._nameMapping.keys()))
            if len(remainder) > 0:
                raise ValueError(
                    "names are not valid PaDEL descriptor names: "
                    f"{', '.join(remainder)}"
                )
            self._descriptors = list({self._nameMapping[name] for name in names})
        # Instantiate calculator
        self._padel = PaDELCalculator(self._descriptors, ignore_3D=self._ignore3D)
        # Set names to keep when calculating
        if names is None:
            self._keep = [
                name
                for name, desc in self._nameMapping.items() if desc in self._descriptors
            ]
        else:
            self._keep = names

    def __str__(self):
        return "PaDEL"


class ExtendedValenceSignature(MoleculeDescriptorSet):
    """SMILES signature based on extended valence sequence from

    The Signature Molecular Descriptor. 1. Using Extended Valence Sequences in QSAR and QSPR Studies
    Jean-Loup Faulon, Donald P. Visco, and Ramdas S. Pophale
    Journal of Chemical Information and Computer Sciences 2003 43 (3), 707-720
    DOI: 10.1021/ci020345w
    """
    def __init__(self, depth: int | list[int]):
        """Initialize a ExtendedValenceSignature calculator

        Args:
            depth: depth of the signature
        """
        self._depth = depth
        self._is_fp = False
        self._signature = Signature_calculator()
        self._descriptors = []
        self._descriptors_init = False # Flag initialization of descriptors after first calculation
        self.no_parallelization = True # Force calculator to be single process

    def __call__(self, mols):
        mols = [Chem.AddHs(mol) for mol in self.iterMols(mols)]
        values = self._signature.calculate(mols, depth=self._depth, show_banner=False, njobs=1).fillna(0)
        if not self._descriptors_init:
            self._descriptors = values.columns.tolist()
            self._descriptors_init = True
        else:
            intersection = list(set(self._descriptors).intersection(values.columns))
            values = values[intersection]
        return values

    @property
    def is_fp(self):
        return self._is_fp

    @property
    def settings(self):
        return {'depth': self._depth}

    @property
    def descriptors(self):
        return self._descriptors

    @descriptors.setter
    def descriptors(self, names: Optional[List[str]] = None):
        if names is None:
            self._descriptors = []
        else:
            self._descriptors = names
            self._descriptors_init = True

    def __str__(self):
        return "ExtendedValenceSignature"


class ProteinDescriptorSet(DescriptorSet):
    """
    Abstract base class for protein descriptor sets.

    Arguments:
        acc_keys: target accession keys, the resulting data frame will be indexed by
        these keys
        sequences: optional list of protein sequences matched to the accession keys
        **kwargs: additional data mapped to the accession keys, each parameter
            should follow the same format as the sequences (dict(str : str))
    """
    @abstractmethod
    def __call__(self, acc_keys: list[str], sequences: dict[str, str] = None, **kwargs):
        """
        Calculate the protein descriptors for a given target.

        Args:
            acc_keys (list[str]):
                target accession keys, the resulting data frame
                will be indexed by these keys
            sequences (dict[str, str]):
                optional list of protein sequences matched to the accession keys
            **kwargs:
                additional data passed from `ProteinDescriptorCalculator`

        Returns:
            pd.DataFrame:
                a data frame of descriptor values of shape (acc_keys, n_descriptors),
                indexed by `acc_keys`
        """


class NeedsMSAMixIn:
    """Provides an interface for protein descriptors that require
    a multiple sequence alignment.

    Derive from this interface and implement to receive a multiple sequence alignment
    from `ProteinDescriptorCalculator`.

    Attributes:
        msa (dict[str, str]):
            mapping of accession keys to sequences with gaps
            from the multiple sequence alignment

    """
    def __init__(self):
        self.msa = None

    def setMSA(self, msa: dict[str, str]):
        """
        Set the multiple sequence alignment for the protein descriptor set.

        Args:
            msa (dict):
                mapping of accession keys to gapped sequences as obtained
                from the multiple sequence alignment (all values must
                be the same length)
        """
        self.msa = msa


class ProDec(ProteinDescriptorSet, NeedsMSAMixIn):
    """Protein descriptors from the ProDec package.

    See https://github.com/OlivierBeq/ProDEC.

    Attributes:
        sets (list[str]):
            list of ProDec descriptor names  (see https://github.com/OlivierBeq/ProDEC)
        factory (prodec.ProteinDescriptors):
            factory to calculate descriptors
    """
    def __init__(self, sets: list[str] | None = None):
        """Initialize a ProDec calculator.

        Args:
            sets:
                list of ProDec descriptor names, if `None`, all available are used
                (see https://github.com/OlivierBeq/ProDEC)
        """
        super().__init__()
        self._settings = {"sets": sets}
        self.factory = prodec.ProteinDescriptors()
        self.sets = self.factory.available_descriptors if sets is None else sets
        self._descriptors = None

    @staticmethod
    def calculateDescriptor(
        factory: prodec.ProteinDescriptors, msa: dict[str, str], descriptor: str
    ):
        """
        Calculate a protein descriptor for given targets
        using a given multiple sequence alignment.

        Args:
            factory (ProteinDescriptors):
                factory to create the descriptor
            msa (dict):
                mapping of accession keys to sequences from the multiple
                sequence alignment
            descriptor (str):
                name of the descriptor to calculate (see
                https://github.com/OlivierBeq/ProDEC)

        Returns:
            a data frame of descriptor values of shape (acc_keys, n_descriptors),
            indexed by acc_keys
        """
        # Get protein descriptor from ProDEC
        prodec_descriptor = factory.get_descriptor(descriptor)
        # Calculate descriptor features for aligned sequences of interest
        protein_features = prodec_descriptor.pandas_get(msa.values(), ids=msa.keys())
        protein_features.set_index("ID", inplace=True)
        return protein_features

    def __call__(self, acc_keys: list[str], sequences: dict[str, str] = None, **kwargs):
        """
        Calculate the protein descriptors for a given target.

        Args:
            acc_keys:
                target accession keys, defines the resulting index of
                the returned `pd.DataFrame`
            sequences:
                optional list of protein sequences matched to the accession keys
            **kwargs:
                any additional data passed from `ProteinDescriptorCalculator`

        Returns:
            a data frame of descriptor values of shape (acc_keys, n_descriptors),
        """
        # calculate descriptors
        df = pd.DataFrame(index=pd.Index(acc_keys, name="ID"))
        for descriptor in self.sets:
            df = df.merge(
                self.calculateDescriptor(self.factory, self.msa, descriptor),
                left_index=True,
                right_index=True,
            )
        # Keep only descriptors that were requested to keep
        if not self._descriptors:
            self._descriptors = df.columns.tolist()
        else:
            df.drop(
                columns=[col for col in df.columns if col not in self._descriptors],
                inplace=True,
            )

        return df

    @property
    def descriptors(self):
        return self._descriptors

    @descriptors.setter
    def descriptors(self, value):
        self._descriptors = value

    @property
    def isFP(self):
        return False

    @property
    def settings(self):
        return self._settings

    def __str__(self):
        return "ProDec"<|MERGE_RESOLUTION|>--- conflicted
+++ resolved
@@ -14,15 +14,10 @@
 import pandas as pd
 import prodec
 from Mold2_pywrapper import Mold2 as Mold2_calculator
-<<<<<<< HEAD
 from mordred import descriptors as Mordred_descriptors
 from PaDEL_pywrapper import PaDEL as PaDELCalculator
 from PaDEL_pywrapper import descriptors as PaDEL_descriptors
-=======
-from PaDEL_pywrapper import descriptors as PaDEL_descriptors, PaDEL as PaDEL_calculator
 from Signature_pywrapper import Signature as Signature_calculator
-from mordred import descriptors as mordreddescriptors
->>>>>>> 003bcafb
 from rdkit import Chem
 
 from ....data.utils.descriptorsets import DescriptorSet, MoleculeDescriptorSet
@@ -285,8 +280,10 @@
 class ExtendedValenceSignature(MoleculeDescriptorSet):
     """SMILES signature based on extended valence sequence from
 
-    The Signature Molecular Descriptor. 1. Using Extended Valence Sequences in QSAR and QSPR Studies
-    Jean-Loup Faulon, Donald P. Visco, and Ramdas S. Pophale
+    The Signature Molecular Descriptor.
+
+    1. Using Extended Valence Sequences in QSAR and QSPR StudiesJean-Loup
+    Faulon, Donald P. Visco, and Ramdas S. Pophale
     Journal of Chemical Information and Computer Sciences 2003 43 (3), 707-720
     DOI: 10.1021/ci020345w
     """
@@ -300,12 +297,19 @@
         self._is_fp = False
         self._signature = Signature_calculator()
         self._descriptors = []
-        self._descriptors_init = False # Flag initialization of descriptors after first calculation
-        self.no_parallelization = True # Force calculator to be single process
+        # Flag initialization of descriptors after first calculation
+        self._descriptors_init = False
+        # Force calculator to be single process
+        self.no_parallelization = True
 
     def __call__(self, mols):
         mols = [Chem.AddHs(mol) for mol in self.iterMols(mols)]
-        values = self._signature.calculate(mols, depth=self._depth, show_banner=False, njobs=1).fillna(0)
+        values = self._signature.calculate(
+            mols,
+            depth=self._depth,
+            show_banner=False,
+            njobs=1
+        ).fillna(0)
         if not self._descriptors_init:
             self._descriptors = values.columns.tolist()
             self._descriptors_init = True
@@ -327,7 +331,7 @@
         return self._descriptors
 
     @descriptors.setter
-    def descriptors(self, names: Optional[List[str]] = None):
+    def descriptors(self, names: list[str] | None = None):
         if names is None:
             self._descriptors = []
         else:
