"""
Various implementations of multiple sequence alignment (MSA).

The MSA providers are used to align sequences for protein descriptor calculation. This
is required for the calculation of descriptors that are based on sequence alignments,
such as `ProDec`.
"""

import json
import os.path
from abc import ABC, abstractmethod

import Bio
import Bio.SeqIO as Bio_SeqIO
from Bio.Align.Applications import ClustalOmegaCommandline, MafftCommandline

from .....logs import logger


class MSAProvider(ABC):
    """Interface for multiple sequence alignment providers.

    This interface defines how calculation and storage of
    multiple sequence alignments (MSAs) is handled.
    """
    @abstractmethod
    def __call__(self,
                 sequences: dict[str:str] | None = None,
                 **kwargs) -> dict[str:str] | None:
        """
        Aligns the sequences and returns the alignment.

        Args:
            sequences:
                dictionary of sequences to align, keys are sequence IDs
                (i.e. accession keys) and values are sequences themselves.
                If no sequences are passed, the current alignment is returned.
            **kwargs:
                additional arguments to be passed to the alignment algorithm,
                can also just be metadata to be stored with the alignment

        Returns:
            alignment (dict[str:str] | None):
                the alignment, `None` if no sequences are and
                current alignment is `None` (see `current` property)
        """

    @property
    @abstractmethod
    def current(self) -> dict[str:str] | None:
        """The current alignment.

        Returns the current alignment as a dictionary where keys are sequence IDs
        as `str` and values are aligned sequences as `str`. The values are of the
        same length and contain gaps ("-") where necessary. If the alignment
        is not yet calculated, `None` is returned.

        Returns:
            alignment (dict[str:str] | None): the current alignment
        """

    @classmethod
    @abstractmethod
    def fromFile(cls, fname: str) -> "MSAProvider":
        """
        Creates an MSA provider object from a JSON file.

        Args:
            fname (str): file name of the JSON file to load the provider from

        Returns:
            provider (MSAProvider): the loaded provider
        """

    @abstractmethod
    def toFile(self, fname: str) -> str:
        """
        Saves the MSA provider to a JSON file.

        Args:
            fname (str): file name of the JSON file to save the provider to

        Returns:
            path (str): path to the saved file
        """


class BioPythonMSA(MSAProvider, ABC):
    """
    Common functionality for MSA providers using BioPython command line wrappers.

    Attributes:
        outDir: directory to save the alignment to
        fname: file name of the alignment file
        cache: cache of alignments performed so far by the provider
    """
    def __init__(self, out_dir: str = ".", fname: str = "alignment.aln-fasta.fasta"):
        """Initializes the MSA provider.

        Args:
            out_dir (str): directory to save the alignment to
            fname (str): file name of the alignment file
        """
        self.outDir = out_dir
        self.fName = fname
        self.cache = {}
        self._current = None

    def getFromCache(self, target_ids: list[str]) -> dict[str:str] | None:
        """
        Gets the alignment from the cache if it exists for a `list` of sequence IDs.
        Args:
            target_ids (list[str]):
                list of sequence IDs to get the alignment for,

        Returns:
            alignment (dict[str:str] | None):
                the alignment if it exists in the cache, `None` otherwise

        """
        key = "~".join(target_ids)
        if key in self.cache:
            return self.cache[key]

    def saveToCache(self, target_ids: list[str], alignment: dict[str:str]):
        """Saves the alignment to the cache for a `list` of sequence IDs.

        Args:
            target_ids (list[str]):
                list of sequence IDs to save the alignment for
            alignment (dict[str:str]):
                the alignment to save

        """
        key = "~".join(target_ids)
        self.cache[key] = alignment

    def currentToFile(self, fname: str):
        """
        Saves the current alignment to a JSON file.
        """
        if self.current:
            with open(fname, "w") as f:
                json.dump(self.current, f)
        else:
            logger.warning("No current alignment to save. File not created.")

    def currentFromFile(self, fname: str) -> dict[str:str]:
        """
        Loads the alignment from a JSON file.

        Args:
            fname (str): file name of the JSON file to load the alignment from

        Returns:
            alignment (dict[str:str]): the loaded alignment
        """
        with open(fname, "r") as f:
            self._current = json.load(f)
            self.saveToCache(sorted(self.current.keys()), self.current)
            return self.current

    @property
    def current(self):
        return self._current

    @classmethod
    def fromFile(cls, fname: str) -> "BioPythonMSA":
        with open(fname, "r") as f:
            data = json.load(f)
        ret = cls(data["out_dir"], data["fname"])
        current_path = f"{os.path.dirname(fname)}/{data['current']}"
        ret.currentFromFile(current_path)
        return ret

<<<<<<< HEAD
    def toFile(self, fname: str) -> str:
        with open(fname, "w") as f:
            json.dump(
                {
                    "out_dir": self.outDir,
                    "fname": self.fName,
                    "current": f"{fname}.msa",
                    "class": f"{self.__class__.__module__}.{self.__class__.__name__}",
                },
                f,
            )
        self.currentToFile(f"{fname}.msa")
=======
    def toFile(self, fname: str):
        current_path = f"{os.path.basename(fname)}.msa"
        with open(fname, 'w') as f:
            json.dump({
                "out_dir": self.outDir,
                "fname": self.fname,
                "current": current_path,
                "class": f"{self.__class__.__module__}.{self.__class__.__name__}"
            }, f)
        self.currentToFile(os.path.join(os.path.dirname(fname), current_path))
>>>>>>> 003bcafb

    def parseSequences(self, sequences: dict[str, str], **kwargs) -> tuple[str, int]:
        """Create object with sequences and the passed metadata.

        Saves the sequences to a file that will serve
        as input to the command line tools.

        Args:
            sequences (dict[str,str]): sequences to align
            **kwargs: metadata to be stored with the alignment

        Returns:
            sequences_path (str): path to the file with the sequences
            n_sequences (int): number of sequences in the file
        """
        records = []
        target_ids = []
        for target_id in sequences:
            records.append(
                Bio_SeqIO.SeqRecord(
                    seq=Bio.Seq.Seq(sequences[target_id]),
                    id=target_id,
                    name=target_id,
                    description=" ".join([f"{k}={v}" for k, v in kwargs.items()]),
                )
            )
            target_ids.append(target_id)
        sequences_path = f"{self.outDir}/sequences.fasta"
        # Write sequences as .fasta file
        return sequences_path, Bio_SeqIO.write(records, sequences_path, "fasta")

    def parseAlignment(self, sequences: dict[str:str]) -> dict[str, str]:
        """
        Parse the alignment from the output file of the alignment algorithm.

        Args:
            sequences: the original dictionary of sequences that were aligned

        Returns:
            the aligned sequences mapped to their IDs
        """

        alignment = dict(
            zip(
                sequences.keys(),
                [
                    str(seq.seq)
                    for seq in Bio.SeqIO.parse(f"{self.outDir}/{self.fName}", "fasta")
                ],
            )
        )
        self.saveToCache(sorted(sequences.keys()), alignment)
        self._current = alignment
        return alignment


class MAFFT(BioPythonMSA):
    """
    Multiple sequence alignment provider using the MAFFT cross-platform program
    - https://mafft.cbrc.jp/alignment/software/

    Uses the BioPython wrapper for MAFFT:
    - https://biopython.org/docs/1.76/api/Bio.Align.Applications.html#Bio.Align.Applications.MafftCommandline
    """
    def __call__(self,
                 sequences: dict[str:str] | None = None,
                 **kwargs) -> dict[str, str] | None:
        """
        MSA with MAFFT and BioPython.

        Args:
            sequences (dict[str,str]):
                dictionary of sequences to align, keys are sequence IDs
                (i.e. accession keys) and values are sequences themselves
            **kwargs:
                additional arguments to be passed to the alignment algorithm,
                can also just be metadata to be stored with the alignment

        Returns:
            alignment (dict[str,str]):
                dictionary of aligned sequences, keys are sequence IDs

        """
        # if no sequences are provided, return current alignment
        if not sequences:
            return self.current
        # check if we have the alignment cached
        alignment = self.getFromCache(sorted(sequences.keys()))
        if alignment:
            self._current = alignment
            return alignment
        # Parse sequences
        sequences_path, _ = self.parseSequences(sequences, **kwargs)
        # Run mafft
        cmd = MafftCommandline(
            cmd="mafft",
            auto=True,
            input=sequences_path,
            clustalout=False,
        )
        stdout, stderr = cmd()
        with open(f"{self.outDir}/{self.fName}", "w") as handle:
            handle.write(stdout)
        return self.parseAlignment(sequences)


class ClustalMSA(BioPythonMSA):
    """
    Multiple sequence alignment provider using the Clustal Omega Linux program
    - http://www.clustal.org/omega/

    Uses the BioPython wrapper for Clustal Omega
    - https://biopython.org/docs/1.76/api/Bio.Align.Applications.html#Bio.Align.Applications.ClustalOmegaCommandline
    """
    def __call__(self,
                 sequences: dict[str:str] = None,
                 **kwargs) -> dict[str, str] | None:
        """
        MSA with Clustal Omega and BioPython.

        Args:
            sequences (dict[str,str]):
                dictionary of sequences to align, keys are sequence IDs
            **kwargs:
                additional arguments to be passed to the alignment algorithm,

        Returns:
            alignment (dict[str,str]):
                the aligned sequences mapped to their IDs
        """

        # if no sequences are provided, return current alignment
        if not sequences:
            return self.current
        # check if we have the alignment cached
        alignment = self.getFromCache(sorted(sequences.keys()))
        if alignment:
            self._current = alignment
            return alignment
        # Parse sequences
        sequences_path, _ = self.parseSequences(sequences, **kwargs)
        # Run clustal omega
        clustal_omega_cline = ClustalOmegaCommandline(
            infile=sequences_path,
            outfile=f"{self.outDir}/alignment.aln-fasta.fasta",
            verbose=True,
            auto=True,
            force=True,
            outfmt="fasta",
        )
        clustal_omega_cline()
        return self.parseAlignment(sequences)<|MERGE_RESOLUTION|>--- conflicted
+++ resolved
@@ -165,7 +165,19 @@
         return self._current
 
     @classmethod
-    def fromFile(cls, fname: str) -> "BioPythonMSA":
+    def fromFile(cls, fname: str) -> dict[str:str]:
+        """Creates an MSA provider object from a JSON file.
+
+
+        Args:
+            fname (str):
+                file name of the JSON file to load the provider from
+
+        Returns:
+            provider (dict[str:str]):
+                Current MSA
+
+        """
         with open(fname, "r") as f:
             data = json.load(f)
         ret = cls(data["out_dir"], data["fname"])
@@ -173,31 +185,22 @@
         ret.currentFromFile(current_path)
         return ret
 
-<<<<<<< HEAD
-    def toFile(self, fname: str) -> str:
-        with open(fname, "w") as f:
-            json.dump(
-                {
-                    "out_dir": self.outDir,
-                    "fname": self.fName,
-                    "current": f"{fname}.msa",
-                    "class": f"{self.__class__.__module__}.{self.__class__.__name__}",
-                },
-                f,
-            )
-        self.currentToFile(f"{fname}.msa")
-=======
     def toFile(self, fname: str):
+        """Saves the MSA provider to a JSON file.
+
+        Args:
+            fname (str):
+                file name of the JSON file to save the provider to
+        """
         current_path = f"{os.path.basename(fname)}.msa"
         with open(fname, 'w') as f:
             json.dump({
                 "out_dir": self.outDir,
-                "fname": self.fname,
+                "fname": self.fName,
                 "current": current_path,
                 "class": f"{self.__class__.__module__}.{self.__class__.__name__}"
             }, f)
         self.currentToFile(os.path.join(os.path.dirname(fname), current_path))
->>>>>>> 003bcafb
 
     def parseSequences(self, sequences: dict[str, str], **kwargs) -> tuple[str, int]:
         """Create object with sequences and the passed metadata.
@@ -260,8 +263,8 @@
     - https://mafft.cbrc.jp/alignment/software/
 
     Uses the BioPython wrapper for MAFFT:
-    - https://biopython.org/docs/1.76/api/Bio.Align.Applications.html#Bio.Align.Applications.MafftCommandline
-    """
+    - https://biopython.org/docs/1.76/api/Bio.Align.Applications.html#Bio.Align.Applications.MafftCommandline 
+    """  # noqa: E501
     def __call__(self,
                  sequences: dict[str:str] | None = None,
                  **kwargs) -> dict[str, str] | None:
