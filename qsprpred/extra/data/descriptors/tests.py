import platform
from typing import Type
from unittest import TestCase, skipIf

import numpy as np
from parameterized import parameterized
from sklearn.preprocessing import StandardScaler

from qsprpred import TargetTasks, TargetProperty
from qsprpred.data import RandomSplit
from qsprpred.data.descriptors.fingerprints import MorganFP
from qsprpred.data.descriptors.sets import (
    DrugExPhyschem,
    DescriptorSet,
)
from qsprpred.data.processing.feature_filters import (
    LowVarianceFilter,
    HighCorrelationFilter,
)
from qsprpred.extra.data.descriptors.fingerprints import (
    CDKFP,
    CDKExtendedFP,
    CDKGraphOnlyFP,
    CDKMACCSFP,
    CDKPubchemFP,
    CDKEStateFP,
    CDKSubstructureFP,
    CDKKlekotaRothFP,
    CDKAtomPairs2DFP,
)
from qsprpred.extra.data.descriptors.sets import (
    Mold2,
    PaDEL,
    Mordred,
    ExtendedValenceSignature,
    ProDec,
)
from qsprpred.extra.data.tables.pcm import PCMDataSet
from qsprpred.extra.data.utils.msa_calculator import MAFFT, ClustalMSA, BioPythonMSA
from qsprpred.extra.data.utils.testing.path_mixins import DataSetsMixInExtras
from qsprpred.utils.testing.base import QSPRTestCase
from qsprpred.utils.testing.check_mixins import DescriptorInDataCheckMixIn


class TestDescriptorSetsExtra(DataSetsMixInExtras, QSPRTestCase):
    """Test descriptor sets with extra features.

    Attributes:
        dataset (QSPRDataset): dataset for testing, shuffled
    """

    def setUp(self):
        super().setUp()
        self.setUpPaths()
        self.dataset = self.createSmallTestDataSet(self.__class__.__name__)
        self.dataset.shuffle()

    @skipIf(platform.system() == "Darwin", "Mold2 not supported on Mac OS")
    def testMold2(self):
        """Test the Mold2 descriptor calculator."""
        self.dataset.addDescriptors([Mold2()])
        self.assertEqual(self.dataset.X.shape, (len(self.dataset), 777))
        self.assertTrue(self.dataset.X.any().any())
        self.assertTrue(self.dataset.X.any().sum() > 1)

    def testPaDELDescriptors(self):
        """Test the PaDEL descriptor calculator."""
        self.dataset.addDescriptors([PaDEL()])
        self.assertEqual(self.dataset.X.shape, (len(self.dataset), 1444))
        self.assertTrue(self.dataset.X.any().any())
        self.assertTrue(self.dataset.X.any().sum() > 1)

    @parameterized.expand(
        [
            (CDKFP, 1024),
            (CDKExtendedFP, 1024),
            (CDKGraphOnlyFP, 1024),
            (CDKMACCSFP, 166),
            (CDKPubchemFP, 881),
            (CDKEStateFP, 79),
            (CDKSubstructureFP, 307),
            (CDKKlekotaRothFP, 4860),
            (CDKAtomPairs2DFP, 780),
        ]
    )
    def testPaDELFingerprints(self, fp_type, nbits):
        dataset = self.createSmallTestDataSet(f"{self.__class__.__name__}_{fp_type}")
        dataset.addDescriptors([fp_type()])
        self.assertEqual(dataset.X.shape, (len(dataset), nbits))
        self.assertTrue(dataset.X.any().any())
        self.assertTrue(dataset.X.any().sum() > 1)

    def testMordred(self):
        """Test the Mordred descriptor calculator."""
        import mordred
        from mordred import descriptors

        self.dataset.addDescriptors([Mordred()])
        self.assertEqual(
            self.dataset.X.shape,
            (
                len(self.dataset),
                len(mordred.Calculator(descriptors).descriptors),
            ),
        )
        self.assertTrue(self.dataset.X.any().any())
        self.assertTrue(self.dataset.X.any().sum() > 1)

    def testExtendedValenceSignature(self):
        """Test the SMILES based signature descriptor calculator."""
        desc_set = ExtendedValenceSignature(1)
        self.dataset.addDescriptors([desc_set], recalculate=True)
        self.dataset.featurize()
        self.assertTrue(self.dataset.X.shape[1] == len(desc_set))
        self.assertTrue(self.dataset.X.any().any())
        self.assertTrue(self.dataset.X.any().sum() > 1)


class TestPCMDataSet(DataSetsMixInExtras, TestCase):
    """Test the PCM data set features.

    Attributes:
        dataset (QSPRDataset): dataset for testing
        sampleDescSet (DescriptorSet): descriptor set for testing
        defaultMSA (BioPythonMSA): MSA provider for testing
    """

    def setUp(self):
        """Set up the test Dataframe."""
        super().setUp()
        self.setUpPaths()
        self.dataset = self.createPCMDataSet(self.__class__.__name__)
        self.defaultMSA = self.getMSAProvider(self.generatedDataPath)
        self.sampleDescSet = ProDec(
            sets=["Zscale Hellberg"], msa_provider=self.defaultMSA
        )

    @parameterized.expand(
        [
            ("MAFFT", MAFFT),
            ("ClustalMSA", ClustalMSA),
        ]
    )
    def testSerialization(self, _, msa_provider_cls: Type[BioPythonMSA]):
        """Test the serialization of dataset with data split.

        Args:
            msa_provider_cls (BioPythonMSA): MSA provider class
        """
        provider = msa_provider_cls(out_dir=self.generatedDataPath)
        self.sampleDescSet.msaProvider = provider
        dataset = self.createPCMDataSet(self.__class__.__name__)
        split = RandomSplit(test_fraction=0.2)
        dataset.prepareDataset(
            split=split,
            feature_calculators=[self.sampleDescSet],
            feature_standardizer=StandardScaler(),
            feature_filters=[LowVarianceFilter(0.05), HighCorrelationFilter(0.9)],
        )
        ndata = dataset.getDF().shape[0]
        self.validate_split(dataset)
        self.assertEqual(dataset.X_ind.shape[0], round(ndata * 0.2))
        test_ids = dataset.X_ind.index.values
        train_ids = dataset.y_ind.index.values
        dataset.save()
        # load dataset and test if all checks out after loading
        dataset_new = PCMDataSet.fromFile(dataset.metaFile)
        self.assertIsInstance(dataset_new, PCMDataSet)
        self.validate_split(dataset_new)
        self.assertEqual(dataset.X_ind.shape[0], round(ndata * 0.2))
<<<<<<< HEAD
        self.assertEqual(
            len(dataset_new.descriptorCalculators), len(dataset_new.descriptors)
        )
        self.assertTrue(dataset_new.featureStandardizer)
=======
        self.assertEqual(len(dataset_new.descriptorSets), len(dataset_new.descriptors))
        self.assertTrue(dataset_new.feature_standardizer)
>>>>>>> 63a6a08d
        self.assertTrue(len(dataset_new.featureNames) == len(self.sampleDescSet))
        self.assertTrue(all(mol_id in dataset_new.X_ind.index for mol_id in test_ids))
        self.assertTrue(all(mol_id in dataset_new.y_ind.index for mol_id in train_ids))
        # clear files and try saving again
        dataset_new.clearFiles()
        dataset_new.save()

    def testSwitching(self):
        """Test if the feature calculator can be switched to a new dataset."""
        dataset = self.createPCMDataSet(self.__class__.__name__)
        split = RandomSplit(test_fraction=0.5)
        lv = LowVarianceFilter(0.05)
        hc = HighCorrelationFilter(0.9)
        dataset.prepareDataset(
            split=split,
            feature_calculators=[self.sampleDescSet],
            feature_filters=[lv, hc],
            recalculate_features=True,
            feature_fill_value=np.nan,
        )
        ndata = dataset.getDF().shape[0]
        self.assertEqual(len(dataset.descriptorSets), len(dataset.descriptors))
        self.assertEqual(
            dataset.X_ind.shape, (round(ndata * 0.5), len(self.sampleDescSet))
        )
        # create new dataset with different feature calculator
        dataset_next = self.createPCMDataSet(f"{self.__class__.__name__}_next")
        dataset_next.prepareDataset(
            split=split,
            feature_calculators=[self.sampleDescSet],
            feature_filters=[lv, hc],
            recalculate_features=True,
            feature_fill_value=np.nan,
        )
        self.assertEqual(
            len(dataset_next.descriptorSets), len(dataset_next.descriptors)
        )
        self.assertEqual(
            dataset_next.X_ind.shape, (round(ndata * 0.5), len(self.sampleDescSet))
        )
        self.assertEqual(
            dataset_next.X.shape, (round(ndata * 0.5), len(self.sampleDescSet))
        )

    def testWithMolDescriptors(self):
        """Test the calculation of protein and molecule descriptors."""
        calcs = [
            ProDec(sets=["Zscale Hellberg"], msa_provider=self.defaultMSA),
            MorganFP(radius=2, nBits=128),
            DrugExPhyschem(),
        ]
        self.dataset.prepareDataset(
            feature_calculators=calcs,
            feature_standardizer=StandardScaler(),
            split=RandomSplit(test_fraction=0.2),
        )
        # test if all descriptors are there
        expected_length = 0
        for calc in calcs:
            expected_length += len(calc)
        self.assertEqual(self.dataset.X.shape[1], expected_length)
        # filter features and test if they are there after saving and loading
        self.dataset.filterFeatures(
            [LowVarianceFilter(0.05), HighCorrelationFilter(0.9)]
        )
        feats_left = self.dataset.X.shape[1]
        self.dataset.save()
        dataset_new = PCMDataSet.fromFile(self.dataset.metaFile)
        self.assertEqual(dataset_new.X.shape[1], feats_left)

    @parameterized.expand(
        [
            ("MAFFT", MAFFT),
            ("ClustalMSA", ClustalMSA),
        ]
    )
    def testProDec(self, _, provider_class):
        provider = provider_class(out_dir=self.generatedDataPath)
        descset = ProDec(sets=["Zscale Hellberg"], msa_provider=provider)
        self.dataset.addDescriptors([descset])
        self.assertEqual(self.dataset.X.shape, (len(self.dataset), len(descset)))
        self.assertTrue(self.dataset.X.any().any())
        self.assertTrue(self.dataset.X.any().sum() > 1)


class TestDescriptorsExtra(
    DataSetsMixInExtras, DescriptorInDataCheckMixIn, QSPRTestCase
):
    def setUp(self):
        super().setUp()
        self.setUpPaths()

    @parameterized.expand(
        [
            (
                f"{desc_set}",
                desc_set,
                [
                    {"name": "CL", "task": TargetTasks.REGRESSION},
                    {"name": "fu", "task": TargetTasks.SINGLECLASS, "th": [0.3]},
                ],
            )
            for desc_set in DataSetsMixInExtras.getAllDescriptors()
        ]
    )
    def testDescriptorsExtraAll(
        self,
        _,
        desc_set: DescriptorSet,
        target_props: list[dict | TargetProperty],
    ):
        """Test the calculation of extra descriptors with data preparation."""
        dataset = self.createLargeTestDataSet(
            name=self.getDatSetName(desc_set, target_props),
            target_props=target_props,
            n_jobs=2,
            chunk_size=self.chunkSize,
        )
        self.checkDataSetContainsDescriptorSet(
            dataset, desc_set, self.getDefaultPrep(), target_props
        )


class TestDescriptorsPCM(DataSetsMixInExtras, DescriptorInDataCheckMixIn, TestCase):
    """Test the calculation of PCM descriptors with data preparation.

    Attributes:
        defaultMSA (MSAProvider): Default MSA provider.
    """

    def setUp(self):
        super().setUp()
        self.setUpPaths()
        self.defaultMSA = self.getMSAProvider(self.generatedDataPath)

    @parameterized.expand(
        [
            (
                f"{desc_set}_{TargetTasks.MULTICLASS}",
                desc_set,
                [
                    {
                        "name": "pchembl_value_Median",
                        "task": TargetTasks.MULTICLASS,
                        "th": [2.0, 5.5, 6.5, 12.0],
                    }
                ],
            )
            for desc_set in DataSetsMixInExtras.getAllProteinDescriptors()
        ]
        + [
            (
                f"{desc_set}_{TargetTasks.REGRESSION}",
                desc_set,
                [{"name": "pchembl_value_Median", "task": TargetTasks.REGRESSION}],
            )
            for desc_set in DataSetsMixInExtras.getAllProteinDescriptors()
        ]
        + [
            (
                f"{desc_set}_Multitask",
                desc_set,
                [
                    {"name": "pchembl_value_Median", "task": TargetTasks.REGRESSION},
                    {
                        "name": "pchembl_value_Mean",
                        "task": TargetTasks.SINGLECLASS,
                        "th": [6.5],
                    },
                ],
            )
            for desc_set in DataSetsMixInExtras.getAllProteinDescriptors()
        ]
    )
    def testDescriptorsPCMAll(self, _, desc_set, target_props):
        """Tests all available descriptor sets with data set preparation.

        Note that they are not checked with all possible settings
        and all possible preparations,
        but only with the default settings provided
        by `DataSetsPathMixIn.getDefaultPrep()`.
        The list itself is defined and configured
        by `DataSetsPathMixIn.getAllDescriptors()`,
        so if you need a specific descriptor tested, add it there.
        """
        dataset = self.createPCMDataSet(
            name=f"{self.getDatSetName(desc_set, target_props)}_pcm",
            target_props=target_props,
        )
        self.checkDataSetContainsDescriptorSet(
            dataset, desc_set, self.getDefaultPrep(), target_props
        )
        self.checkDataSetContainsDescriptorSet(
            dataset, desc_set, self.getDefaultPrep(), target_props
        )<|MERGE_RESOLUTION|>--- conflicted
+++ resolved
@@ -168,15 +168,8 @@
         self.assertIsInstance(dataset_new, PCMDataSet)
         self.validate_split(dataset_new)
         self.assertEqual(dataset.X_ind.shape[0], round(ndata * 0.2))
-<<<<<<< HEAD
-        self.assertEqual(
-            len(dataset_new.descriptorCalculators), len(dataset_new.descriptors)
-        )
+        self.assertEqual(len(dataset_new.descriptorSets), len(dataset_new.descriptors))
         self.assertTrue(dataset_new.featureStandardizer)
-=======
-        self.assertEqual(len(dataset_new.descriptorSets), len(dataset_new.descriptors))
-        self.assertTrue(dataset_new.feature_standardizer)
->>>>>>> 63a6a08d
         self.assertTrue(len(dataset_new.featureNames) == len(self.sampleDescSet))
         self.assertTrue(all(mol_id in dataset_new.X_ind.index for mol_id in test_ids))
         self.assertTrue(all(mol_id in dataset_new.y_ind.index for mol_id in train_ids))
