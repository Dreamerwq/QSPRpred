import os
from importlib import import_module, util
from typing import Type
from unittest import TestCase

import pytest
import torch
from parameterized import parameterized
from sklearn.impute import SimpleImputer

from ....data.data import QSPRDataset
from ....data.utils.datasplitters import RandomSplit
from ....data.utils.descriptorcalculator import MoleculeDescriptorsCalculator
from ....data.utils.descriptorsets import SmilesDesc
from ....extra.gpu.models.chemprop import ChempropModel
from ....extra.gpu.models.dnn import DNNModel
from ....extra.gpu.models.neural_network import STFullyConnected
from ....models.tasks import ModelTasks, TargetTasks
from ....models.tests import ModelDataSetsMixIn, ModelTestMixIn

GPUS = list(range(torch.cuda.device_count()))


class NeuralNet(ModelDataSetsMixIn, ModelTestMixIn, TestCase):
    """This class holds the tests for the DNNModel class."""
    @property
    def gridFile(self):
        """Return the path to the grid file with test
        search spaces for hyperparameter optimization.
        """
        return f"{os.path.dirname(__file__)}/test_files/search_space_test.json"

    @staticmethod
    def getModel(
        base_dir: str,
        name: str,
        alg: Type | None = None,
        dataset: QSPRDataset = None,
        parameters: dict | None = None,
        random_state: int | None = None,
    ):
        """Initialize model with data set.

        Args:
            base_dir: Base directory for model.
            name: Name of the model.
            alg: Algorithm to use.
            dataset: Data set to use.
            parameters: Parameters to use.
            random_state: Random seed to use for random operations.
        """
        return DNNModel(
            base_dir=base_dir,
            alg=alg,
            data=dataset,
            name=name,
            parameters=parameters,
            gpus=GPUS,
            patience=3,
            tol=0.02,
            random_state=random_state,
        )

    @parameterized.expand(
        [
            (f"{alg_name}_{task}", task, alg_name, alg, th, [None])
            for alg, alg_name, task, th in (
                (STFullyConnected, "STFullyConnected", TargetTasks.REGRESSION, None),
                (STFullyConnected, "STFullyConnected", TargetTasks.SINGLECLASS, [6.5]),
                (
                    STFullyConnected,
                    "STFullyConnected",
                    TargetTasks.MULTICLASS,
                    [0, 1, 10, 1100],
                ),
            )
        ] + [
            (f"{alg_name}_{task}", task, alg_name, alg, th, random_state)
            for alg, alg_name, task, th in
            ((STFullyConnected, "STFullyConnected", TargetTasks.REGRESSION, None), )
            for random_state in ([None], [1, 42], [42, 42])
        ]
    )
    def testSingleTaskModel(
        self,
        _,
        task: TargetTasks,
        alg_name: str,
        alg: Type,
        th: float,
        random_state: int | None,
    ):
        """Test the DNNModel model in one configuration.

        Args:
            task: Task to test.
            alg_name: Name of the algorithm.
            alg: Algorithm to use.
            th: Threshold to use for classification models.
            random_state: Seed to be used for random operations.
        """
        # initialize dataset
        dataset = self.createLargeTestDataSet(
            name=f"{alg_name}_{task}",
            target_props=[{
                "name": "CL",
                "task": task,
                "th": th
            }],
            preparation_settings=self.getDefaultPrep(),
        )

        # initialize model for training from class
        alg_name = f"{alg_name}_{task}_th={th}"
        model = self.getModel(
            base_dir=self.generatedModelsPath,
            name=f"{alg_name}",
            alg=alg,
            dataset=dataset,
<<<<<<< HEAD
            random_state=random_state[0],
=======
>>>>>>> cf06e081
        )
        self.fitTest(model)
        predictor = DNNModel(
            name=alg_name, base_dir=model.baseDir, random_state=random_state[0]
        )
        pred_use_probas, pred_not_use_probas = self.predictorTest(predictor)
        if random_state[0] is not None:
            model.cleanFiles()
            model = self.getModel(
                base_dir=self.generatedModelsPath,
                name=f"{alg_name}",
                alg=alg,
                dataset=dataset,
                random_state=random_state[1],
            )
            self.fitTest(model)
            predictor = DNNModel(
                name=alg_name, base_dir=model.baseDir, random_state=random_state[1]
            )
            self.predictorTest(
                predictor,
                expect_equal_result=random_state[0] == random_state[1],
                expected_pred_use_probas=pred_use_probas,
                expected_pred_not_use_probas=pred_not_use_probas,
            )


class ChemProp(ModelDataSetsMixIn, ModelTestMixIn, TestCase):
    """This class holds the tests for the DNNModel class."""
    @property
    def gridFile(self):
        """Return the path to the grid file with test
        search spaces for hyperparameter optimization.
        """
        return f"{os.path.dirname(__file__)}/test_files/search_space_test.json"

    @staticmethod
    def getModel(
        base_dir: str,
        name: str,
        dataset: QSPRDataset = None,
        parameters: dict | None = None,
    ):
        """Initialize model with data set.

        Args:
            base_dir: Base directory for model.
            name: Name of the model.
            alg: Algorithm to use.
            dataset: Data set to use.
            parameters: Parameters to use.
        """
        if parameters is None:
            parameters = {}

        parameters["gpu"] = GPUS[0] if len(GPUS) > 0 else None
        parameters["epochs"] = 2
        return ChempropModel(
            base_dir=base_dir, data=dataset, name=name, parameters=parameters
        )

    @parameterized.expand(
        [
            (f"{alg_name}_{task}", task, alg_name, th) for alg_name, task, th in (
                ("MoleculeModel", TargetTasks.REGRESSION, None),
                ("MoleculeModel", TargetTasks.SINGLECLASS, [6.5]),
                ("MoleculeModel", TargetTasks.MULTICLASS, [0, 1, 10, 1100]),
            )
        ]
    )
    def testSingleTaskModel(self, _, task: TargetTasks, alg_name: str, th: float):
        """Test the DNNModel model in one configuration.

        Args:
            task: Task to test.
            alg_name: Name of the algorithm.
            alg: Algorithm to use.
            th: Threshold to use for classification models.
        """
        # initialize dataset
        dataset = self.createLargeTestDataSet(
            name=f"{alg_name}_{task}",
            target_props=[{
                "name": "CL",
                "task": task,
                "th": th
            }],
            preparation_settings=None,
        )
        dataset.prepareDataset(
            feature_calculators=[
                MoleculeDescriptorsCalculator(desc_sets=[SmilesDesc()])
            ],
            split=RandomSplit(test_fraction=0.1),
        )
        # initialize model for training from class
        alg_name = f"{alg_name}_{task}_th={th}"
        model = self.getModel(
            base_dir=self.generatedModelsPath, name=f"{alg_name}", dataset=dataset
        )
        self.fitTest(model)
        predictor = ChempropModel(name=alg_name, base_dir=model.baseDir)
        self.predictorTest(predictor)

    @parameterized.expand(
        [
            (f"{alg_name}_{task}", task, alg_name) for alg_name, task in (
                ("MoleculeModel", ModelTasks.MULTITASK_REGRESSION),
                ("MoleculeModel", ModelTasks.MULTITASK_SINGLECLASS),
            )
        ]
    )
    def testMultiTaskmodel(self, _, task: TargetTasks, alg_name: str):
        """Test the DNNModel model in one configuration.

        Args:
            task: Task to test.
            alg_name: Name of the algorithm.
            alg: Algorithm to use.
            th: Threshold to use for classification models.
        """
        if task == ModelTasks.MULTITASK_REGRESSION:
            target_props = [
                {
                    "name": "fu",
                    "task": TargetTasks.SINGLECLASS,
                    "th": [0.3]
                },
                {
                    "name": "CL",
                    "task": TargetTasks.SINGLECLASS,
                    "th": [6.5]
                },
            ]
        else:
            target_props = [
                {
                    "name": "fu",
                    "task": TargetTasks.SINGLECLASS,
                    "th": [0.3]
                },
                {
                    "name": "CL",
                    "task": TargetTasks.SINGLECLASS,
                    "th": [6.5]
                },
            ]
        # initialize dataset
        dataset = self.createLargeTestDataSet(
            name=f"{alg_name}_{task}",
            target_props=target_props,
            target_imputer=SimpleImputer(strategy="mean"),
            preparation_settings=None,
        )
        dataset.prepareDataset(
            feature_calculators=[
                MoleculeDescriptorsCalculator(desc_sets=[SmilesDesc()])
            ],
            split=RandomSplit(test_fraction=0.1),
        )
        # initialize model for training from class
        alg_name = f"{alg_name}_{task}"
        model = self.getModel(
            base_dir=self.generatedModelsPath, name=f"{alg_name}", dataset=dataset
        )
        self.fitTest(model)
        predictor = ChempropModel(name=alg_name, base_dir=model.baseDir)
        self.predictorTest(predictor)


@pytest.mark.skipif((spec := util.find_spec("cupy")) is None, reason="requires cupy")
class TestPyBoostModel(ModelDataSetsMixIn, ModelTestMixIn, TestCase):
    """This class holds the tests for the PyBoostModel class."""
    @staticmethod
    def getModel(
        base_dir: str,
        name: str,
        dataset: QSPRDataset = None,
        parameters: dict | None = None,
    ):
        """Create a PyBoostModel model.

        Args:
            name (str): the name of the model
            dataset (QSPRDataset, optional): the dataset to use. Defaults to None.
            parameters (dict, optional): the parameters to use. Defaults to None.

        Returns:
            PyBoostModel the model
        """
        if parameters is None:
            parameters = {}
        parameters["ntrees"] = 10

        return import_module("..pyboost", __name__).PyBoostModel(
            base_dir=base_dir,
            data=dataset,
            name=name,
            parameters=parameters,
        )

    @parameterized.expand(
        [
            ("PyBoost", TargetTasks.REGRESSION, "PyBoost", params) for params in [
                {
                    "loss": "mse",
                    "metric": "r2_score",
                },
                # {
                #     "loss": import_module("..custom_loss", __name__).MSEwithNaNLoss(),
                #     "metric": "r2_score"
                # },
                # {
                #     "loss": "mse",
                #     "metric": import_module("..custom_metrics", __name__).NaNR2Score()
                # },
                # {
                #     "loss": "mse",
                #     "metric":import_module("..custom_metrics",__name__).NaNRMSEScore()
                # },
            ]
        ]
    )
    def testRegressionPyBoostFit(self, _, task, model_name, parameters):
        """Test model training for regression models."""
        parameters["verbose"] = -1
        # initialize dataset
        dataset = self.createLargeTestDataSet(
            target_props=[{
                "name": "CL",
                "task": task
            }],
            preparation_settings=self.getDefaultPrep(),
        )
        # initialize model for training from class
        model = self.getModel(
            base_dir=self.generatedModelsPath,
            name=f"{model_name}_{task}",
            dataset=dataset,
            parameters=parameters,
        )
        self.fitTest(model)
        predictor = import_module("..pyboost", __name__).PyBoostModel(
            name=f"{model_name}_{task}", base_dir=model.baseDir
        )
        self.predictorTest(predictor)

    @parameterized.expand(
        [
            (f"{'PyBoost'}_{task}", task, th, "PyBoost", params)
            for params, task, th in (
                ({
                    "loss": "bce",
                    "metric": "auc"
                }, TargetTasks.SINGLECLASS, [6.5]),
                ({
                    "loss": "crossentropy"
                }, TargetTasks.MULTICLASS, [0, 1, 10, 1100]),
            )
        ]
    )
    def testClassificationPyBoostFit(self, _, task, th, model_name, parameters):
        """Test model training for classification models."""
        parameters["verbose"] = -1
        # initialize dataset
        dataset = self.createLargeTestDataSet(
            target_props=[{
                "name": "CL",
                "task": task,
                "th": th
            }],
            preparation_settings=self.getDefaultPrep(),
        )
        # test classifier
        # initialize model for training from class
        model = self.getModel(
            base_dir=self.generatedModelsPath,
            name=f"{model_name}_{task}",
            dataset=dataset,
            parameters=parameters,
        )
        self.fitTest(model)
        predictor = import_module("..pyboost", __name__).PyBoostModel(
            name=f"{model_name}_{task}", base_dir=model.baseDir
        )
        self.predictorTest(predictor)

    @parameterized.expand(
        [
            ("PyBoost", "PyBoost", params) for params in [
                {
                    "loss": "mse",
                    "metric": "r2_score"
                },
                # {
                #     "loss": import_module("..custom_loss", __name__).MSEwithNaNLoss(),
                #     "metric": "r2_score"
                # },
                # {
                #     "loss": "mse",
                #     "metric": import_module("..custom_metrics",__name__).NaNR2Score()
                # },
            ]
        ]
    )
    def testRegressionMultiTaskFit(self, _, model_name, parameters):
        """Test model training for multitask regression models."""
        parameters["verbose"] = -1
        # initialize dataset
        dataset = self.createLargeTestDataSet(
            target_props=[
                {
                    "name": "fu",
                    "task": TargetTasks.REGRESSION
                },
                {
                    "name": "CL",
                    "task": TargetTasks.REGRESSION
                },
            ],
            target_imputer=SimpleImputer(strategy="mean"),
            preparation_settings=self.getDefaultPrep(),
        )
        # test classifier
        # initialize model for training from class
        model = self.getModel(
            base_dir=self.generatedModelsPath,
            name=f"{model_name}_multitask_regression",
            dataset=dataset,
            parameters=parameters,
        )
        self.fitTest(model)
        predictor = import_module("..pyboost", __name__).PyBoostModel(
            name=f"{model_name}_multitask_regression", base_dir=model.baseDir
        )
        self.predictorTest(predictor)

    # FIXME: This test fails because the PyBoost default auc does not handle
    # mutlitask data and the custom NaN AUC metric is not JSON serializable.

    # @parameterized.expand(
    #     [
    #         ("PyBoost", "PyBoost", params) for params in [
    #             # {
    #             #     "loss": "bce",
    #             #     "metric": "auc"
    #             # },
    #             # {
    #             #     "loss": import_module("..custom_loss", __name__).BCEWithNaNLoss(),
    #             #     "metric": "auc"
    #             # },
    #             {
    #                 "loss": "bce",
    #                 "metric": NaNAucMetric()
    #             },
    #         ]
    #     ]
    # )
    # def testClassificationMultiTaskFit(self, _, model_name, parameters):
    #     """Test model training for multitask classification models."""
    #     parameters["verbose"] = -1

    #     # initialize dataset
    #     dataset = self.createLargeTestDataSet(
    #         target_props=[
    #             {
    #                 "name": "fu",
    #                 "task": TargetTasks.SINGLECLASS,
    #                 "th": [0.3]
    #             },
    #             {
    #                 "name": "CL",
    #                 "task": TargetTasks.SINGLECLASS,
    #                 "th": [6.5]
    #             },
    #         ],
    #         target_imputer=SimpleImputer(strategy="mean"),
    #         preparation_settings=self.getDefaultPrep(),
    #     )
    #     # test classifier
    #     # initialize model for training from class
    #     model = self.getModel(
    #         base_dir=self.generatedModelsPath,
    #         name=f"{model_name}_multitask_classification",
    #         dataset=dataset,
    #         parameters=parameters,
    #     )
    #     self.fitTest(model)
    #     predictor = import_module("..pyboost", __name__).PyBoostModel(
    #         name=f"{model_name}_multitask_classification", base_dir=model.baseDir
    #     )
    #     self.predictorTest(predictor)<|MERGE_RESOLUTION|>--- conflicted
+++ resolved
@@ -117,10 +117,7 @@
             name=f"{alg_name}",
             alg=alg,
             dataset=dataset,
-<<<<<<< HEAD
             random_state=random_state[0],
-=======
->>>>>>> cf06e081
         )
         self.fitTest(model)
         predictor = DNNModel(
