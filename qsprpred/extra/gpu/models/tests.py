import os
from importlib import import_module, util
from typing import Type
from unittest import TestCase

import chemprop
import pandas as pd
import pytest
import torch
from parameterized import parameterized
from sklearn import metrics
from sklearn.impute import SimpleImputer
from sklearn.model_selection import ShuffleSplit

from qsprpred.data.descriptors.sets import SmilesDesc
from qsprpred.data.sampling.splits import RandomSplit
from qsprpred.tasks import ModelTasks, TargetTasks
<<<<<<< HEAD

from ....data.tables.qspr import QSPRDataset
=======
>>>>>>> 26d91b87
from ....extra.gpu.models.chemprop import ChempropModel
from ....extra.gpu.models.dnn import DNNModel
from ....extra.gpu.models.neural_network import STFullyConnected
from ....models import CrossValAssessor
from ....models.metrics import SklearnMetrics
from ....models.monitors import BaseMonitor, FileMonitor, ListMonitor
from ....utils.testing.check_mixins import ModelCheckMixIn, MonitorsCheckMixIn
from ....utils.testing.path_mixins import ModelDataSetsPathMixIn

GPUS = list(range(torch.cuda.device_count()))


class NeuralNet(ModelDataSetsPathMixIn, ModelCheckMixIn, TestCase):
    """This class holds the tests for the DNNModel class."""
    def setUp(self):
        """Set up the test case."""
        super().setUp()
        self.setUpPaths()

    @property
    def gridFile(self):
        """Return the path to the grid file with test
        search spaces for hyperparameter optimization.
        """
        return f"{os.path.dirname(__file__)}/test_files/search_space_test.json"

    def getModel(
        self,
        name: str,
        alg: Type | None = None,
        parameters: dict | None = None,
        random_state: int | None = None,
    ):
        """Initialize model with data set.

        Args:
            name: Name of the model.
            alg: Algorithm to use.
            dataset: Data set to use.
            parameters: Parameters to use.
            random_state: Random seed to use for random operations.
        """
        return DNNModel(
            base_dir=self.generatedModelsPath,
            alg=alg,
            name=name,
            parameters=parameters,
            gpus=GPUS,
            patience=3,
            tol=0.02,
            random_state=random_state,
        )

    @parameterized.expand(
        [
            (f"{alg_name}_{task}", task, alg_name, alg, th, [None])
            for alg, alg_name, task, th in (
                (STFullyConnected, "STFullyConnected", TargetTasks.SINGLECLASS, [6.5]),
                (
                    STFullyConnected,
                    "STFullyConnected",
                    TargetTasks.MULTICLASS,
                    [0, 1, 10, 1100],
                ),
            )
        ] + [
            (
                f"{alg_name}_{task}_{'_'.join(map(str, random_state))}",
                task,
                alg_name,
                alg,
                th,
                random_state,
            ) for alg, alg_name, task, th in
            ((STFullyConnected, "STFullyConnected", TargetTasks.REGRESSION, None), )
            for random_state in ([None], [1, 42], [42, 42])
        ]
    )
    def testSingleTaskModel(
        self,
        _,
        task: TargetTasks,
        alg_name: str,
        alg: Type,
        th: float,
        random_state: list[int] | None,
    ):
        """Test the DNNModel model in one configuration.

        Args:
            task: Task to test.
            alg_name: Name of the algorithm.
            alg: Algorithm to use.
            th: Threshold to use for classification models.
            random_state: Seed to be used for random operations.
        """
        # initialize dataset
        dataset = self.createLargeTestDataSet(
            name=f"{alg_name}_{task}",
            target_props=[{
                "name": "CL",
                "task": task,
                "th": th
            }],
            preparation_settings=self.getDefaultPrep(),
        )

        # initialize model for training from class
        alg_name = f"{alg_name}_{task}_th={th}"
        model = self.getModel(
            name=alg_name,
            alg=alg,
            random_state=random_state[0],
        )
        self.fitTest(model, dataset)
        predictor = DNNModel(
            name=alg_name, base_dir=model.baseDir, random_state=random_state[0]
        )

        if random_state[0] is not None:
            model.cleanFiles()
            model = self.getModel(
                name=alg_name,
                alg=alg,
                random_state=random_state[1],
            )
<<<<<<< HEAD
            self.fitTest(model)
            predictor_new = DNNModel(
=======
            self.fitTest(model, dataset)
            predictor = DNNModel(
>>>>>>> 26d91b87
                name=alg_name, base_dir=model.baseDir, random_state=random_state[1]
            )
            self.predictorTest(
                predictor,
                dataset=dataset,
                comparison_model=predictor_new,
                expect_equal_result=random_state[0] == random_state[1],
            )
        else:
            self.predictorTest(predictor, dataset=dataset)


class ChemPropTest(ModelDataSetsPathMixIn, ModelCheckMixIn, TestCase):
    """This class holds the tests for the DNNModel class."""
    def setUp(self):
        super().setUp()
        self.setUpPaths()

    @property
    def gridFile(self):
        """Return the path to the grid file with test
        search spaces for hyperparameter optimization.
        """
        return f"{os.path.dirname(__file__)}/test_files/search_space_test.json"

    def getModel(
        self,
        name: str,
        parameters: dict | None = None,
        random_state: int | None = None,
    ):
        """Initialize model with data set.

        Args:
            name: Name of the model.
            parameters: Parameters to use.
            random_state: Random seed to use for random operations.
        """
        if parameters is None:
            parameters = {}

        if len(GPUS) > 0:
            parameters["gpu"] = GPUS[0]
        parameters["epochs"] = 2
<<<<<<< HEAD
        return ChempropModel(
            base_dir=self.generatedModelsPath,
            data=dataset,
            name=name,
            parameters=parameters,
            random_state=random_state,
        )
=======
        return ChempropModel(base_dir=base_dir, name=name, parameters=parameters)
>>>>>>> 26d91b87

    @parameterized.expand(
        [
            (f"{alg_name}_{task}", task, alg_name, th, [None])
            for alg_name, task, th in (
                ("MoleculeModel", TargetTasks.SINGLECLASS, [6.5]),
                ("MoleculeModel", TargetTasks.MULTICLASS, [0, 1, 10, 1100]),
            )
        ] + [
            (
                f"{alg_name}_{task}_{'_'.join(map(str, random_state))}",
                task,
                alg_name,
                th,
                random_state,
            ) for alg_name, task, th in
            (("MoleculeModel", TargetTasks.REGRESSION, None), )
            for random_state in ([None], [1, 42], [42, 42])
        ]
    )
    def testSingleTaskModel(
        self,
        _,
        task: TargetTasks,
        alg_name: str,
        th: float,
        random_state: list[int | None],
    ):
        """Test the DNNModel model in one configuration.

        Args:
            task: Task to test.
            alg_name: Name of the algorithm.
            th: Threshold to use for classification models.
            random_state: Seed to be used for random operations.
        """
        # initialize dataset
        dataset = self.createLargeTestDataSet(
            name=f"{alg_name}_{task}",
            target_props=[{
                "name": "CL",
                "task": task,
                "th": th
            }],
            preparation_settings=None,
        )
        dataset.prepareDataset(
            feature_calculators=[SmilesDesc()],
            split=RandomSplit(test_fraction=0.1, dataset=dataset),
        )
        # initialize model for training from class
        alg_name = f"{alg_name}_{task}_th={th}"
        model = self.getModel(
<<<<<<< HEAD
            name=alg_name,
            dataset=dataset,
            random_state=random_state[0],
=======
            base_dir=self.generatedModelsPath,
            name=f"{alg_name}",
>>>>>>> 26d91b87
        )
        self.fitTest(model, dataset)
        predictor = ChempropModel(name=alg_name, base_dir=model.baseDir)
        self.predictorTest(predictor, dataset=dataset)

        # make predictions with the trained model and check if the results are (not)
        # equal if the random state is the (not) same
        if random_state[0] is not None:
            model = self.getModel(
                name=alg_name,
                dataset=dataset,
                random_state=random_state[1],
            )
            self.fitTest(model)
            new_predictor = ChempropModel(name=alg_name, base_dir=model.baseDir)
            self.predictorTest(
                predictor,
                dataset=dataset,
                comparison_model=new_predictor,
                expect_equal_result=random_state[0] == random_state[1],
            )
        else:
            self.predictorTest(predictor, dataset=dataset)

    @parameterized.expand(
        [
            (f"{alg_name}_{task}", task, alg_name, [None]) for alg_name, task in
            (("MoleculeModel", ModelTasks.MULTITASK_REGRESSION), )
        ] + [
            (
                f"{alg_name}_{task}_{'_'.join(map(str, random_state))}",
                task,
                alg_name,
                random_state,
            ) for alg_name, task in
            (("MoleculeModel", ModelTasks.MULTITASK_SINGLECLASS), )
            for random_state in ([None], [1, 42], [42, 42])
        ]
    )
    def testMultiTaskmodel(
        self, _, task: TargetTasks, alg_name: str, random_state: list[int | None]
    ):
        """Test the DNNModel model in one configuration.

        Args:
            task: Task to test.
            alg_name: Name of the algorithm.
        """
        if task == ModelTasks.MULTITASK_REGRESSION:
            target_props = [
                {
                    "name": "fu",
                    "task": TargetTasks.SINGLECLASS,
                    "th": [0.3]
                },
                {
                    "name": "CL",
                    "task": TargetTasks.SINGLECLASS,
                    "th": [6.5]
                },
            ]
        else:
            target_props = [
                {
                    "name": "fu",
                    "task": TargetTasks.SINGLECLASS,
                    "th": [0.3],
                    "imputer": SimpleImputer(strategy="mean"),
                },
                {
                    "name": "CL",
                    "task": TargetTasks.SINGLECLASS,
                    "th": [6.5],
                    "imputer": SimpleImputer(strategy="mean"),
                },
            ]
        # initialize dataset
        dataset = self.createLargeTestDataSet(
            name=f"{alg_name}_{task}",
            target_props=target_props,
            preparation_settings=None,
        )
        dataset.prepareDataset(
            feature_calculators=[SmilesDesc()],
            split=RandomSplit(test_fraction=0.1, dataset=dataset),
        )
        # initialize model for training from class
        alg_name = f"{alg_name}_{task}"
        model = self.getModel(
<<<<<<< HEAD
            name=alg_name,
            dataset=dataset,
            random_state=random_state[0],
=======
            base_dir=self.generatedModelsPath,
            name=f"{alg_name}",
>>>>>>> 26d91b87
        )
        self.fitTest(model, dataset)
        predictor = ChempropModel(name=alg_name, base_dir=model.baseDir)
        self.predictorTest(predictor, dataset=dataset)

        # make predictions with the trained model and check if the results are (not)
        # equal if the random state is the (not) same
        if random_state[0] is not None:
            model = self.getModel(
                name=alg_name,
                dataset=dataset,
                random_state=random_state[1],
            )
            self.fitTest(model)
            new_predictor = ChempropModel(name=alg_name, base_dir=model.baseDir)
            self.predictorTest(
                predictor,
                dataset=dataset,
                comparison_model=new_predictor,
                expect_equal_result=random_state[0] == random_state[1],
            )
        else:
            self.predictorTest(predictor, dataset=dataset)

    def testConsistency(self):
        """Test if QSPRpred Chemprop and Chemprop models are consistent."""
        # initialize dataset
        dataset = self.createLargeTestDataSet(
            name="consistency_data",
            target_props=[{
                "name": "CL",
                "task": TargetTasks.REGRESSION
            }],
            preparation_settings=None,
        )
        dataset.prepareDataset(
            feature_calculators=[SmilesDesc()],
            split=RandomSplit(test_fraction=0.1, seed=dataset.randomState),
        )
        # initialize model for training from class
<<<<<<< HEAD
        model = self.getModel(name="consistency_data", dataset=dataset)
=======
        model = self.getModel(
            base_dir=self.generatedModelsPath,
            name="consistency_data",
        )
>>>>>>> 26d91b87

        # chemprop by default uses sklearn rmse (squared=False) as metric
        rmse = metrics.make_scorer(
            metrics.mean_squared_error, greater_is_better=False, squared=False
        )

        # Run 1 fold of bootstrap cross validation (default cross validation in chemprop is bootstrap)
        assessor = CrossValAssessor(
            scoring=SklearnMetrics(rmse),
            split=ShuffleSplit(
                n_splits=1, test_size=0.1, random_state=dataset.randomState
            ),
        )
        qsprpred_score = assessor(
            model,
            dataset,
            split=RandomSplit(test_fraction=0.1, seed=dataset.randomState)
        )
        qsprpred_score = -qsprpred_score[0]  # qsprpred_score is negative rmse

        # save the cross-validation train, test and validation split to
        # compare with true Chemprop model from the base monitor
        df_train = pd.DataFrame(
            assessor.monitor.fits[0]["fitData"]["X_train"], columns=["SMILES"]
        )
        df_train["pchembl_value_Mean"] = assessor.monitor.fits[0]["fitData"]["y_train"]
        df_train.to_csv(
            f"{self.generatedModelsPath}/consistency_data_train.csv", index=False
        )

        df_val = pd.DataFrame(
            assessor.monitor.fits[0]["fitData"]["X_val"], columns=["SMILES"]
        )
        df_val["pchembl_value_Mean"] = assessor.monitor.fits[0]["fitData"]["y_val"]
        df_val.to_csv(
            f"{self.generatedModelsPath}/consistency_data_val.csv", index=False
        )

        df_test = pd.DataFrame(assessor.monitor.foldData[0]["X_test"])
        df_test.rename(columns={"Descriptor_SmilesDesc_SMILES": "SMILES"}, inplace=True)
        df_test["pchembl_value_Mean"] = assessor.monitor.foldData[0]["y_test"]
        df_test.to_csv(
            f"{self.generatedModelsPath}/consistency_data_test.csv", index=False
        )

        # run chemprop with the same data and parameters
        arguments = [
            "--data_path",
            f"{self.generatedModelsPath}/consistency_data_train.csv",
            "--separate_val_path",
            f"{self.generatedModelsPath}/consistency_data_val.csv",
            "--separate_test_path",
            f"{self.generatedModelsPath}/consistency_data_test.csv",
            "--dataset_type",
            "regression",
            "--save_dir",
            self.generatedModelsPath,
            "--epochs",
            "2",
            "--seed",
            str(model.randomState),
            "--pytorch_seed",
            str(model.randomState),
        ]

        if len(GPUS) > 0:
            arguments.extend(["--gpu", str(GPUS[0])])

        args = chemprop.args.TrainArgs().parse_args(arguments)
        chemprop_score, _ = chemprop.train.cross_validate(
            args=args, train_func=chemprop.train.run_training
        )

        # compare the scores
        print(f"QSPRpred score: {qsprpred_score}")
        print(f"Chemprop score: {chemprop_score}")
        self.assertAlmostEqual(qsprpred_score, chemprop_score, places=5)


@pytest.mark.skipif((spec := util.find_spec("cupy")) is None, reason="requires cupy")
class TestPyBoostModel(ModelDataSetsPathMixIn, ModelCheckMixIn, TestCase):
    """This class holds the tests for the PyBoostModel class."""
    def setUp(self):
        super().setUp()
        self.setUpPaths()

    def getModel(
        self,
        name: str,
        parameters: dict | None = None,
        random_state: int | None = None,
    ):
        """Create a PyBoostModel model.

        Args:
            name (str): the name of the model
            dataset (QSPRDataset, optional): the dataset to use. Defaults to None.
            parameters (dict, optional): the parameters to use. Defaults to None.
            random_state (int, optional): the random state to use. Defaults to None.

        Returns:
            PyBoostModel the model
        """
        if parameters is None:
            parameters = {}
        parameters["ntrees"] = 10

        return import_module("..pyboost", __name__).PyBoostModel(
<<<<<<< HEAD
            base_dir=self.generatedModelsPath,
            data=dataset,
=======
            base_dir=base_dir,
>>>>>>> 26d91b87
            name=name,
            parameters=parameters,
            random_state=random_state,
        )

    @parameterized.expand(
        [
            (
                f"PyBoost_{'_'.join(map(str, random_state))}",
                TargetTasks.REGRESSION,
                "PyBoost",
                params,
                random_state,
            ) for params in [
                {
                    "loss": "mse",
                    "metric": "r2_score",
                    "colsample": 0.5,  # introduce more randomness in the model
                },
                # {
                #     "loss": import_module("..custom_loss", __name__).MSEwithNaNLoss(),
                #     "metric": "r2_score"
                # },
                # {
                #     "loss": "mse",
                #     "metric": import_module("..custom_metrics", __name__).NaNR2Score()
                # },
                # {
                #     "loss": "mse",
                #     "metric":import_module("..custom_metrics",__name__).NaNRMSEScore()
                # },
            ] for random_state in ([None], [1, 42], [42, 42])
        ]
    )
    def testRegressionPyBoostFit(self, _, task, model_name, parameters, random_state):
        """Test model training for regression models."""
        parameters["verbose"] = -1
        # initialize dataset
        dataset = self.createLargeTestDataSet(
            target_props=[{
                "name": "CL",
                "task": task
            }],
            preparation_settings=self.getDefaultPrep(),
        )
        # initialize model for training from class
        model = self.getModel(
            name=f"{model_name}_{task}",
            parameters=parameters,
            random_state=random_state[0],
        )
        self.fitTest(model, dataset)
        predictor = import_module("..pyboost", __name__).PyBoostModel(
            name=f"{model_name}_{task}", base_dir=model.baseDir
        )
        self.predictorTest(predictor, dataset=dataset)

        # make predictions with the trained model and check if the results are (not)
        # equal if the random state is the (not) same
        if random_state[0] is not None:
            model = self.getModel(
                name=f"{model_name}_{task}",
                dataset=dataset,
                parameters=parameters,
                random_state=random_state[1],
            )
            self.fitTest(model)
            new_predictor = import_module("..pyboost", __name__).PyBoostModel(
                name=f"{model_name}_{task}", base_dir=model.baseDir
            )
            self.predictorTest(
                predictor,
                dataset=dataset,
                comparison_model=new_predictor,
                expect_equal_result=random_state[0] == random_state[1],
            )
        else:
            self.predictorTest(predictor, dataset=dataset)

    @parameterized.expand(
        [
            (f"{'PyBoost'}_{task}", task, th, "PyBoost", params)
            for params, task, th in (
                ({
                    "loss": "bce",
                    "metric": "auc"
                }, TargetTasks.SINGLECLASS, [6.5]),
                ({
                    "loss": "crossentropy"
                }, TargetTasks.MULTICLASS, [0, 1, 10, 1100]),
            )
        ]
    )
    def testClassificationPyBoostFit(self, _, task, th, model_name, parameters):
        """Test model training for classification models."""
        parameters["verbose"] = -1
        # initialize dataset
        dataset = self.createLargeTestDataSet(
            target_props=[{
                "name": "CL",
                "task": task,
                "th": th
            }],
            preparation_settings=self.getDefaultPrep(),
        )
        # test classifier
        # initialize model for training from class
        model = self.getModel(
            base_dir=self.generatedModelsPath,
            name=f"{model_name}_{task}",
            parameters=parameters,
        )
        self.fitTest(model, dataset)
        predictor = import_module("..pyboost", __name__).PyBoostModel(
            name=f"{model_name}_{task}", base_dir=model.baseDir
        )
        self.predictorTest(predictor, dataset=dataset)

    @parameterized.expand(
        [
            ("PyBoost", "PyBoost", params) for params in [
                {
                    "loss": "mse",
                    "metric": "r2_score"
                },
                # {
                #     "loss": import_module("..custom_loss", __name__).MSEwithNaNLoss(),
                #     "metric": "r2_score"
                # },
                # {
                #     "loss": "mse",
                #     "metric": import_module("..custom_metrics",__name__).NaNR2Score()
                # },
            ]
        ]
    )
    def testRegressionMultiTaskFit(self, _, model_name, parameters):
        """Test model training for multitask regression models."""
        parameters["verbose"] = -1
        # initialize dataset
        dataset = self.createLargeTestDataSet(
            target_props=[
                {
                    "name": "fu",
                    "task": TargetTasks.REGRESSION,
                    "imputer": SimpleImputer(strategy="mean"),
                },
                {
                    "name": "CL",
                    "task": TargetTasks.REGRESSION,
                    "imputer": SimpleImputer(strategy="mean"),
                },
            ],
            preparation_settings=self.getDefaultPrep(),
        )
        # test classifier
        # initialize model for training from class
        model = self.getModel(
            name=f"{model_name}_multitask_regression",
            parameters=parameters,
        )
        self.fitTest(model, dataset)
        predictor = import_module("..pyboost", __name__).PyBoostModel(
            name=f"{model_name}_multitask_regression",
        )
        self.predictorTest(predictor, dataset=dataset)

    # FIXME: This test fails because the PyBoost default auc does not handle
    # mutlitask data and the custom NaN AUC metric is not JSON serializable.

    # @parameterized.expand(
    #     [
    #         ("PyBoost", "PyBoost", params) for params in [
    #             # {
    #             #     "loss": "bce",
    #             #     "metric": "auc"
    #             # },
    #             # {
    #             #     "loss": import_module("..custom_loss", __name__).BCEWithNaNLoss(),
    #             #     "metric": "auc"
    #             # },
    #             {
    #                 "loss": "bce",
    #                 "metric": NaNAucMetric()
    #             },
    #         ]
    #     ]
    # )
    # def testClassificationMultiTaskFit(self, _, model_name, parameters):
    #     """Test model training for multitask classification models."""
    #     parameters["verbose"] = -1

    #     # initialize dataset
    #     dataset = self.createLargeTestDataSet(
    #         target_props=[
    #             {
    #                 "name": "fu",
    #                 "task": TargetTasks.SINGLECLASS,
    #                 "th": [0.3]
    #             },
    #             {
    #                 "name": "CL",
    #                 "task": TargetTasks.SINGLECLASS,
    #                 "th": [6.5]
    #             },
    #         ],
    #         preparation_settings=self.getDefaultPrep(),
    #     )
    #     # test classifier
    #     # initialize model for training from class
    #     model = self.getModel(
    #         base_dir=self.generatedModelsPath,
    #         name=f"{model_name}_multitask_classification",
    #         parameters=parameters,
    #     )
    #     self.fitTest(model, dataset)
    #     predictor = import_module("..pyboost", __name__).PyBoostModel(
    #         name=f"{model_name}_multitask_classification", base_dir=model.baseDir
    #     )
    #     self.predictorTest(predictor)


class TestNNMonitoring(MonitorsCheckMixIn, TestCase):
    """This class holds the tests for the monitoring classes."""
    def setUp(self):
        super().setUp()
        self.setUpPaths()

    @property
    def gridFile(self):
        """Return the path to the grid file with test
        search spaces for hyperparameter optimization.
        """
        return f"{os.path.dirname(__file__)}/test_files/search_space_test.json"

    def testBaseMonitor(self):
        model = DNNModel(
            base_dir=self.generatedModelsPath,
            name="STFullyConnected",
            gpus=GPUS,
            patience=3,
            tol=0.02,
            random_state=42,
        )
        self.runMonitorTest(
            model,
            self.createLargeTestDataSet(preparation_settings=self.getDefaultPrep()),
            BaseMonitor,
            self.baseMonitorTest,
            True,
        )

    def testFileMonitor(self):
        model = DNNModel(
            base_dir=self.generatedModelsPath,
            name="STFullyConnected",
            gpus=GPUS,
            patience=3,
            tol=0.02,
            random_state=42,
        )
        self.runMonitorTest(
            model,
            self.createLargeTestDataSet(preparation_settings=self.getDefaultPrep()),
            BaseMonitor,
            self.baseMonitorTest,
            True,
        )

    def testListMonitor(self):
        """Test the list monitor"""
        model = DNNModel(
            base_dir=self.generatedModelsPath,
            name="STFullyConnected",
            gpus=GPUS,
            patience=3,
            tol=0.02,
            random_state=42,
        )
        self.runMonitorTest(
            model,
            self.createLargeTestDataSet(preparation_settings=self.getDefaultPrep()),
            ListMonitor,
            self.listMonitorTest,
            True,
            [BaseMonitor(), FileMonitor()],
        )<|MERGE_RESOLUTION|>--- conflicted
+++ resolved
@@ -15,11 +15,6 @@
 from qsprpred.data.descriptors.sets import SmilesDesc
 from qsprpred.data.sampling.splits import RandomSplit
 from qsprpred.tasks import ModelTasks, TargetTasks
-<<<<<<< HEAD
-
-from ....data.tables.qspr import QSPRDataset
-=======
->>>>>>> 26d91b87
 from ....extra.gpu.models.chemprop import ChempropModel
 from ....extra.gpu.models.dnn import DNNModel
 from ....extra.gpu.models.neural_network import STFullyConnected
@@ -146,13 +141,8 @@
                 alg=alg,
                 random_state=random_state[1],
             )
-<<<<<<< HEAD
-            self.fitTest(model)
+            self.fitTest(model, dataset)
             predictor_new = DNNModel(
-=======
-            self.fitTest(model, dataset)
-            predictor = DNNModel(
->>>>>>> 26d91b87
                 name=alg_name, base_dir=model.baseDir, random_state=random_state[1]
             )
             self.predictorTest(
@@ -197,17 +187,11 @@
         if len(GPUS) > 0:
             parameters["gpu"] = GPUS[0]
         parameters["epochs"] = 2
-<<<<<<< HEAD
         return ChempropModel(
             base_dir=self.generatedModelsPath,
-            data=dataset,
             name=name,
             parameters=parameters,
-            random_state=random_state,
-        )
-=======
-        return ChempropModel(base_dir=base_dir, name=name, parameters=parameters)
->>>>>>> 26d91b87
+            random_state=random_state,)
 
     @parameterized.expand(
         [
@@ -261,14 +245,8 @@
         # initialize model for training from class
         alg_name = f"{alg_name}_{task}_th={th}"
         model = self.getModel(
-<<<<<<< HEAD
-            name=alg_name,
-            dataset=dataset,
-            random_state=random_state[0],
-=======
             base_dir=self.generatedModelsPath,
             name=f"{alg_name}",
->>>>>>> 26d91b87
         )
         self.fitTest(model, dataset)
         predictor = ChempropModel(name=alg_name, base_dir=model.baseDir)
@@ -358,14 +336,8 @@
         # initialize model for training from class
         alg_name = f"{alg_name}_{task}"
         model = self.getModel(
-<<<<<<< HEAD
             name=alg_name,
-            dataset=dataset,
             random_state=random_state[0],
-=======
-            base_dir=self.generatedModelsPath,
-            name=f"{alg_name}",
->>>>>>> 26d91b87
         )
         self.fitTest(model, dataset)
         predictor = ChempropModel(name=alg_name, base_dir=model.baseDir)
@@ -406,14 +378,7 @@
             split=RandomSplit(test_fraction=0.1, seed=dataset.randomState),
         )
         # initialize model for training from class
-<<<<<<< HEAD
-        model = self.getModel(name="consistency_data", dataset=dataset)
-=======
-        model = self.getModel(
-            base_dir=self.generatedModelsPath,
-            name="consistency_data",
-        )
->>>>>>> 26d91b87
+        model = self.getModel(name="consistency_data")
 
         # chemprop by default uses sklearn rmse (squared=False) as metric
         rmse = metrics.make_scorer(
@@ -522,12 +487,7 @@
         parameters["ntrees"] = 10
 
         return import_module("..pyboost", __name__).PyBoostModel(
-<<<<<<< HEAD
             base_dir=self.generatedModelsPath,
-            data=dataset,
-=======
-            base_dir=base_dir,
->>>>>>> 26d91b87
             name=name,
             parameters=parameters,
             random_state=random_state,
