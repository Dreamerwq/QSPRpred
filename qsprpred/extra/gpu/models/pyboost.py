--- conflicted
+++ resolved
@@ -21,19 +21,12 @@
 from py_boost.gpu.losses.metrics import Metric, auc
 from sklearn.model_selection import ShuffleSplit
 
-<<<<<<< HEAD
-from qsprpred.data import QSPRDataset
-from qsprpred.data.sampling.splits import DataSplit
-from qsprpred.models import QSPRModel, FitMonitor, BaseMonitor
-from qsprpred.models.early_stopping import early_stopping, EarlyStoppingMode
-=======
+from ....data.sampling.splits import DataSplit
 from ....data.tables.qspr import QSPRDataset
-from ....data.sampling.splits import DataSplit
 from ....models.early_stopping import EarlyStoppingMode, early_stopping
 from ....models.models import QSPRModel
 from ....models.monitors import BaseMonitor, FitMonitor
->>>>>>> fc4ec1e5
-from qsprpred.tasks import ModelTasks
+from ....tasks import ModelTasks
 
 
 class PyBoostModel(QSPRModel):
@@ -160,14 +153,7 @@
             estimator.fit(
                 X[train_index, :],
                 y[train_index],
-<<<<<<< HEAD
                 eval_sets=[{"X": X[val_index, :], "y": y[val_index]}],
-=======
-                eval_sets=[{
-                    "X": X[val_index, :],
-                    "y": y[val_index]
-                }],
->>>>>>> fc4ec1e5
             )
             monitor.onFitEnd(estimator, estimator.best_round)
             return estimator, estimator.best_round
