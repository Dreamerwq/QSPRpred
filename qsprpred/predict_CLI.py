--- conflicted
+++ resolved
@@ -130,32 +130,6 @@
                 print(model_type)
                 log.info(f'Model: {model_type} {reg_abbr} {property[0]}')
 
-<<<<<<< HEAD
-            # give path to saved model
-            try:
-                path = f'{args.base_dir}/qspr/models/{model_type}_{reg_abbr}_{property_name}.json'
-                model = skljson.from_json(path)
-            except FileNotFoundError:
-                log.warning(
-                    f'{args.base_dir}/qspr/models/{model_type}_{reg_abbr}_{property_name}.json does not exist. Model skipped.')
-                continue
-
-            # calculate molecule features (return np.array with fingerprint of molecules)
-            feature_calculator = DescriptorsCalculator.fromFile(
-                f'{args.base_dir}/qspr/data/{property[0]}_{reg_abbr}_QSPRdata_feature_calculators.json')
-
-            scaler = SKLearnStandardizer.fromFile(
-                f'{args.base_dir}/qspr/data/{property[0]}_{reg_abbr}_QSPRdata_feature_standardizer_0.json')
-
-            if not reg:
-                th = meta["data"]['th']
-            else:
-                th = None
-
-            predictor = Predictor(model, feature_calculator, scaler, type=reg_abbr, th=th, name=None, modifier=None)
-            predictions = predictor.getScores(mols)
-            results.update({f"preds_{model_type}_{reg_abbr}_{property[0]}": predictions})
-=======
                 # give path to saved model
                 try:
                     path = f'{args.base_dir}/qspr/models/{model_type}_{reg_abbr}_{property_name}.json'
@@ -173,14 +147,13 @@
                     f'{args.base_dir}/qspr/data/{property[0]}_{reg_abbr}_QSPRdata_feature_standardizer_0.json')
 
                 if not reg:
-                    th = meta['th']
+                    th = meta["data"]['th']
                 else:
                     th = None
 
                 predictor = Predictor(model, feature_calculator, scaler, type=reg_abbr, th=th, name=None, modifier=None)
                 predictions = predictor.getScores(mols)
                 results.update({f"preds_{model_type}_{reg_abbr}_{property[0]}": predictions})
->>>>>>> 6939f7b7
 
     pred_path = f"{args.base_dir}/qspr/predictions/{args.output}.tsv"
     pd.DataFrame(results).to_csv(pred_path, sep="\t", index=False)
