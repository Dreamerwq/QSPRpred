"""Tests for plotting module."""

import os
from typing import Type
from unittest import TestCase

import pandas as pd
from matplotlib.axes import SubplotBase
from matplotlib.figure import Figure
from sklearn.ensemble import RandomForestClassifier, RandomForestRegressor
<<<<<<< HEAD

from qsprpred.models.models import QSPRsklearn
from qsprpred.models.tasks import TargetTasks
from qsprpred.models.tests import ModelDataSetsMixIn
from qsprpred.plotting.classification import MetricsPlot, ROCPlot
from qsprpred.plotting.regression import CorrelationPlot
=======
>>>>>>> 5eafd534

from ..data.data import QSPRDataset
from ..models.models import QSPRsklearn
from ..models.tasks import TargetTasks
from ..models.tests import ModelDataSetsMixIn
from ..plotting.classification import MetricsPlot, ROCPlot
from ..plotting.regression import CorrelationPlot


class ROCPlotTest(ModelDataSetsMixIn, TestCase):
<<<<<<< HEAD
=======
    """Test ROC curve plotting class."""

>>>>>>> 5eafd534
    @staticmethod
    def getModel(
            dataset: QSPRDataset,
            name: str,
            alg: Type = RandomForestClassifier
    ) -> QSPRsklearn:
        """Get a model for testing.

        Args:
            dataset (QSPRDataset):
                Dataset to use for model.
            name (str):
                Name of model.
            alg (Type, optional):
                Algorithm to use for model. Defaults to `RandomForestClassifier`.

        Returns:
            QSPRsklearn:
                The new model.

        """
        return QSPRsklearn(
            name=name,
            data=dataset,
            base_dir=os.path.dirname(
                ROCPlotTest.qsprModelsPath.replace("qspr/models", "")
            ),
            alg=alg,
        )

    def testPlotSingle(self):
        """Test plotting ROC curve for single task."""
        dataset = self.create_large_dataset(
            "test_roc_plot_single_data",
            target_props=[{
                "name": "CL",
                "task": TargetTasks.SINGLECLASS,
                "th": [50]
            }],
<<<<<<< HEAD
            preparation_settings=self.get_default_prep()
        )
        model = self.get_model(dataset, "test_roc_plot_single_model")
=======
            preparation_settings=self.get_default_prep(),
        )
        model = self.getModel(dataset, "test_roc_plot_single_model")
>>>>>>> 5eafd534
        model.evaluate(save=True)
        model.save()
        # make plots
        plt = ROCPlot([model])
        # cross validation plot
        ax = plt.make("CL_class", validation="cv")[0]
        self.assertIsInstance(ax, Figure)
        self.assertTrue(os.path.exists(f"{model.outPrefix}.cv.png"))
        # independent test set plot
        ax = plt.make("CL_class", validation="ind")[0]
        self.assertIsInstance(ax, Figure)
        self.assertTrue(os.path.exists(f"{model.outPrefix}.ind.png"))


class MetricsPlotTest(ModelDataSetsMixIn, TestCase):
<<<<<<< HEAD
=======
    """Test metrics plotting class."""
>>>>>>> 5eafd534
    @staticmethod
    def getModel(
            dataset: QSPRDataset,
            name: str,
            alg: Type = RandomForestClassifier
    ) -> QSPRsklearn:
        """Get a model for testing.

        Args:
            dataset (QSPRDataset):
                Dataset to use for model.
            name (str):
                Name of model.
            alg (Type, optional):
                Algorithm to use for model. Defaults to `RandomForestClassifier`.
        """
        return QSPRsklearn(
            name=name,
            data=dataset,
            base_dir=os.path.dirname(
                ROCPlotTest.qsprModelsPath.replace("qspr/models", "")
            ),
            alg=alg,
        )

    def testPlotSingle(self):
        """Test plotting metrics for single task."""
        dataset = self.create_large_dataset(
            "test_metrics_plot_single_data",
            target_props=[{
                "name": "CL",
                "task": TargetTasks.SINGLECLASS,
                "th": [50]
            }],
<<<<<<< HEAD
            preparation_settings=self.get_default_prep()
        )
        model = self.get_model(dataset, "test_metrics_plot_single_model")
=======
            preparation_settings=self.get_default_prep(),
        )
        model = self.getModel(dataset, "test_metrics_plot_single_model")
>>>>>>> 5eafd534
        model.evaluate(save=True)
        model.save()
        # generate metrics plot and associated files
        plt = MetricsPlot([model])
        figures, summary = plt.make("CL_class", out_dir=model.outDir)
        for fig, ax in figures:
            self.assertIsInstance(fig, Figure)
        self.assertIsInstance(summary, pd.DataFrame)
        self.assertTrue(os.path.exists(f"{model.outDir}/metrics_summary.tsv"))
        self.assertTrue(os.path.exists(f"{model.outDir}/metrics_f1_score.png"))


class CorrPlotTest(ModelDataSetsMixIn, TestCase):
<<<<<<< HEAD
=======
    """Test correlation plotting class."""

>>>>>>> 5eafd534
    @staticmethod
    def getModel(
            dataset: QSPRDataset,
            name: str,
            alg: Type = RandomForestRegressor
    ) -> QSPRsklearn:
        """Get a model for testing.

        Args:
            dataset (QSPRDataset):
                Dataset to use for model.
            name (str):
                Name of model.
            alg (Type, optional):
                Algorithm to use for model. Defaults to `RandomForestRegressor`.
        """
        return QSPRsklearn(
            name=name,
            data=dataset,
            base_dir=os.path.dirname(
                ROCPlotTest.qsprModelsPath.replace("qspr/models", "")
            ),
            alg=alg,
        )

<<<<<<< HEAD
    def test_plot_single(self):
        dataset = self.create_large_dataset(
            "test_corr_plot_single_data", preparation_settings=self.get_default_prep()
        )
        model = self.get_model(dataset, "test_corr_plot_single_model")
=======
    def testPlotSingle(self):
        """Test plotting correlation for single task."""
        dataset = self.create_large_dataset(
            "test_corr_plot_single_data", preparation_settings=self.get_default_prep()
        )
        model = self.getModel(dataset, "test_corr_plot_single_model")
>>>>>>> 5eafd534
        model.evaluate(save=True)
        model.save()
        # generate metrics plot and associated files
        plt = CorrelationPlot([model])
        axes, summary = plt.make("CL", out_dir=model.outDir)
        self.assertIsInstance(summary, pd.DataFrame)
        for ax in axes:
            self.assertIsInstance(ax, SubplotBase)
        self.assertTrue(os.path.exists(f"{model.outDir}/corrplot.png"))<|MERGE_RESOLUTION|>--- conflicted
+++ resolved
@@ -8,15 +8,6 @@
 from matplotlib.axes import SubplotBase
 from matplotlib.figure import Figure
 from sklearn.ensemble import RandomForestClassifier, RandomForestRegressor
-<<<<<<< HEAD
-
-from qsprpred.models.models import QSPRsklearn
-from qsprpred.models.tasks import TargetTasks
-from qsprpred.models.tests import ModelDataSetsMixIn
-from qsprpred.plotting.classification import MetricsPlot, ROCPlot
-from qsprpred.plotting.regression import CorrelationPlot
-=======
->>>>>>> 5eafd534
 
 from ..data.data import QSPRDataset
 from ..models.models import QSPRsklearn
@@ -27,16 +18,12 @@
 
 
 class ROCPlotTest(ModelDataSetsMixIn, TestCase):
-<<<<<<< HEAD
-=======
     """Test ROC curve plotting class."""
-
->>>>>>> 5eafd534
     @staticmethod
     def getModel(
-            dataset: QSPRDataset,
-            name: str,
-            alg: Type = RandomForestClassifier
+        dataset: QSPRDataset,
+        name: str,
+        alg: Type = RandomForestClassifier
     ) -> QSPRsklearn:
         """Get a model for testing.
 
@@ -71,15 +58,9 @@
                 "task": TargetTasks.SINGLECLASS,
                 "th": [50]
             }],
-<<<<<<< HEAD
-            preparation_settings=self.get_default_prep()
-        )
-        model = self.get_model(dataset, "test_roc_plot_single_model")
-=======
             preparation_settings=self.get_default_prep(),
         )
         model = self.getModel(dataset, "test_roc_plot_single_model")
->>>>>>> 5eafd534
         model.evaluate(save=True)
         model.save()
         # make plots
@@ -95,15 +76,12 @@
 
 
 class MetricsPlotTest(ModelDataSetsMixIn, TestCase):
-<<<<<<< HEAD
-=======
     """Test metrics plotting class."""
->>>>>>> 5eafd534
     @staticmethod
     def getModel(
-            dataset: QSPRDataset,
-            name: str,
-            alg: Type = RandomForestClassifier
+        dataset: QSPRDataset,
+        name: str,
+        alg: Type = RandomForestClassifier
     ) -> QSPRsklearn:
         """Get a model for testing.
 
@@ -133,15 +111,9 @@
                 "task": TargetTasks.SINGLECLASS,
                 "th": [50]
             }],
-<<<<<<< HEAD
-            preparation_settings=self.get_default_prep()
-        )
-        model = self.get_model(dataset, "test_metrics_plot_single_model")
-=======
             preparation_settings=self.get_default_prep(),
         )
         model = self.getModel(dataset, "test_metrics_plot_single_model")
->>>>>>> 5eafd534
         model.evaluate(save=True)
         model.save()
         # generate metrics plot and associated files
@@ -155,16 +127,12 @@
 
 
 class CorrPlotTest(ModelDataSetsMixIn, TestCase):
-<<<<<<< HEAD
-=======
     """Test correlation plotting class."""
-
->>>>>>> 5eafd534
     @staticmethod
     def getModel(
-            dataset: QSPRDataset,
-            name: str,
-            alg: Type = RandomForestRegressor
+        dataset: QSPRDataset,
+        name: str,
+        alg: Type = RandomForestRegressor
     ) -> QSPRsklearn:
         """Get a model for testing.
 
@@ -185,20 +153,12 @@
             alg=alg,
         )
 
-<<<<<<< HEAD
-    def test_plot_single(self):
-        dataset = self.create_large_dataset(
-            "test_corr_plot_single_data", preparation_settings=self.get_default_prep()
-        )
-        model = self.get_model(dataset, "test_corr_plot_single_model")
-=======
     def testPlotSingle(self):
         """Test plotting correlation for single task."""
         dataset = self.create_large_dataset(
             "test_corr_plot_single_data", preparation_settings=self.get_default_prep()
         )
         model = self.getModel(dataset, "test_corr_plot_single_model")
->>>>>>> 5eafd534
         model.evaluate(save=True)
         model.save()
         # generate metrics plot and associated files
