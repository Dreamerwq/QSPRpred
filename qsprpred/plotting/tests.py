--- conflicted
+++ resolved
@@ -12,13 +12,8 @@
 from matplotlib.figure import Figure
 from qsprpred.models.models import QSPRsklearn
 from qsprpred.models.tasks import ModelTasks
-<<<<<<< HEAD
-from qsprpred.models.tests import ModelDataSets
+from qsprpred.models.tests import ModelDataSetsMixIn
 from qsprpred.plotting.classification import MetricsPlot, ROCPlot
-=======
-from qsprpred.models.tests import ModelDataSetsMixIn
-from qsprpred.plotting.classification import ROCPlot, MetricsPlot
->>>>>>> 3c532817
 from qsprpred.plotting.regression import CorrelationPlot
 from sklearn.ensemble import RandomForestClassifier, RandomForestRegressor
 
@@ -35,11 +30,11 @@
         )
 
     def test_plot_single(self):
-<<<<<<< HEAD
-        dataset = self.create_large_dataset("test_roc_plot_single_data", task=ModelTasks.SINGLECLASS, th=[50])
-=======
-        dataset = self.create_large_dataset("test_roc_plot_single_data", task=ModelTasks.CLASSIFICATION, th=[50], preparation_settings=self.get_default_prep())
->>>>>>> 3c532817
+        dataset = self.create_large_dataset(
+            "test_roc_plot_single_data",
+            task=ModelTasks.CLASSIFICATION,
+            th=[50],
+            preparation_settings=self.get_default_prep())
         model = self.get_model(dataset, "test_roc_plot_single_model")
         model.evaluate(save=True)
         model.save()
@@ -56,12 +51,8 @@
         self.assertIsInstance(ax, Figure)
         self.assertTrue(os.path.exists(f"{model.outPrefix}.ind.png"))
 
-<<<<<<< HEAD
 
-class MetricsPlotTest(ModelDataSets, TestCase):
-=======
 class MetricsPlotTest(ModelDataSetsMixIn, TestCase):
->>>>>>> 3c532817
 
     @staticmethod
     def get_model(dataset, name, alg=RandomForestClassifier):
@@ -73,11 +64,11 @@
         )
 
     def test_plot_single(self):
-<<<<<<< HEAD
-        dataset = self.create_large_dataset("test_metrics_plot_single_data", task=ModelTasks.SINGLECLASS, th=[50])
-=======
-        dataset = self.create_large_dataset("test_metrics_plot_single_data", task=ModelTasks.CLASSIFICATION, th=[50], preparation_settings=self.get_default_prep())
->>>>>>> 3c532817
+        dataset = self.create_large_dataset(
+            "test_metrics_plot_single_data",
+            task=ModelTasks.CLASSIFICATION,
+            th=[50],
+            preparation_settings=self.get_default_prep())
         model = self.get_model(dataset, "test_metrics_plot_single_model")
         model.evaluate(save=True)
         model.save()
