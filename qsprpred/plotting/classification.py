"""Plotting functions for classification models."""
import os.path
from abc import ABC
from typing import List, Literal

import numpy as np
import pandas as pd
from matplotlib import pyplot as plt
from sklearn.calibration import CalibrationDisplay
from sklearn.metrics import (
    PrecisionRecallDisplay,
    RocCurveDisplay,
    accuracy_score,
    auc,
    f1_score,
    matthews_corrcoef,
    precision_score,
    recall_score,
    roc_auc_score,
    confusion_matrix
)

<<<<<<< HEAD
from ..metrics.calibration import calibration_error
from ..models.interfaces import QSPRModel
from ..models.tasks import ModelTasks
from ..plotting.interfaces import ModelPlot
import re
from copy import deepcopy
import seaborn as sns
=======
from ..models.metrics import calibration_error
from ..models.models import QSPRModel
from ..tasks import ModelTasks
from ..plotting.base_plot import ModelPlot
>>>>>>> b98e4925


class ClassifierPlot(ModelPlot, ABC):
    """Base class for plots of classification models."""
    def getSupportedTasks(self) -> List[ModelTasks]:
        """Return a list of tasks supported by this plotter."""
        return [ModelTasks.SINGLECLASS, ModelTasks.MULTICLASS, ModelTasks.MULTITASK_SINGLECLASS, ModelTasks.MULTITASK_MULTICLASS]

    def prepareAssessment(self, assessment_df: pd.DataFrame) -> pd.DataFrame:
        """Prepare assessment dataframe for plotting

        Args:
            assessment_df (pd.DataFrame):
                the assessment dataframe containing the experimental and predicted
                values for each property. The dataframe should have the following
                columns:
                QSPRID, Fold (opt.), <property_name>_<suffixes>_<Label/Prediction/ProbabilityClass_X>

        Returns:
            pd.DataFrame:
                The dataframe containing the assessment results,
                columns: QSPRID, Fold, Property, Label, Prediction, Class, Set
        """
        # change all property columns into one column
        id_vars = ["QSPRID", "Fold"] if "Fold" in assessment_df.columns else ["QSPRID"]
        df = assessment_df.melt(id_vars=id_vars)
        # split the variable (<property_name>_<suffixes>_<Label/Prediction/ProbabilityClass_X>) column
        # into the property name and the type (Label or Prediction or ProbabilityClass_X)
        pattern = re.compile(
            r"^(?P<Property>.*?)_(?P<type>Label|Prediction|ProbabilityClass_\d+)$"
            )
        df[["Property", "type"]] = df["variable"].apply(lambda x: pd.Series(pattern.match(x).groupdict()))
        df.drop("variable", axis=1, inplace=True)
        # pivot the dataframe so that Label and Prediction are separate columns
        df = df.pivot_table(
            index=[*id_vars, "Property"], columns="type", values="value"
        )
        df.reset_index(inplace=True)
        df.columns.name = None
        df["Label"] = df["Label"].astype(int)
        df["Prediction"] = df["Prediction"].astype(int)
        # Add Fold column if it doesn't exist (for independent test set)
        if "Fold" not in df.columns:
            df["Fold"] = "Independent Test"
            df["Set"] = "Independent Test"
        else:
            df["Set"] = "Cross Validation"
        return df

    def prepareClassificationResults(
        self
    ) -> pd.DataFrame:
        """Prepare classification results dataframe for plotting.

        Returns:
            pd.DataFrame:
                the dataframe containing the classficiation results,
                columns: Model, QSPRID, Fold, Property, Label, Prediction, Set
        """
        model_results = {}
        for m, model in enumerate(self.models):
            # Read in and prepare the cross-validation and independent test set results
            df_cv = self.prepareAssessment(pd.read_table(self.cvPaths[model]))
            df_ind = self.prepareAssessment(pd.read_table(self.indPaths[model]))
            # concatenate the cross-validation and independent test set results
            df = pd.concat([df_cv, df_ind])
            print(model.name)
            model_results[model.name] = df
        # concatenate the results from all models and add the model name as a column
        df = (
            pd.concat(
                model_results.values(), keys=model_results.keys(), names=["Model"]
            ).reset_index(level=1, drop=True).reset_index()
        )

        self.results = df
        return df

    def calculateMultiClassMetrics(self, df, average_type, n_classes):
        """Calculate metrics for a given dataframe."""
        # check if ProbabilityClass_X columns exist
        proba = all([f"ProbabilityClass_{i}" in df.columns for i in range(n_classes)])

        if average_type == "All":
            metrics = {
                "accuracy": accuracy_score(df.Label, df.Prediction),
                "matthews_corrcoef": matthews_corrcoef(df.Label, df.Prediction),
            }
            if proba:
                metrics["calibration_error"] = calibration_error(df.Label, df[[f"ProbabilityClass_{i}" for i in range(n_classes)]])
            return pd.Series(metrics)

        # check if average type is int (i.e. class number, so we can calculate metrics for a single class)
        if isinstance(average_type, int):
            class_num = average_type
            average_type = None

        metrics = {
            "precision": precision_score(df.Label, df.Prediction, average=average_type),
            "recall": recall_score(df.Label, df.Prediction, average=average_type),
            "f1": f1_score(df.Label, df.Prediction, average=average_type),
        }
        if proba:
            metrics["roc_auc_ovr"] = roc_auc_score(df.Label, df[[f"ProbabilityClass_{i}" for i in range(n_classes)]], multi_class="ovr", average=average_type)

        # FIXME: metrics are only returned for class "class_num", but calculated for all classes
        # as returning a list of metrics for each class gives a dataframe with lists as values
        # which is difficult to explode. Need to find a better way to do this.
        if average_type is None:
            metrics = {k: v[class_num] for k, v in metrics.items()}

        # Conditionally include roc_auc_ovo for non-micro averages
        if average_type != "micro" and average_type is not None and proba:
            metrics["roc_auc_ovo"] = roc_auc_score(df.Label, df[[f"ProbabilityClass_{i}" for i in range(n_classes)]], multi_class="ovo", average=average_type)

        return pd.Series(metrics)

    def calculateSingleClassMetrics(self, df):
        """Calculate metrics for a given dataframe."""

        # check if ProbabilityClass_1 column exists
        proba = "ProbabilityClass_1" in df.columns

        metrics = {
            "accuracy": accuracy_score(df.Label, df.Prediction),
            "precision": precision_score(df.Label, df.Prediction),
            "recall": recall_score(df.Label, df.Prediction),
            "f1": f1_score(df.Label, df.Prediction),
            "matthews_corrcoef": matthews_corrcoef(df.Label, df.Prediction),
        }

        if proba:
            metrics["calibration_error"] = calibration_error(df.Label, df.ProbabilityClass_1)
            metrics["roc_auc"] = roc_auc_score(df.Label, df.ProbabilityClass_1)

        return pd.Series(metrics)

    def getSummary(self):
        """Get summary statistics for classification results."""
        if not hasattr(self, "results"):
            self.prepareClassificationResults()

        df = deepcopy(self.results)

        summary_list = {}

        # make summary for each model and property
        for model_name in df.Model.unique():
            for property_name in df.Property.unique():
                df_subset = df[(df.Model == model_name) & (df.Property == property_name)]

                # get the number of classes
                n_classes = df_subset["Label"].nunique()

                # calculate metrics for binary and multi-class properties
                if n_classes == 2:
                    summary_list[f"{model_name}_{property_name}_Binary"] = (df_subset.groupby(["Model", "Fold", "Property"]).apply(
                        lambda x: self.calculateSingleClassMetrics(x)
                    )).reset_index()
                    summary_list[f"{model_name}_{property_name}_Binary"]["Class"] = "Binary"
                else:
                    # calculate metrics for each class, average type and non-average type metrics
                    class_list = [*["macro", "micro", "weighted", "All"], *list(range(n_classes))]

                    for class_type in class_list:
                        summary_list[f"{model_name}_{property_name}_{class_type}"] = (
                            df_subset.groupby(["Model", "Fold", "Property"]).apply(
                                lambda x: self.calculateMultiClassMetrics(x, class_type, n_classes)
                            )
                        ).reset_index()
                        summary_list[f"{model_name}_{property_name}_{class_type}"]["Class"] = class_type

        df_summary = pd.concat(summary_list.values(), ignore_index=True)


        df_summary["Set"] = df_summary["Fold"].apply(
            lambda x: "Independent Test"
            if x == "Independent Test" else "Cross Validation"
        )
        self.summary = df_summary
        return df_summary


class ROCPlot(ClassifierPlot):
    """Plot of ROC-curve (receiver operating characteristic curve)
    for a given classification model.
    """
    def getSupportedTasks(self) -> List[ModelTasks]:
        """Return a list of tasks supported by this plotter."""
        return [ModelTasks.SINGLECLASS, ModelTasks.MULTITASK_SINGLECLASS]

    def makeCV(self, model: QSPRModel, property_name: str) -> plt.Axes:
        """Make the plot for a given model using cross-validation data.

        Many thanks to the scikit-learn documentation since the code below
        borrows heavily from the example at:

        https://scikit-learn.org/stable/auto_examples/model_selection/plot_roc_crossval.html

        Args:
            model (QSPRModel):
                the model to plot the data from.
            property_name (str):
                name of the property to plot (should correspond to the prefix
                of the column names in the data files).

        Returns:
           ax (matplotlib.axes.Axes): the axes object containing the plot.
        """
        df = pd.read_table(self.cvPaths[model])
        # get true positive rate and false positive rate for each fold
        tprs = []
        aucs = []
        mean_fpr = np.linspace(0, 1, 100)
        ax = plt.gca()
        for fold in df.Fold.unique():
            # get labels
            y_pred = df[f"{property_name}_ProbabilityClass_1"][df.Fold == fold]
            y_true = df[f"{property_name}_Label"][df.Fold == fold]
            # do plotting
            viz = RocCurveDisplay.from_predictions(
                y_true,
                y_pred,
                name="ROC fold {}".format(fold + 1),
                alpha=0.3,
                lw=1,
                ax=ax,
            )
            interp_tpr = np.interp(mean_fpr, viz.fpr, viz.tpr)
            interp_tpr[0] = 0.0
            tprs.append(interp_tpr)
            aucs.append(viz.roc_auc)
        # plot chance line
        ax.plot(
            [0, 1], [0, 1], linestyle="--", lw=2, color="r", label="Chance", alpha=0.8
        )
        # plot mean ROC across folds
        mean_tpr = np.mean(tprs, axis=0)
        mean_tpr[-1] = 1.0
        mean_auc = auc(mean_fpr, mean_tpr)
        std_auc = np.std(aucs)
        ax.plot(
            mean_fpr,
            mean_tpr,
            color="b",
            label=r"Mean ROC (AUC = %0.2f $\pm$ %0.2f)" % (mean_auc, std_auc),
            lw=2,
            alpha=0.8,
        )
        # plot standard deviation across folds
        std_tpr = np.std(tprs, axis=0)
        tprs_upper = np.minimum(mean_tpr + std_tpr, 1)
        tprs_lower = np.maximum(mean_tpr - std_tpr, 0)
        ax.fill_between(
            mean_fpr,
            tprs_lower,
            tprs_upper,
            color="grey",
            alpha=0.2,
            label=r"$\pm$ 1 std. dev.",
        )
        # set axes limits and labels
        ax.set(
            xlim=[-0.05, 1.05],
            ylim=[-0.05, 1.05],
            title=f"Receiver Operating Characteristic ({self.modelNames[model]})",
        )
        ax.legend(loc="lower right")
        return ax

    def makeInd(self, model: QSPRModel, property_name: str) -> plt.Axes:
        """Make the ROC plot for a given model using independent test data.

        Args:
            model (QSPRModel):
                the model to plot the data from.
            property_name (str):
                name of the property to plot
                (should correspond to the prefix of the column names in the data files).

        Returns:
              ax (matplotlib.axes.Axes): the axes object containing the plot.
        """
        df = pd.read_table(self.indPaths[model])
        y_pred = df[f"{property_name}_ProbabilityClass_1"]
        y_true = df[f"{property_name}_Label"]

        ax = plt.gca()
        RocCurveDisplay.from_predictions(
            y_true,
            y_pred,
            name="ROC",
            ax=ax,
        )
        ax.plot([0, 1], [0, 1], linestyle="--", lw=2, color="r", label="Chance")
        ax.set(
            xlim=[-0.05, 1.05],
            ylim=[-0.05, 1.05],
            title=f"Receiver Operating Characteristic ({self.modelNames[model]})",
        )
        ax.legend(loc="lower right")
        return ax

    def make(
        self,
        save: bool = True,
        show: bool = False,
        property_name: str | None = None,
        validation: str = "cv",
        fig_size: tuple = (6, 6),
    ) -> list[plt.Axes]:
        """Make the ROC plot for given validation sets.

        Args:
            property_name (str):
                name of the predicted property to plot (should correspond to the
                prefix of the column names in `cvPaths` or `indPaths` files).
                If `None`, the first property in the model's `targetProperties` list
                will be used.
            validation (str):
                The type of validation set to read data for. Can be either 'cv'
                for cross-validation or 'ind' for independent test set.
            fig_size (tuple):
                The size of the figure to create.
            save (bool):
                Whether to save the plot to a file.
            show (bool):
                Whether to display the plot.

        Returns:
            axes (list[plt.Axes]):
                A list of matplotlib axes objects containing the plots.
        """
        if property_name is None:
            property_name = self.models[0].targetProperties[0].name
        # fetch the correct plotting function based on validation set type
        # and make the plot for each model
        choices = {"cv": self.makeCV, "ind": self.makeInd}
        axes = []
        for model in self.models:
            fig, ax = plt.subplots(figsize=fig_size)
            choices[validation](model, property_name)
            axes.append(fig)
            if save:
                fig.savefig(f"{self.modelOuts[model]}.{validation}.png")
            if show:
                plt.show()
                plt.clf()
        return axes


class PRCPlot(ClassifierPlot):
    """Plot of Precision-Recall curve for a given model."""
    def getSupportedTasks(self) -> List[ModelTasks]:
        """Return a list of tasks supported by this plotter."""
        return [ModelTasks.SINGLECLASS, ModelTasks.MULTITASK_SINGLECLASS]

    def makeCV(self, model: QSPRModel, property_name: str) -> plt.Axes:
        """Make the plot for a given model using cross-validation data.

        Args:
            model (QSPRModel):
                the model to plot the data from.
            property_name (str):
                name of the property to plot
                (should correspond to the prefix of the column names in the data files).

        Returns:
                ax (matplotlib.axes.Axes):
                    the axes object containing the plot.
        """
        # read data from file for each fold
        df = pd.read_table(self.cvPaths[model])
        y_real = []
        y_predproba = []
        ax = plt.gca()
        for fold in df.Fold.unique():
            # get labels
            y_pred = df[f"{property_name}_ProbabilityClass_1"][df.Fold == fold]
            y_true = df[f"{property_name}_Label"][df.Fold == fold]
            y_predproba.append(y_pred)
            y_real.append(y_true)
            # do plotting
            PrecisionRecallDisplay.from_predictions(
                y_true,
                y_pred,
                name="PRC fold {}".format(fold + 1),
                ax=ax,
                alpha=0.3,
                lw=1,
            )
        # Linear interpolation of PR curve is not recommended, so we don't plot "chance"
        # https://dl.acm.org/doi/10.1145/1143844.1143874
        # Plotting the average precision-recall curve over the cross validation runs
        y_real = np.concatenate(y_real)
        y_predproba = np.concatenate(y_predproba)
        PrecisionRecallDisplay.from_predictions(
            y_real,
            y_predproba,
            name="Mean PRC",
            color="b",
            ax=ax,
            lw=1.2,
            alpha=0.8,
        )
        ax.set(
            xlim=[-0.05, 1.05],
            ylim=[-0.05, 1.05],
            title=f"Precision-Recall Curve ({self.modelNames[model]})",
        )
        ax.legend(loc="best")
        return ax

    def makeInd(self, model: QSPRModel, property_name: str) -> plt.Axes:
        """Make the plot for a given model using independent test data.

        Args:
            model (QSPRModel):
                the model to plot the data from.
            property_name (str):
                name of the property to plot (should correspond to the prefix
                of the column names in the data files).

        Returns:
              ax (matplotlib.axes.Axes):
                the axes object containing the plot.
        """
        # read data from file
        df = pd.read_table(self.indPaths[model])
        y_pred = df[f"{property_name}_ProbabilityClass_1"]
        y_true = df[f"{property_name}_Label"]
        # do plotting
        ax = plt.gca()
        PrecisionRecallDisplay.from_predictions(
            y_true,
            y_pred,
            name="PRC",
            ax=ax,
        )
        ax.set(
            xlim=[-0.05, 1.05],
            ylim=[-0.05, 1.05],
            title=f"Receiver Operating Characteristic ({self.modelNames[model]})",
        )
        ax.legend(loc="best")
        return ax

    def make(
        self,
        save: bool = True,
        show: bool = False,
        property_name: str | None = None,
        validation: str = "cv",
        fig_size: tuple = (6, 6),
    ):
        """Make the plot for a given validation type.

        Args:
            property_name (str):
                name of the property to plot (should correspond to the prefix
                of the column names in the data files). If `None`, the first
                property in the model's `targetProperties` list will be used.
            validation (str):
                The type of validation data to use.
                Can be either 'cv' for cross-validation or 'ind'
                for independent test set.
            fig_size (tuple):
                The size of the figure to create.
            save (bool):
                Whether to save the plot to a file.
            show (bool):
                Whether to display the plot.

        Returns:
            axes (list): A list of matplotlib axes objects containing the plots.
        """
        if property_name is None:
            property_name = self.models[0].targetProperties[0].name
        choices = {"cv": self.makeCV, "ind": self.makeInd}
        axes = []
        for model in self.models:
            fig, ax = plt.subplots(figsize=fig_size)
            ax = choices[validation](model, property_name)
            axes.append(ax)
            if save:
                fig.savefig(f"{self.modelOuts[model]}.{validation}.png")
            if show:
                plt.show()
                plt.clf()
        return axes


class CalibrationPlot(ClassifierPlot):
    """Plot of calibration curve for a given model."""
    def getSupportedTasks(self) -> List[ModelTasks]:
        """Return a list of tasks supported by this plotter."""
        return [ModelTasks.SINGLECLASS, ModelTasks.MULTITASK_SINGLECLASS]

    def makeCV(
        self, model: QSPRModel, property_name: str, n_bins: int = 10
    ) -> plt.Axes:
        """Make the plot for a given model using cross-validation data.

        Args:
            model (QSPRModel):
                the model to plot the data from.
            property_name (str):
                name of the property to plot (should correspond to the
                prefix of the column names in the data files).
            n_bins (int):
                The number of bins to use for the calibration curve.

        Returns:
            ax (matplotlib.axes.Axes): the axes object containing the plot.
        """
        # read data from file for each fold and plot
        df = pd.read_table(self.cvPaths[model])
        y_real = []
        y_pred_proba = []
        ax = plt.gca()
        for fold in df.Fold.unique():
            # get labels
            y_pred = df[f"{property_name}_ProbabilityClass_1"][df.Fold == fold]
            y_true = df[f"{property_name}_Label"][df.Fold == fold]
            y_pred_proba.append(y_pred)
            y_real.append(y_true)
            # do plotting
            CalibrationDisplay.from_predictions(
                y_true,
                y_pred,
                n_bins=n_bins,
                name="Fold: {}".format(fold + 1),
                ax=ax,
                alpha=0.3,
                lw=1,
            )
        # Plotting the average precision-recall curve over the cross validation runs
        y_real = np.concatenate(y_real)
        y_pred_proba = np.concatenate(y_pred_proba)
        CalibrationDisplay.from_predictions(
            y_real,
            y_pred_proba,
            n_bins=n_bins,
            name="Mean",
            color="b",
            ax=ax,
            lw=1.2,
            alpha=0.8,
        )
        ax.set(
            xlim=[-0.05, 1.05],
            ylim=[-0.05, 1.05],
            title=f"Calibration Curve ({self.modelNames[model]})",
        )
        ax.legend(loc="best")
        return ax

    def makeInd(
        self, model: QSPRModel, property_name: str, n_bins: int = 10
    ) -> plt.Axes:
        """Make the plot for a given model using independent test data.

        Args:
            model (QSPRModel):
                the model to plot the data from.
            property_name (str):
                name of the property to plot (should correspond to the prefix
                of the column names in the data files).
            n_bins (int):
                The number of bins to use for the calibration curve.

        Returns:
            ax (matplotlib.axes.Axes):
                the axes object containing the plot.
        """
        df = pd.read_table(self.indPaths[model])
        y_pred = df[f"{property_name}_ProbabilityClass_1"]
        y_true = df[f"{property_name}_Label"]
        ax = plt.gca()
        CalibrationDisplay.from_predictions(
            y_true,
            y_pred,
            n_bins=n_bins,
            name="Calibration",
            ax=ax,
        )
        ax.set(
            xlim=[-0.05, 1.05],
            ylim=[-0.05, 1.05],
            title=f"Calibration Curve ({self.modelNames[model]})",
        )
        ax.legend(loc="best")
        return ax

    def make(
        self,
        save: bool = True,
        show: bool = False,
        property_name: str | None = None,
        validation: str = "cv",
        fig_size: tuple = (6, 6),
    ) -> list[plt.Axes]:
        """Make the plot for a given validation type.

        Args:
            property_name (str):
                name of the property to plot (should correspond to the prefix
                of the column names in the data files). If `None`, the first
                property in the model's `targetProperties` list will be used.
            validation (str):
                The type of validation data to use. Can be either 'cv'
                for cross-validation or 'ind' for independent test set.
            fig_size (tuple):
                The size of the figure to create.
            save (bool):
                Whether to save the plot to a file.
            show (bool):
                Whether to display the plot.

        Returns:
            axes (list[plt.Axes]):
                A list of matplotlib axes objects containing the plots.
        """
        if property_name is None:
            property_name = self.models[0].targetProperties[0].name
        choices = {"cv": self.makeCV, "ind": self.makeInd}
        axes = []
        for model in self.models:
            fig, ax = plt.subplots(figsize=fig_size)
            ax = choices[validation](model, property_name, fig_size)
            axes.append(ax)
            if save:
                fig.savefig(f"{self.modelOuts[model]}.{validation}.png")
            if show:
                plt.show()
                plt.clf()
        return axes


class MetricsPlot(ClassifierPlot):
    """Plot of metrics for a given model.

    Attributes:
        models (list): A list of QSPRModel objects to plot the data from.
        metrics (list): A list of metrics to plot, choose from:
            f1, matthews_corrcoef, precision, recall, accuracy, roc_auc, roc_auc_ovr,
            roc_auc_ovo and calibration_error
    """
    def __init__(
        self,
        models: List[QSPRModel],
        metrics: List[Literal["f1",
            "matthews_corrcoef",
            "precision",
            "recall",
            "accuracy",
            "calibration_error",
            "roc_auc",
            "roc_auc_ovr",
            "roc_auc_ovo"]] = [
            "f1",
            "matthews_corrcoef",
            "precision",
            "recall",
            "accuracy",
            "calibration_error",
            "roc_auc",
            "roc_auc_ovr",
            "roc_auc_ovo",
            ]
    ):
        """Initialise the metrics plot.

        Args:
            models (list): A list of QSPRModel objects to plot the data from.
            metrics (list): A list of metrics to plot.
        """
        super().__init__(models)
        self.metrics = metrics

    def make(
        self,
        save: bool = True,
        show: bool = False,
        out_path: str | None = None,
    ) -> tuple[List[sns.FacetGrid], pd.DataFrame]:
        """Make the plot for a given validation type.

        Args:
            property_name (str):
                name of the property to plot (should correspond to the prefix of
                the column names in the data files).
            save (bool):
                Whether to save the plot to a file.
            show (bool):
                Whether to display the plot.
            out_path (str | None):
                Path to save the plots to, e.g. "results/plot.png", the plot will be
                saved to this path with the metric name appended before the extension,
                e.g. "results/plot_roc_auc.png". If `None`, the plots will be saved to
                each model's output directory.

        Returns:
            figures (list[sns.FacetGrid]):
                the seaborn FacetGrid objects used to make the plot
            pd.DataFrame:
                A dataframe containing the summary data generated.
        """
        # Get summary with calculated metrics
        if not hasattr(self, "summary"):
            self.getSummary()

        figures = []
        for metric in self.metrics:
            # check if metric in summary dataframe
            if metric not in self.summary.columns:
                print(f"Metric {metric} not in summary dataframe, skipping")
                continue

            # plot the results
            g = sns.catplot(
                self.summary,
                x="Class",
                y=metric,
                hue="Set",
                col="Property",
                row="Model",
                kind="bar",
                margin_titles=True,
                sharex=False,
                sharey=False,
            )
            # set y range max to 1 for each plot, but don't set min to 0 as some metrics can be negative
            for ax in g.axes_dict.values():
                y_min, y_max = ax.get_ylim()
                ax.set_ylim(y_min, 1)
            figures.append(g)
            if save:
                # add metric to out_path if it exists before the extension
                if out_path is not None:
                    plt.savefig(os.path.splitext(out_path)[0] + f"_{metric}.png", dpi=300)
                else:
                    for model in self.models:
                        plt.savefig(f"{model.outPrefix}_{metric}.png", dpi=300)
            if show:
                plt.show()
                plt.clf()
        return figures, self.summary

class ConfusionMatrixPlot(ClassifierPlot):
    """Plot of confusion matrix for a given model as a heatmap."""

    def getConfusionMatrixDict(self, df: pd.DataFrame) -> dict:
        """Create dictionary of confusion matrices for each model, property and fold

        Args:
            df (pd.DataFrame):
                the dataframe containing the classficiation results,
                columns: Model, QSPRID, Fold, Property, Label, Prediction, Set

        Returns:
            dict:
                dictionary of confusion matrices for each model, property and fold
        """
        conf_dict = {}
        for model in df.Model.unique():
            for property in df.Property.unique():
                for fold in df.Fold.unique():
                    df_subset = df[(df.Model == model) & (df.Property == property) & (df.Fold == fold)]
                    conf_dict[(model, property, fold)] = confusion_matrix(df_subset.Label, df_subset.Prediction)
        return conf_dict

    def make(
        self,
        save: bool = True,
        show: bool = False,
        out_path: str | None = None,
    ) -> tuple[dict, plt.Axes]:
        """Make confusion matrix heatmap for each model, property and fold

        Args:
            save (bool):
                whether to save the plot
            show (bool):
                whether to show the plot
            out_path (str | None):
                path to save the plot to, e.g. "results/plot.png", the plots will be
                saved to this path with the plot identifier appended before the extension,
                If `None`, the plots will be saved to each model's output directory.

        Returns:
            dict:
                dictionary of confusion matrices for each model, property and fold
            list[plt.axes.Axes]:
                a list of matplotlib axes objects containing the plots.
        """
        df = self.prepareClassificationResults()

        # Get dictionary of confusion matrices
        conf_dict = self.getConfusionMatrixDict(df)

        # Create heatmap for each model, property and fold
        axes = []
        for model in df.Model.unique():
            for property in df.Property.unique():
                for fold in df.Fold.unique():
                    fig, ax = plt.subplots()
                    sns.heatmap(conf_dict[(model, property, fold)], annot=True, fmt="g", cmap="Blues")
                    ax.set_title(f"Confusion Matrix ({model}_{property}_fold_{fold})")
                    ax.set_xlabel("Predicted label")
                    ax.set_ylabel("True label")
                    axes.append(fig)
                    if save:
                        if out_path is not None:
                            # add identifier to out_path before the extension
                            plt.savefig(os.path.splitext(out_path)[0] + f"_{model}_{property}_{fold}_confusion_matrix.png", dpi=300)
                        else:
                            # reverse self.modelNames dictionary to get model out
                            modelNames = {v: k for k, v in self.modelNames.items()}
                            plt.savefig(f"{self.modelOuts[modelNames[model]]}_{property}_{fold}_confusion_matrix.png", dpi=300)
                    if show:
                        plt.show()
                        plt.clf()
                    plt.close()
        return axes, conf_dict<|MERGE_RESOLUTION|>--- conflicted
+++ resolved
@@ -20,20 +20,13 @@
     confusion_matrix
 )
 
-<<<<<<< HEAD
-from ..metrics.calibration import calibration_error
-from ..models.interfaces import QSPRModel
-from ..models.tasks import ModelTasks
-from ..plotting.interfaces import ModelPlot
-import re
-from copy import deepcopy
-import seaborn as sns
-=======
 from ..models.metrics import calibration_error
 from ..models.models import QSPRModel
 from ..tasks import ModelTasks
 from ..plotting.base_plot import ModelPlot
->>>>>>> b98e4925
+import re
+from copy import deepcopy
+import seaborn as sns
 
 
 class ClassifierPlot(ModelPlot, ABC):
