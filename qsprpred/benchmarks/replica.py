import json
import os
from copy import deepcopy

import numpy as np
import pandas as pd

from .settings.benchmark import DataPrepSettings
from ..data import QSPRDataset
from ..data.descriptors.calculators import MoleculeDescriptorsCalculator
from ..data.descriptors.sets import DescriptorSet
from ..data.sources.data_source import DataSource
from ..logs import logger
from ..models.assessment_methods import ModelAssessor
from ..models.hyperparam_optimization import HyperparameterOptimization
from ..models.models import QSPRModel
from ..models.monitors import NullMonitor
from ..tasks import TargetProperty
from ..utils.serialization import JSONSerializable


class Replica(JSONSerializable):
    """Class that determines settings for a single replica of a benchmarking run.

    Attributes:
        idx (int):
            Index of the replica. This is not an identifier, but rather a number
            that indicates the order of the replica in the benchmarking run.
        name (str):
            Name of the replica.
        dataSource (DataSource):
            Data source to use.
        descriptors (list[DescriptorSet]):
            Descriptor sets to use.
        targetProps (list[TargetProperty]):
            Target properties to use.
        prepSettings (DataPrepSettings):
            Data preparation settings to use.
        model (QSPRModel):
            Current model. Use `initModel` to prepare it.
        optimizer (HyperparameterOptimization):
            Hyperparameter optimizer to use.
        assessors (list[ModelAssessor]):
            Model assessors to use.
        randomSeed (int):
            Random seed to use for all random operations withing the replica.
        ds (QSPRDataset):
            Initialized data set. Only available after `initData` has been called.
        results (pd.DataFrame):
            Results from the replica. Only available after
            `runAssessment` has been called.
    """

    _notJSON = JSONSerializable._notJSON + ["ds", "results", "model"]

    def __init__(
        self,
        idx: int,
        name: str,
        data_source: DataSource,
        descriptors: list[DescriptorSet],
        target_props: list[TargetProperty],
        prep_settings: DataPrepSettings,
        model: QSPRModel,
        optimizer: HyperparameterOptimization,
        assessors: list[ModelAssessor],
        random_seed: int,
    ):
        self.idx = idx
        self.name = name
        self.dataSource = data_source
        self.descriptors = descriptors
        self.targetProps = target_props
        self.prepSettings = prep_settings
        self.optimizer = optimizer
        self.assessors = assessors
        self.randomSeed = random_seed
        self.ds = None
        self.results = None
        self.model = deepcopy(model)
        self.model.name = self.id
        self.model.save()

    def __getstate__(self):
        o_dict = super().__getstate__()
        o_dict["model"] = self.model.save()
        o_dict["ds"] = None
        o_dict["results"] = None
        return o_dict

    def __setstate__(self, state):
        super().__setstate__(state)
        self.model = QSPRModel.fromFile(state["model"])
        self.ds = None
        self.results = None

    def __str__(self):
        return self.id

    @property
    def id(self) -> str:
        """A unique identifier for the replica.

        Returns:
            str:
                A unique identifier for the replica.
        """
        return f"{self.name}_{self.randomSeed}"

    def initData(self, reload=False):
        """Initializes the data set for this replica.

        Args:
            reload (bool, optional):
                Whether to overwrite all existing data and
                reinitialize from scratch. Defaults to `False`.
        """
        self.ds = self.dataSource.getDataSet(
            deepcopy(self.targetProps),
            overwrite=reload,
            random_state=self.randomSeed,
        )

    def addDescriptors(self, reload: bool = False):
        """Adds descriptors to the current data set. Make sure to call
        `initData` first to get it from the source.

        Args:
            reload (bool, optional):
                Whether to overwrite all existing data and
                reinitialize from scratch. Defaults to `False`.

        Raises:
            ValueError:
                If the data set has not been initialized.
        """
        if self.ds is None:
            raise ValueError("Data set not initialized. Call initData first.")
        desc_id = "_".join(sorted([str(d) for d in self.descriptors]))
        self.ds.name = f"{self.ds.name}_{desc_id}"
        # attempt to load the data set with descriptors
        if os.path.exists(self.ds.metaFile) and not reload:
            logger.info(f"Reloading existing {self.ds.name} from cache...")
            self.ds = QSPRDataset.fromFile(self.ds.metaFile)
            self.ds.setRandomState(self.randomSeed)
            self.ds.setTargetProperties(deepcopy(self.targetProps))
        else:
            logger.info(f"Data set {self.ds.name} not yet found. It will be created.")
            # calculate descriptors if necessary
            logger.info(f"Calculating descriptors for {self.ds.name}.")
            desc_calculator = MoleculeDescriptorsCalculator(
                desc_sets=deepcopy(self.descriptors)
            )
            self.ds.addDescriptors(desc_calculator, recalculate=True)
            self.ds.setTargetProperties(deepcopy(self.targetProps))
            self.ds.setRandomState(self.randomSeed)
            self.ds.save()

    def prepData(self):
        """Prepares the data set for this replica.

        Raises:
            ValueError:
                If the data set has not been initialized.
        """
        if self.ds is None:
            raise ValueError("Data set not initialized. Call initData first.")
        self.ds.prepareDataset(
            **deepcopy(self.prepSettings.__dict__),
        )

    def initModel(self):
        """Initializes the model for this replica. This includes
        initializing the model from the data set and optimizing
        the hyperparameters if an optimizer is specified.

        Raises:
            ValueError:
                If the data set has not been initialized.
        """
        if self.ds is None:
            raise ValueError("Data set not initialized. Call initData first.")
        self.model.initFromData(self.ds)
        self.model.initRandomState(self.randomSeed)
        if self.optimizer is not None:
            self.optimizer.optimize(self.model)
        self.model.save()

    def runAssessment(self):
        """Runs the model assessment for this replica. This includes
        running all model assessors and saving the results.

        The results are saved in the `results` attribute. They can be
        accessed by calling `createReport`, which combines the relevant information
        from the replica and the results into one `pd.DataFrame`.

        Raises:
            ValueError:
                If the model has not been initialized.
        """
        if self.model.data is None:
            raise ValueError("Model not initialized. Call initModel first.")
        self.results = None
        scores_df = pd.DataFrame()
        for assessor in self.assessors:
            scores = assessor(self.model, save=True)
<<<<<<< HEAD
            if len(self.targetProps) == len(scores):
                scores_df = pd.DataFrame()
                for score, tp in zip(scores, self.targetProps):
=======
            if isinstance(scores, float):
                scores = np.array([scores])
            for i, fold_score in enumerate(scores):
                if isinstance(fold_score, float):
                    if self.model.isMultiTask:
                        tp = self.targetProps[i]
                    else:
                        tp = self.targetProps[0]
>>>>>>> 84d02639
                    score_df = pd.DataFrame(
                        {
                            "Assessor": [assessor.__class__.__name__],
                            "ScoreFunc": [assessor.scoreFunc.name],
<<<<<<< HEAD
                            "Score": [score],
=======
                            "Score": [fold_score],
>>>>>>> 84d02639
                            "TargetProperty": [tp.name],
                            "TargetTask": [tp.task.name],
                        }
                    )
                    scores_df = pd.concat([scores_df, score_df])
<<<<<<< HEAD
            else:
                scores_df = pd.DataFrame(
                    {
                        "Assessor": [assessor.__class__.__name__],
                        "ScoreFunc": [assessor.scoreFunc.name],
                        "Score": scores,
                        "TargetProperty": ["~".join(
                            sorted([tp.name for tp in self.targetProps])
                        )],
                        "TargetTask": ["~".join(
                            sorted([str(tp.task) for tp in self.targetProps])
                        )],
                    }
                )
=======
                else:
                    for tp_score, tp in zip(fold_score, self.targetProps):
                        score_df = pd.DataFrame(
                            {
                                "Assessor": [assessor.__class__.__name__],
                                "ScoreFunc": [assessor.scoreFunc.name],
                                "Score": [tp_score],
                                "TargetProperty": [tp.name],
                                "TargetTask": [tp.task.name],
                            }
                        )
                        scores_df = pd.concat([scores_df, score_df])
>>>>>>> 84d02639
            if self.results is None:
                self.results = scores_df
            else:
                self.results = pd.concat([self.results, scores_df])

    def createReport(self):
        """Creates a report from the results of this replica.

        Returns:
            pd.DataFrame:
                A `pd.DataFrame` with the results of this replica.

        Raises:
            ValueError:
                If the results have not been calculated.
        """
        if self.results is None:
            raise ValueError("Results not available. Call runAssessment first.")
        results = self.results.copy()
        results["ModelFile"] = self.model.metaFile
        results["Algorithm"] = self.model.alg.__name__
        results["AlgorithmParams"] = json.dumps(self.model.parameters)
        results["ReplicaID"] = self.id
        results["DataSet"] = self.ds.name
        out_file = f"{self.model.outPrefix}_replica.json"
        for assessor in self.assessors:
            # FIXME: some problems in monitor serialization now prevent this
            assessor.monitor = NullMonitor()
        self.model.data = None  # FIXME: model now does not support data serialization
        results["ReplicaFile"] = self.toFile(out_file)
        return results<|MERGE_RESOLUTION|>--- conflicted
+++ resolved
@@ -204,11 +204,6 @@
         scores_df = pd.DataFrame()
         for assessor in self.assessors:
             scores = assessor(self.model, save=True)
-<<<<<<< HEAD
-            if len(self.targetProps) == len(scores):
-                scores_df = pd.DataFrame()
-                for score, tp in zip(scores, self.targetProps):
-=======
             if isinstance(scores, float):
                 scores = np.array([scores])
             for i, fold_score in enumerate(scores):
@@ -217,37 +212,16 @@
                         tp = self.targetProps[i]
                     else:
                         tp = self.targetProps[0]
->>>>>>> 84d02639
                     score_df = pd.DataFrame(
                         {
                             "Assessor": [assessor.__class__.__name__],
                             "ScoreFunc": [assessor.scoreFunc.name],
-<<<<<<< HEAD
-                            "Score": [score],
-=======
                             "Score": [fold_score],
->>>>>>> 84d02639
                             "TargetProperty": [tp.name],
                             "TargetTask": [tp.task.name],
                         }
                     )
                     scores_df = pd.concat([scores_df, score_df])
-<<<<<<< HEAD
-            else:
-                scores_df = pd.DataFrame(
-                    {
-                        "Assessor": [assessor.__class__.__name__],
-                        "ScoreFunc": [assessor.scoreFunc.name],
-                        "Score": scores,
-                        "TargetProperty": ["~".join(
-                            sorted([tp.name for tp in self.targetProps])
-                        )],
-                        "TargetTask": ["~".join(
-                            sorted([str(tp.task) for tp in self.targetProps])
-                        )],
-                    }
-                )
-=======
                 else:
                     for tp_score, tp in zip(fold_score, self.targetProps):
                         score_df = pd.DataFrame(
@@ -260,7 +234,6 @@
                             }
                         )
                         scores_df = pd.concat([scores_df, score_df])
->>>>>>> 84d02639
             if self.results is None:
                 self.results = scores_df
             else:
