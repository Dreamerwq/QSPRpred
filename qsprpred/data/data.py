--- conflicted
+++ resolved
@@ -8,7 +8,7 @@
 import pickle
 import warnings
 from multiprocessing import Pool
-from typing import Callable, List, Literal
+from typing import Callable, List, Literal, Union
 
 import numpy as np
 import pandas as pd
@@ -22,18 +22,11 @@
 from qsprpred.data.utils.scaffolds import Scaffold
 from qsprpred.data.utils.smiles_standardization import (
     chembl_smi_standardizer,
-<<<<<<< HEAD
-    old_sanitize_smiles,
+    old_standardize_sanitize,
+    check_smiles_valid,
 )
+from qsprpred.models.tasks import TargetTasks
 from qsprpred.logs import logger
-from qsprpred.models.tasks import TargetTasks
-from rdkit import Chem
-=======
-    old_standardize_sanitize, check_smiles_valid
-)
-from qsprpred.logs import logger
-from qsprpred.models.tasks import ModelTasks
->>>>>>> 4cf45604
 from rdkit.Chem import PandasTools
 from sklearn.model_selection import KFold, StratifiedKFold
 from sklearn.preprocessing import LabelEncoder
@@ -376,10 +369,6 @@
         if df_filtered is not None:
             self.df = df_filtered.copy()
 
-<<<<<<< HEAD
-    def addDescriptors(self, calculator: Calculator, recalculate=False):
-        """Add descriptors to the data frame using a `Calculator` object.
-=======
     def checkMols(self, throw=True):
         """
         Returns a boolean array indicating whether each molecule is valid or not. If `throw` is `True`, an exception is thrown if any molecule is invalid.
@@ -401,7 +390,6 @@
     def addDescriptors(self, calculator: Calculator, recalculate=False, fail_on_invalid=True):
         """
         Add descriptors to the data frame using a `Calculator` object.
->>>>>>> 4cf45604
 
         Args:
             calculator (Calculator): Calculator object to use for descriptor calculation.
@@ -595,13 +583,9 @@
         """Apply smiles_standardizer to the compounds in parallel
 
         Args:
-<<<<<<< HEAD
-            smiles_standardizer (Union[str, callable]): either `chembl`, `old`, or a partial function that reads and standardizes smiles.
             drop_invalid (bool): whether to drop invalid SMILES from the data set. Defaults to `True`. If `False`, invalid SMILES will be retained in their original form.
-=======
             smiles_standardizer (Union[str, callable]): either `None` to skip the standardization,
                 `chembl`, `old`, or a partial function that reads and standardizes smiles.
->>>>>>> dev
 
         Raises:
             ValueError: when smiles_standardizer is not a callable or one of the predefined strings.
@@ -637,28 +621,15 @@
         self.df = self.df.sample(frac=1, random_state=random_state)
 
     def dropInvalids(self):
-<<<<<<< HEAD
-        """Drop Invalid SMILES.
-
-        Returns:
-            pd.Series: Mask of invalid SMILES, true if the SMILES is valid and false otherwise.
-        """
-        invalid_mask = self.df[self.smilescol].apply(lambda smile: Chem.MolFromSmiles(smile) is not None)
-        logger.info(
-            f"Removing invalid SMILES: {list(self.df[self.smilescol][~invalid_mask])}"
-        )
-        self.df = self.df[invalid_mask].copy()
-=======
         """
         Drops invalid molecules from the data set.
 
         Returns:
-            pd.Series: Boolean mask of invalid molecules in the original data set.
-        """
->>>>>>> 4cf45604
-
+            mask (pd.Series): Boolean mask of invalid molecules in the original data set.
+        """
         invalid_mask = self.checkMols(throw=False)
         self.df.drop(self.df.index[~invalid_mask], inplace=True)
+        logger.warning(f"Dropped {invalid_mask.sum()} invalid molecules from the data set.")
 
         return ~invalid_mask
 
@@ -859,7 +830,6 @@
 
     Attributes:
         targetProperties (str) : property to be predicted with QSPRmodel
-        tasks (List[ModelTask]) : regression or singleclass or multiclass
         df (pd.dataframe) : dataset
         X (np.ndarray/pd.DataFrame) : m x n feature matrix for cross validation, where m is
             the number of samplesand n is the number of features.
@@ -870,8 +840,6 @@
         y_ind (np.ndarray/pd.DataFrame) : m-l label array for independent set, where m is
             the number of samples and equals to row of X_ind, and l is the number of types.
         featureNames (list of str) : feature names
-        feature_standardizers (list of FeatureStandardizers): methods used to standardize the data features.
-        target_imputer (Callable): method used to impute missing values in the target property.
     """
 
     def __init__(
@@ -887,11 +855,8 @@
         chunk_size: int = 50,
         drop_invalids: bool = True,
         drop_empty: bool = True,
-<<<<<<< HEAD
-        target_imputer: Callable = None
-=======
+        target_imputer: Callable = None,
         index_cols: List[str] = None,
->>>>>>> 4cf45604
     ):
         """Construct QSPRdata, also apply transformations of output property if specified.
 
@@ -907,24 +872,13 @@
             chunk_size (int, optional): chunk size for parallel processing. Defaults to 50.
             drop_invalids (bool, optional): if true, invalid SMILES will be dropped. Defaults to True.
             drop_empty (bool, optional): if true, rows with empty target property will be removed.
-<<<<<<< HEAD
             target_imputer (Callable, optional): imputer for missing target property values. Defaults to None.
-=======
             index_cols (List[str], optional): columns to be used as index in the dataframe. Defaults to `None` in which case a custom ID will be generated.
->>>>>>> 4cf45604
 
         Raises:
             ValueError: Raised if threshold given with non-classification task.
         """
-<<<<<<< HEAD
-        super().__init__(name, df, smilescol, add_rdkit, store_dir, overwrite, n_jobs, chunk_size, drop_invalids)
-
-=======
         super().__init__(name, df, smilescol, add_rdkit, store_dir, overwrite, n_jobs, chunk_size, drop_invalids, index_cols)
-        self.targetProperty = target_prop
-        self.originalTargetProperty = target_prop
-        self.task = task
->>>>>>> 4cf45604
         self.metaInfo = None
         try:
             self.metaInfo = QSPRDataset.loadMetadata(name, store_dir)
