"""This module contains the QSPRDataset that holds and prepares data for modelling."""
import concurrent
import copy
import json
import os
import warnings
from typing import Callable, List, Literal, Union

import numpy as np
import pandas as pd
from qsprpred.data.interfaces import MoleculeDataSet, datasplit
from qsprpred.data.utils.descriptorcalculator import Calculator, DescriptorsCalculator
from qsprpred.data.utils.feature_standardization import (
    SKLearnStandardizer,
    apply_feature_standardizer,
)
from qsprpred.data.utils.folds import Folds
from qsprpred.data.utils.scaffolds import Scaffold
from qsprpred.data.utils.smiles_standardization import (
    chembl_smi_standardizer,
    sanitize_smiles,
)
from qsprpred.logs import logger
from qsprpred.models.tasks import ModelTasks
from rdkit import Chem
from rdkit.Chem import PandasTools
from sklearn.model_selection import KFold, StratifiedKFold
from sklearn.preprocessing import LabelEncoder
from tqdm.auto import tqdm


class MoleculeTable(MoleculeDataSet):
    """
    Class that holds and prepares molecule data for modelling and other analyses.
    """

    class ParallelApplyWrapper:
        """
        A wrapper class to parallelize pandas apply functions.

        """

        def __init__(self, func, func_args=None, func_kwargs=None, axis=0, raw=False, result_type='expand'):
            """

            Initialize the instance with pandas parameters to apply to chunks of data.

            See `pandas.DataFrame.apply` for more information.

            Args:
                func: function to apply
                func_args: arguments to pass to func
                func_kwargs: keyword arguments to pass to func
                axis: axis to apply func on (0 for columns, 1 for rows)
                raw: whether to pass Series object to func or raw array
                result_type: whether to expand/ignore the results. See pandas.DataFrame.apply for more info.

            """
            self.args = func_args
            self.kwargs = func_kwargs
            self.func = func
            self.axis = axis
            self.raw = raw
            self.result_type = result_type

        def __call__(self, data: pd.DataFrame):
            """
            Apply the function to the current chunk of data.

            Args:
                data: chunk of data to apply function to

            Returns:
                result of applying function to chunk of data
            """

            return data.apply(self.func, raw=self.raw, axis=self.axis, result_type=self.result_type,
                              args=self.args, **self.kwargs if self.kwargs else {})

    def __init__(
            self,
            name: str,
            df: pd.DataFrame = None,
            smilescol: str = "SMILES",
            add_rdkit: bool = False,
            store_dir: str = '.',
            overwrite: bool = False,
            n_jobs: int = 1,
            chunk_size: int = 50,
            drop_invalids: bool = True,
    ):
        """

        Initialize a `MoleculeTable` object. This object wraps a pandas dataframe and provides short-hand methods to prepare molecule
        data for modelling and analysis.

        Args:
            name (str): Name of the dataset. You can use this name to load the dataset from disk anytime and create a new instance.
            df (pd.DataFrame): Pandas dataframe containing the data. If you provide a dataframe for a dataset that already exists on disk,
            the dataframe from disk will override the supplied data frame. Set 'overwrite' to `True` to override the data frame on disk.
            smilescol (str): Name of the column containing the SMILES sequences of molecules.
            add_rdkit (bool): Add RDKit molecule instances to the dataframe. WARNING: This can take a lot of memory.
            store_dir (str): Directory to store the dataset files. Defaults to the current directory. If it already contains files with the same name, the existing data will be loaded.
            overwrite (bool): Overwrite existing dataset.
            n_jobs (int): Number of jobs to use for parallel processing. If <= 0, all available cores will be used.
            chunk_size (int): Size of chunks to use per job in parallel processing.
            drop_invalids (bool): Drop invalid molecules from the data frame.
        """

        # settings
        self.smilescol = smilescol
        self.includesRdkit = add_rdkit
        self.name = name
        self.descriptorCalculator = None
        self.nJobs = n_jobs if n_jobs > 0 else os.cpu_count()
        self.chunkSize = chunk_size

        # paths
        self.storeDir = store_dir.rstrip("/")
        self.storePrefix = f"{self.storeDir}/{self.name}"
        self.descriptorCalculatorPath = f"{self.storePrefix}_feature_calculators.json"
        if not os.path.exists(self.storeDir):
            raise FileNotFoundError(f"Directory '{self.storeDir}' does not exist.")
        self.storePath = f'{self.storePrefix}_df.pkl'

        # data frame initialization
        if df is not None:
            if self._isInStore('df') and not overwrite:
                warnings.warn(
                    'Existing data set found, but also found a data frame in store. Refusing to overwrite data. If you want to overwrite data in store, set overwrite=True.')
                self.reload()
            else:
                self.clearFiles()
                self.df = df
                if self.includesRdkit:
                    PandasTools.AddMoleculeColumnToFrame(
                        self.df, smilesCol=self.smilescol, molCol='RDMol', includeFingerprints=False)
        else:
            if not self._isInStore('df'):
                raise ValueError(
                    f"No data frame found in store for '{self.name}'. Are you sure this is the correct dataset? If you are creating a new data set, make sure to supply a data frame.")
            self.reload()

        # drop invalid columns
        if drop_invalids:
            self.dropInvalids()

    def __len__(self):
        """
        Returns:
            int: Number of molecules in the data set.
        """
        return len(self.df)

    def getDF(self):
        """
        Returns:
            pd.DataFrame: The data frame this instance manages.
        """

        return self.df

    def _isInStore(self, name):
        """
        Check if a pickled file with the given suffix exists.

        Args:
            name (str): Suffix of the file to check.

        Returns:
            bool: `True` if the file exists, `False` otherwise.
        """
        return os.path.exists(self.storePath) and self.storePath.endswith(f'_{name}.pkl')

    def save(self):
        """
        Save the data frame to disk and all associated files.

        Returns:
            str: Path to the saved data frame.
        """

        # save data frame
        self.df.to_pickle(self.storePath)

        # save descriptor calculator
        if self.descriptorCalculator:
            self.descriptorCalculator.toFile(self.descriptorCalculatorPath)

        return self.storePath

    def clearFiles(self):
        """
        Remove all files associated with this data set from disk.
        """

        for file in [f for f in os.listdir(self.storeDir) if f.endswith('.pkl') or f.endswith('.json')]:
            if file.startswith(self.name):
                os.remove(f'{self.storeDir}/{file}')

    def reload(self):
        """Reload the data table from disk."""

        self.df = pd.read_pickle(self.storePath)
        if os.path.exists(self.descriptorCalculatorPath):
            self.descriptorCalculator = DescriptorsCalculator.fromFile(self.descriptorCalculatorPath)

    @staticmethod
    def fromFile(filename, *args, **kwargs) -> 'MoleculeTable':
        """
        Create a `MoleculeTable` instance from by providing a direct path to the pickled data frame in storage.
        """

        store_dir = os.path.dirname(filename)
        name = os.path.basename(filename).split('.')[0]
        return MoleculeTable(name=name, store_dir=store_dir, *args, **kwargs)

    @staticmethod
    def fromSMILES(name, smiles, *args, **kwargs):
        """
        Create a `MoleculeTable` instance from a list of SMILES sequences.

        Args:
            name (str): Name of the data set.
            smiles (list): List of SMILES sequences.
            *args: Additional arguments to pass to the `MoleculeTable` constructor.
            **kwargs: Additional keyword arguments to pass to the `MoleculeTable` constructor.
        """

        smilescol = "SMILES"
        df = pd.DataFrame({smilescol: smiles})
        return MoleculeTable(name, df, *args, smilescol=smilescol, **kwargs)

    @staticmethod
    def fromTableFile(name, filename, sep="\t", *args, **kwargs):
        """
        Create a `MoleculeTable` instance from a file containing a table of molecules (i.e. a CSV file).

        Args:
            name (str): Name of the data set.
            filename (str): Path to the file containing the table.
            sep (str): Separator used in the file for different columns.
            *args: Additional arguments to pass to the `MoleculeTable` constructor.
            **kwargs: Additional keyword arguments to pass to the `MoleculeTable` constructor.
        """
        return MoleculeTable(name, pd.read_table(filename, sep=sep), *args, **kwargs)

    @staticmethod
    def fromSDF(name, filename, smiles_prop, *args, **kwargs):
        """
        Create a `MoleculeTable` instance from an SDF file.

        Args:
            name (str): Name of the data set.
            filename (str): Path to the SDF file.
            smiles_prop (str): Name of the property in the SDF file containing the SMILES sequence.
            *args: Additional arguments to pass to the `MoleculeTable` constructor.
            **kwargs: Additional keyword arguments to pass to the `MoleculeTable` constructor.
        """
        return MoleculeTable(name, PandasTools.LoadSDF(filename, molColName="RDMol"), smilescol=smiles_prop, *args, **
                             kwargs)  # FIXME: in this case the RDKit molecule is always added, which can in most cases is an unnecessary overhead

    def getSubset(self, prefix: str):
        """
        Get a subset of the data set by providing a prefix for the column names or a column name directly.

        Args:
            prefix (str): Prefix of the column names to select.
        """

        if self.df.columns.str.startswith(prefix).any():
            return self.df[self.df.columns[self.df.columns.str.startswith(prefix)]]

    def apply(self, func, func_args=None, func_kwargs=None, axis=0, raw=False,
              result_type='expand', subset=None):
        """
        Apply a function to the data frame. In addition to the arguments of `pandas.DataFrame.apply`, this method also
        supports parallelization using `multiprocessing.Pool`.

        Args:
            func (callable): Function to apply to the data frame.
            func_args (list): Positional arguments to pass to the function.
            func_kwargs (dict): Keyword arguments to pass to the function.
            axis (int): Axis along which the function is applied (0 for column, 1 for rows).
            raw (bool): Whether to pass the data frame as-is to the function or to pass each row/column as a Series to the function.
            result_type (str): Whether to expand the result of the function to columns or to leave it as a Series.
            subset (list): List of column names if only a subset of the data should be used (reduces memory consumption).
        """
        n_cpus = self.nJobs
        chunk_size = self.chunkSize
        if n_cpus and n_cpus > 1:
            return self.papply(func, func_args, func_kwargs, axis, raw, result_type, subset, n_cpus, chunk_size)
        else:
            df_sub = self.df[subset if subset else self.df.columns]
            return df_sub.apply(func, raw=raw, axis=axis, result_type=result_type,
                                args=func_args, **func_kwargs if func_kwargs else {})

    def papply(self, func, func_args=None, func_kwargs=None, axis=0, raw=False,
               result_type='expand', subset=None, n_cpus=1, chunk_size=1000):
        """
        Parallelized version of `MoleculeTable.apply`.

        Args:
            func (callable): Function to apply to the data frame.
            func_args (list): Positional arguments to pass to the function.
            func_kwargs (dict): Keyword arguments to pass to the function.
            axis (int): Axis along which the function is applied (0 for column, 1 for rows).
            raw (bool): Whether to pass the data frame as-is to the function or to pass each row/column as a Series to the function.
            result_type (str): Whether to expand the result of the function to columns or to leave it as a Series.
            subset (list): List of column names if only a subset of the data should be used (reduces memory consumption).
            n_cpus (int): Number of CPUs to use for parallelization.
            chunk_size (int): Number of rows to process in each chunk.
            n_cpus (int): Number of CPUs to use for parallelization.
            chunk_size (int): Number of rows to process in each chunk.
        """

        n_cpus = n_cpus if n_cpus else os.cpu_count()
        df_sub = self.df[subset if subset else self.df.columns]
        data = [df_sub[i: i + chunk_size] for i in range(0, len(df_sub), chunk_size)]
        batch_size = n_cpus  # how many batches to prefetch into the process (more is faster, but uses more memory)
        results = []
        with concurrent.futures.ProcessPoolExecutor(max_workers=n_cpus) as executor:
            batches = [data[i: i + batch_size] for i in range(0, len(data), batch_size)]
            for batch in tqdm(batches,
                              desc=f"Parallel apply in progress for {self.name}."):
                wrapped = self.ParallelApplyWrapper(
                    func,
                    func_args=func_args,
                    func_kwargs=func_kwargs,
                    result_type=result_type,
                    axis=axis,
                    raw=raw,
                )
                for result in executor.map(wrapped, batch):
                    results.append(result)

        return pd.concat(results, axis=0)

    def transform(self, targets, transformer, addAs=None):
        """
        Transform the data frame (or its part) using a list of transformers. Each transformer is a function that takes the data frame
        (or a subset of it as defined by the `targets` argument) and returns a transformed data frame. The transformed
        data frame can then be added to the original data frame if `addAs` is set to a `list` of new column names. If
        `addAs` is not `None`, the result of the application of transformers must have the same number of rows as the
        original data frame.

        Args:
            targets (list): List of column names to transform.
            transformer (callable): Function that transforms the data in target columns to a new representation.
            addAs (list): If `True`, the transformed data is added to the original data frame and the
            names in this list are used as column names for the new data.
        """

        ret = self.df[targets]
        ret = transformer(ret)

        if addAs:
            self.df[addAs] = ret
        return ret

    def filter(self, table_filters: List[Callable]):
        """
        Filter the data frame using a list of filters. Each filter is a function that takes the data frame and returns a
        a new data frame with the filtered rows. The new data frame is then used as the input for the next filter. The
        final data frame is saved as the new data frame of the `MoleculeTable`.
        """

        df_filtered = None
        for table_filter in table_filters:
            df_filtered = table_filter(self.df)

        if df_filtered is not None:
            self.df = df_filtered.copy()

    def addDescriptors(self, calculator: Calculator, recalculate=False):
        """
        Add descriptors to the data frame using a `Calculator` object.

        Args:
            calculator (Calculator): Calculator object to use for descriptor calculation.
            recalculate (bool): Whether to recalculate descriptors even if they are already present in the data frame.
                If `False`, existing descriptors are kept and no calculation takes place.
        """

        if recalculate:
            self.df.drop(self.getDescriptorNames(), axis=1, inplace=True)
        elif self.hasDescriptors:
            logger.warning(f"Descriptors already exist in {self.name}. Use `recalculate=True` to overwrite them.")
            return

        descriptors = self.apply(
            calculator,
            axis=0,
            subset=[
                self.smilescol],
            result_type='reduce'
        )
        descriptors = descriptors.to_list()
        descriptors = pd.concat(descriptors, axis=0)
        descriptors.index = self.df.index
        self.df = self.df.join(descriptors, how='left')
        self.descriptorCalculator = calculator

    def getDescriptors(self):
        """
        Get the subset of the data frame that contains only descriptors.

        Returns:
            pd.DataFrame: Data frame containing only descriptors.
        """

        return self.df[self.getDescriptorNames()]

    def getDescriptorNames(self):
        """
        Get the names of the descriptors in the data frame.

        Returns:
            list: List of descriptor names.
        """
        return [col for col in self.df.columns if col.startswith("Descriptor_")]

    @property
    def hasDescriptors(self):
        """
        Check whether the data frame contains descriptors.
        """
        return len(self.getDescriptorNames()) > 0

    def getProperties(self):
        """
        Get names of all properties/variables saved in the data frame (all columns).

        Returns:
            list: List of property names.
        """

        return self.df.columns

    def hasProperty(self, name):
        """
        Check whether a property is present in the data frame.

        Args:
            name (str): Name of the property.

        Returns:
            bool: Whether the property is present.
        """
        return name in self.df.columns

    def addProperty(self, name, data):
        """
        Add a property to the data frame.

        Args:
            name (str): Name of the property.
            data (list): List of property values.
        """
        self.df[name] = data

    def removeProperty(self, name):
        """
        Remove a property from the data frame.

        Args:
            name (str): Name of the property to delete.
        """
        del self.df[name]

    @staticmethod
    def _scaffold_calculator(mol, scaffold: Scaffold):
        """Just a helper function to calculate the scaffold of a molecule more easily."""
        return scaffold(mol[0])

    def addScaffolds(self, scaffolds: List[Scaffold], add_rdkit_scaffold=False, recalculate=False):
        """
        Add scaffolds to the data frame. A new column is created that contains the SMILES of the corresponding scaffold.
        If `add_rdkit_scaffold` is set to `True`, a new column is created that contains the RDKit scaffold of the
        corresponding molecule.

        Args:
            scaffolds (list): List of `Scaffold` calculators.
            add_rdkit_scaffold (bool): Whether to add the RDKit scaffold of the molecule as a new column.
            recalculate (bool): Whether to recalculate scaffolds even if they are already present in the data frame.
        """

        for scaffold in scaffolds:
            if not recalculate and f"Scaffold_{scaffold}" in self.df.columns:
                continue

            self.df[f"Scaffold_{scaffold}"] = self.apply(
                self._scaffold_calculator, func_args=(
                    scaffold,), subset=[
                    self.smilescol], axis=1, raw=True)
            if add_rdkit_scaffold:
                PandasTools.AddMoleculeColumnToFrame(self.df, smilesCol=f"Scaffold_{scaffold}",
                                                     molCol=f"Scaffold_{scaffold}_RDMol")

    def getScaffoldNames(self, include_mols=False):
        """
        Get the names of the scaffolds in the data frame.

        Args:
            include_mols (bool): Whether to include the RDKit scaffold columns as well.
        """

        return [col for col in self.df.columns if
                col.startswith("Scaffold_") and (include_mols or not col.endswith("_RDMol"))]

    def getScaffolds(self, includeMols=False):
        """
        Get the subset of the data frame that contains only scaffolds.

        Args:
            includeMols (bool): Whether to include the RDKit scaffold columns as well.
        """

        if includeMols:
            return self.df[[col for col in self.df.columns if col.startswith("Scaffold_")]]
        else:
            return self.df[self.getScaffoldNames()]

    @property
    def hasScaffolds(self):
        """
        Check whether the data frame contains scaffolds.

        Returns:
            bool: Whether the data frame contains scaffolds.
        """

        return len(self.getScaffoldNames()) > 0

    def createScaffoldGroups(self, mols_per_group=10):
        """
        Create scaffold groups. A scaffold group is a list of molecules that share the same scaffold. New columns are
        created that contain the scaffold group ID and the scaffold group size.

        Args:
            mols_per_group (int): Number of molecules per scaffold group.
        """

        scaffolds = self.getScaffolds(includeMols=False)
        for scaffold in scaffolds.columns:
            counts = pd.value_counts(self.df[scaffold])
            mask = counts.lt(mols_per_group)
            name = f'ScaffoldGroup_{scaffold}_{mols_per_group}'
            if name not in self.df.columns:
                self.df[name] = np.where(self.df[scaffold].isin(counts[mask].index), 'Other',
                                         self.df[scaffold])

    def getScaffoldGroups(self, scaffold_name: str, mol_per_group: int = 10):
        """
        Get the scaffold groups for a given combination of scaffold and number of molecules per scaffold group.

        Args:
            scaffold_name (str): Name of the scaffold.
            mol_per_group (int): Number of molecules per scaffold group.

        Returns:
            list: List of scaffold groups.
        """

        return self.df[
            self.df.columns[self.df.columns.str.startswith(f"ScaffoldGroup_{scaffold_name}_{mol_per_group}")][0]]

    @property
    def hasScaffoldGroups(self):
        """
        Check whether the data frame contains scaffold groups.

        Returns:
            bool: Whether the data frame contains scaffold groups.
        """
        return len([col for col in self.df.columns if col.startswith("ScaffoldGroup_")]) > 0

    def cleanMolecules(self, standardize: bool = True, sanitize: bool = True):
        """Standardize and or sanitize SMILES sequences."""
        if standardize:
            self.standardize()
        if sanitize:
            self.sanitize()

    def standardize(self):
        """Standardize SMILES sequences."""

        self.df[self.smilescol] = [chembl_smi_standardizer(smiles)[0] for smiles in self.df[self.smilescol]]

    def sanitize(self):
        """Sanitize SMILES sequences."""

        self.df[self.smilescol] = [sanitize_smiles(smiles) for smiles in self.df[self.smilescol]]

    def shuffle(self, random_state=None):
        """Shuffle the internal data frame."""
        self.df = self.df.sample(frac=1, random_state=random_state).reset_index(drop=True)

    def dropInvalids(self):
        """Drop Invalid SMILES."""

        invalid_mask = self.df[self.smilescol].apply(lambda smile: Chem.MolFromSmiles(smile) is not None)
        logger.info(
            f"Removing invalid SMILES: {self.df[self.smilescol][invalid_mask]}"
        )
        self.df = self.df[invalid_mask].copy()

        return invalid_mask


class TargetProperty():
    """Target property for QSPRmodelling class.
        Args:
            name (str): name of the target property
            task (Literal[ModelTasks.REGRESSION, ModelTasks.SINGLECLASS, ModelTasks.MULTICLASS]): task type for the target property
            th (int): threshold for the target property, only used for classification tasks
    """

    def __init__(
            self, name: str,
            task: Literal[ModelTasks.REGRESSION, ModelTasks.SINGLECLASS, ModelTasks.MULTICLASS],
            originalName: str = None,
            th: Union[List[float], str] = None,
            transformer: Callable = None):
        """Initialize a TargetProperty object.

        Args:
            name (str): name of the target property
            task (Literal[ModelTasks.REGRESSION, ModelTasks.SINGLECLASS, ModelTasks.MULTICLASS]): task type for the target property
            originalName (str): original name of the target property, if not specified, the name is used
            th (Union[List[float], str]): threshold for the target property, only used for classification tasks
            transformer (Callable): function to transform the target property
        """
        self.name = name
        self.originalName = originalName if originalName is not None else name
        self.task = task
        if task.isClassification():
            if th is None:
                logger.warning(f"Threshold not specified for classification task {name}")
            self.th = th
        self.transformer = transformer

    def setThreshold(self, th: Union[List[float], str]):
        """Set the threshold for the target property.

        Args:
            th (Union[List[int], str]): threshold for the target property
        """
        assert self.task.isClassification(), "Threshold can only be set for classification tasks"
        self.th = th

    def __repr__(self):
        if self.task.isClassification() and self.th is not None:
            return f"TargetProperty(name={self.name}, task={self.task}, th={self.th})"
        else:
            return f"TargetProperty(name={self.name}, task={self.task})"

    def __str__(self):
        return self.name

    @classmethod
    def fromDict(cls, d: dict):
        """Create a TargetProperty object from a dictionary.

        Args:
            d (dict): dictionary containing the target property information
            task_from_str (bool): whether to convert the task from a string

        Returns:
            TargetProperty: TargetProperty object
        """
        if isinstance(d["task"], str):
            return TargetProperty(**{k: ModelTasks[v] if k == "task" else v for k, v in d.items()})
        else:
            return TargetProperty(**d)

    @classmethod
    def fromList(cls, l: List[dict], task_from_str: bool = False):
        """Create a list of TargetProperty objects from a list of dictionaries.

        Args:
            l (list): list of dictionaries containing the target property information\
            task_from_str (bool): whether to convert the task from a string

        Returns:
            List[TargetProperty]: list of TargetProperty objects
        """
        if task_from_str:
            return [TargetProperty(**{k: ModelTasks[v] if k == "task" else v for k, v in d.items()}) for d in l]
        else:
            return [TargetProperty(**d) for d in l]

    @staticmethod
    def toList(l: list, task_as_str: bool = False, drop_transformer: bool = True):
        """Convert a list of TargetProperty objects to a list of dictionaries.

        Args:
            l (list): list of TargetProperty objects
            task_as_str (bool): whether to convert the task to a string

        Returns:
            List[dict]: list of dictionaries containing the target property information
        """
        target_props = [t.__dict__ for t in l]
        if task_as_str:
            for t in target_props:
                t["task"] = t["task"].name
        if drop_transformer:
            for t in target_props:
                t.pop("transformer")
        return target_props

    @staticmethod
    def selectFromList(l: list, names: list, original_names: bool = False):
        """Select a subset of TargetProperty objects from a list of TargetProperty objects.

        Args:
            l (list): list of TargetProperty objects
            names (list): list of names of the target properties to be selected
            original_names (bool): whether to use the original names of the target properties

        Returns:
            List[TargetProperty]: list of TargetProperty objects
        """
        if original_names:
            return [t for t in l if t.originalName in names]
        return [t for t in l if t.name in names]

    @staticmethod
    def getNames(l: list):
        """Get the names of the target properties from a list of TargetProperty objects.

        Args:
            l (list): list of TargetProperty objects

        Returns:
            List[str]: list of names of the target properties
        """
        return [t.name for t in l]

    @staticmethod
    def getOriginalNames(l: list):
        """Get the original names of the target properties from a list of TargetProperty objects.

        Args:
            l (list): list of TargetProperty objects

        Returns:
            List[str]: list of original names of the target properties
        """
        return [t.originalName for t in l]


class QSPRDataset(MoleculeTable):
    """Prepare dataset for QSPR model training.

    It splits the data in train and test set, as well as creating cross-validation folds.
    Optionally low quality data is filtered out.
    For classification the dataset samples are labelled as active/inactive.

    Attributes:
        targetProperties (str) : property to be predicted with QSPRmodel
        tasks (List[ModelTask]) : regression or singleclass or multiclass
        df (pd.dataframe) : dataset
        X (np.ndarray/pd.DataFrame) : m x n feature matrix for cross validation, where m is
            the number of samplesand n is the number of features.
        y (np.ndarray/pd.DataFrame) : m-d label array for cross validation, where m is the
            number of samples and equals to row of X.
        X_ind (np.ndarray/pd.DataFrame) : m x n Feature matrix for independent set, where m
            is the number of samples and n is the number of features.
        y_ind (np.ndarray/pd.DataFrame) : m-l label array for independent set, where m is
            the number of samples and equals to row of X_ind, and l is the number of types.
        featureNames (list of str) : feature names
        feature_standardizers (list of FeatureStandardizers): methods used to standardize the data features.
    """

    def __init__(
        self,
        name: str,
        target_props: List[Union[TargetProperty, dict]],
        df: pd.DataFrame = None,
        smilescol: str = "SMILES",
        add_rdkit: bool = False,
        store_dir: str = '.',
        overwrite: bool = False,
        n_jobs: int = 1,
        chunk_size: int = 50,
        drop_invalids: bool = True,
        drop_empty: bool = True,
        target_imputer: Callable = None
    ):
        """Construct QSPRdata, also apply transformations of output property if specified.

        Args:
            name (str): data name, used in saving the data
            target_props (List[Union[TargetProperty, dict]]): target properties, names should correspond with target columnname in df
            df (pd.DataFrame, optional): input dataframe containing smiles and target property. Defaults to None.
            smilescol (str, optional): name of column in df containing SMILES. Defaults to "SMILES".
            add_rdkit (bool, optional): if true, column with rdkit molecules will be added to df. Defaults to False.
            store_dir (str, optional): directory for saving the output data. Defaults to '.'.
            overwrite (bool, optional): if already saved data at output dir if should be overwritten. Defaults to False.
            tasks (List[Literal[ModelTasks.REGRESSION, ModelTasks.SINGLECLASS, ModelTasks.MULTICLASS]], optional): Defaults to ModelTasks.REGRESSION.
            target_transformer (Callable, optional): List with length of properties of Transformation(s) of target propery. Defaults to None.
            th (List[List[float]], optional): threshold for activity if classification model, if len th
                larger than 1, these values will used for binning (in this case lower and upper
                boundary need to be included). Defaults to None.
            n_jobs (int, optional): number of parallel jobs. If <= 0, all available cores will be used. Defaults to 1.
            chunk_size (int, optional): chunk size for parallel processing. Defaults to 50.
            drop_invalids (bool, optional): if true, invalid SMILES will be dropped. Defaults to True.
            drop_empty (bool, optional): if true, rows with empty target property will be removed.
            target_imputer (Callable, optional): imputer for missing target property values. Defaults to None.

        Raises:
            ValueError: Raised if threshold given with non-classification task.
        """
        super().__init__(name, df, smilescol, add_rdkit, store_dir, overwrite, n_jobs, chunk_size, drop_invalids)

        self.metaInfo = None
        try:
            self.metaInfo = QSPRDataset.loadMetadata(name, store_dir)
        except FileNotFoundError:
            pass

        # load names of descriptors to use as training features
        self.featureNames = self.getFeatureNames()

        # load target properties
        self.setTargetProperties(target_props)

        # load standardizers for features
        self.feature_standardizer = self.loadFeatureStandardizer()
        if not self.feature_standardizer:
            self.feature_standardizer = None
        self.fold_generator = self.getDefaultFoldGenerator()

        # drop rows with missing smiles or no target property value for all target properties
        if drop_empty:
            self.dropEmpty()

        # impute missing target property values
        if target_imputer is not None:
            self.imputeTargetProperties(target_imputer)

        # populate feature matrix and target property array
        self.X = None
        self.y = None
        self.X_ind = None
        self.y_ind = None
        self.restoreTrainingData()

        logger.info(f"Dataset '{self.name}' created for target targetProperties: '{self.targetProperties}'.")

    @staticmethod
    def fromTableFile(name, filename, sep="\t", *args, **kwargs):
        """Create QSPRDataset from table file (i.e. CSV or TSV).

        Args:
            name (str): name of the data set
            filename (str): path to the table file
            sep (str, optional): separator in the table file. Defaults to "\t".
            *args: additional arguments for QSPRDataset constructor
            **kwargs: additional keyword arguments for QSPRDataset constructor
        Returns:
            QSPRDataset: `QSPRDataset` object
        """

        return QSPRDataset(name, df=pd.read_table(filename, sep=sep), *args, **kwargs)

    @staticmethod
    def fromSDF(name, filename, smiles_prop, *args, **kwargs):
        """
        Create QSPRDataset from SDF file. It is currently not implemented for QSPRDataset, but you can convert
        from 'MoleculeTable' with the 'fromMolTable' method.

        Args:
            name (str): name of the data set
            filename (str): path to the SDF file
            smiles_prop (str): name of the property in the SDF file containing SMILES
            *args: additional arguments for QSPRDataset constructor
            **kwargs: additional keyword arguments for QSPRDataset constructor
        """
        raise NotImplementedError(
            f"SDF loading not implemented for {QSPRDataset.__name__}, yet. You can convert from 'MoleculeTable' with 'fromMolTable'.")

    def setTargetProperties(self, target_props: List[TargetProperty]):
        """Set list of target properties and apply transformations if specified.

        Args:
            target_props (List[TargetProperty]): list of target properties
        """
        # check target properties validity
        assert isinstance(
            target_props, list), "target_props should be a list of TargetProperty objects or dictionaries to initialize TargetProperties from."
        if isinstance(target_props[0], dict):
            assert all([isinstance(d, dict) for d in target_props]
                       ), "target_props should be a list of TargetProperty objects or dictionaries to initialize TargetProperties from, not a mix."
            self.targetProperties = TargetProperty.fromList(target_props)
        else:
            assert all([isinstance(d, TargetProperty) for d in target_props]
                       ), "target_props should be a list of TargetProperty objects or dictionaries to initialize TargetProperties from, not a mix."
            self.targetProperties = target_props
        assert all([prop in self.df.columns for prop in self.targetPropertyNames]
                   ), "Not all target properties not in dataframe columns."

        # transform target properties
        for target_prop in self.targetProperties:
            if target_prop.transformer is not None:
                transformed_prop = f'{target_prop.name}_transformed'
                self.transform([target_prop.name], target_prop.transformer, addAs=[transformed_prop])
                target_prop.name = transformed_prop

        # convert classification targets to integers
        for target_prop in self.targetProperties:
            if target_prop.task.isClassification():
                self.makeClassification(target_prop)

    def dropEmpty(self):
        """Drop rows with empty target property value from the data set."""
        self.df.dropna(subset=([self.smilescol]), inplace=True)
        self.df.dropna(subset=(self.targetPropertyNames), how='all', inplace=True)

    def imputeTargetProperties(self, imputer):
        """Impute missing target property values.

        Args:
            imputer: imputer object, should have a fit and transform method.
        """
        names = self.targetPropertyNames
        for idx, target_prop in enumerate(self.targetProperties):
            self.targetProperties[idx].name = f"{target_prop.name}_imputed"
        self.df[self.targetPropertyNames] = imputer.fit_transform(self.df[names])

    @property
    def hasFeatures(self):
        """
        Check whether the currently selected set of features is not empty.
        """
        return len(self.featureNames) > 0

    def getFeatureNames(self) -> List[str]:
        """Get current feature names for this data set.

        Returns:
            List[str]: list of feature names
        """
        features = None if not self.hasDescriptors else self.getDescriptorNames()
        if self.descriptorCalculator:
            features = []
            for descset in self.descriptorCalculator.descsets:
                features.extend([f"{descset}_{x}" for x in descset.descriptors])
            features = [f"Descriptor_{f}" for f in features]

        if self.metaInfo and ('feature_names' in self.metaInfo) and (self.metaInfo['feature_names'] is not None):
            features.extend([x for x in self.metaInfo['feature_names'] if x not in features])

        return features

    def restoreTrainingData(self):
        """
        Restore training data from the data frame. If the data frame contains a column 'Split_IsTrain',
        the data will be split into training and independent sets. Otherwise, the independent set will
        be empty. If descriptors are available, the resulting training matrices will be featurized.
        """
<<<<<<< HEAD
        self.X = self.df
        self.y = self.df[self.targetPropertyNames]

        # split data into training and independent sets if saved previously
        if "Split_IsTrain" in self.df.columns:
            self.X = self.df[self.df["Split_IsTrain"] == True]
            self.X_ind = self.df[self.df["Split_IsTrain"] == False]
            self.y = self.X[self.targetPropertyNames]
            self.y_ind = self.X_ind[self.targetPropertyNames]
        else:
            self.X_ind = self.X.drop(self.X.index)
            self.y_ind = self.y.drop(self.y.index)

        # featurize data if descriptors are available
        if self.hasDescriptors:
            self.featurizeSplits()

        # filter for only selected features if present
        if self.featureNames:
            self.X = self.X[self.featureNames]
            self.X_ind = self.X_ind[self.featureNames]
=======

        self.loadDataToSplits()
        self.featurizeSplits()
>>>>>>> 3c532817

    def isMultiClass(self, target_prop: Union[TargetProperty, str]):
        """Return if model task is multi class classification."""
        if isinstance(target_prop, str):
            target_prop = self.getTargetProperties([target_prop])[0]
        return target_prop.task == ModelTasks.MULTICLASS and self.nClasses(target_prop) > 2

    def nClasses(self, target_prop: str):
        """Return number of output classes for classification."""
        if isinstance(target_prop, str):
            target_prop = self.getTargetProperties([target_prop])[0]
        if target_prop.task.isClassification():
            return len(self.df[target_prop.name].unique())
        else:
            return 0

    def makeRegression(self, target_property: Union[TargetProperty, str]):
        """
        Switch to regression task using the given target property.

        Args:
            target_property (str): name of the target property to use for regression
        """
        if isinstance(target_property, str):
            target_property = self.getTargetProperties([target_property], original_names=True)[0]
        target_property.name = target_property.originalName
        target_property.th = None
        target_property.task = ModelTasks.REGRESSION
        self.restoreTrainingData()

    def makeClassification(self, target_property: Union[TargetProperty, str], th: List[float] = None):
        """
        Switch to classification task using the given threshold values.

        Args:
            target_property (TargetProperty): Target property to use for classification or name of the target property.
            th (List[float], optional): list of threshold values. If not provided, the values will be inferred from th specified in TargetProperty. Defaults to None.
        """
        if isinstance(target_property, str):
            target_property = self.getTargetProperties([target_property], original_names=True)[0]

        new_prop = f"{target_property.originalName}_class"

        if target_property.originalName not in self.df.columns:
            assert new_prop in self.df.columns, "Cannot infer classification property name."
            target_property.name = new_prop
            logger.warning(
                f"Target property {target_property.originalName} not in data frame. Inferring classification property name is {new_prop} and task is {target_property.task} and no changes made to data frame.")
            return target_property

        if th is None:
            assert target_property.task is not ModelTasks.REGRESSION, "Cannot infer threshold values for regression task."
            th = target_property.th

        if th == 'precomputed':
            self.df[new_prop] = self.df[target_property.originalName]
            if len(self.df[new_prop].unique()) > 2:
                target_property.task = ModelTasks.MULTICLASS
            else:
                target_property.task = ModelTasks.SINGLECLASS
        else:
            assert len(th) > 0, "Threshold list must contain at least one value."
            if len(th) > 1:
                assert (
                    len(th) > 3
                ), "For multi-class classification, set more than 3 values as threshold."
                assert max(self.df[target_property.originalName]) <= max(
                    th
                ), "Make sure final threshold value is not smaller than largest value of property"
                assert min(self.df[target_property.originalName]) >= min(
                    th
                ), "Make sure first threshold value is not larger than smallest value of property"
                self.df[f"{new_prop}_intervals"] = pd.cut(
                    self.df[target_property.originalName], bins=th, include_lowest=True
                ).astype(str)
                self.df[new_prop] = LabelEncoder().fit_transform(self.df[f"{new_prop}_intervals"])
            else:
                self.df[new_prop] = self.df[target_property.originalName] > th[0]
            target_property.task = ModelTasks.SINGLECLASS if len(th) == 1 else ModelTasks.MULTICLASS
        target_property.setThreshold(th)
        target_property.name = new_prop
        self.restoreTrainingData()
        logger.info("Target property converted to classification.")
        return target_property

    @staticmethod
    def loadMetadata(name, store_dir):
        """
        Load metadata from a JSON file.

        Args:
            name (str): name of the data set
            store_dir (str): directory where the data set is stored
        """
        with open(os.path.join(store_dir, f"{name}_meta.json")) as f:
            meta = json.load(f)
            meta['init']['target_props'] = TargetProperty.fromList(meta['init']['target_props'], task_from_str=True)
            return meta

    @staticmethod
    def fromFile(filename, *args, **kwargs) -> 'QSPRDataset':
        """
        Load QSPRDataset from the saved file directly.

        Args:
            filename (str): path to the saved file
            args: additional arguments to pass to the constructor
            kwargs: additional keyword arguments to pass to the constructor

        Returns:
            QSPRDataset: loaded data set
        """

        store_dir = os.path.dirname(filename)
        name = os.path.basename(filename).rsplit('_', 1)[0]
        meta = QSPRDataset.loadMetadata(name, store_dir)
        return QSPRDataset(*args, name=name, store_dir=store_dir, **meta['init'], **kwargs)

    @staticmethod
    def fromMolTable(
            mol_table: MoleculeTable, target_props: List[Union[TargetProperty, dict]],
            name=None, **kwargs) -> 'QSPRDataset':
        """
        Create QSPRDataset from a MoleculeTable.

        Args:
            mol_table (MoleculeTable): MoleculeTable to use as the data source
            target_prop (str): name of the target property
            name (str, optional): name of the data set. Defaults to None.
            kwargs: additional keyword arguments to pass to the constructor

        Returns:
            QSPRDataset: created data set
        """
        kwargs['store_dir'] = mol_table.storeDir if 'store_dir' not in kwargs else kwargs['store_dir']
        name = mol_table.name if name is None else name
        return QSPRDataset(name, target_props, mol_table.getDF(), **kwargs)

    def addDescriptors(self, calculator: Calculator, recalculate=False, featurize=True):
        """
        Add descriptors to the data set. If descriptors are already present, they will be recalculated if `recalculate` is `True`.
        Featurization will be performed after adding descriptors if `featurize` is `True`. Featurazation
        converts current data matrices to pure numeric matrices of selected descriptors (features).

        Args:
            calculator (Calculator): calculator instance to use for descriptor calculation
            recalculate (bool, optional): whether to recalculate descriptors if they are already present. Defaults to `False`.
            featurize (bool, optional): whether to featurize the data set after adding descriptors. Defaults to `True`.
        """
        super().addDescriptors(calculator, recalculate)
        self.featureNames = self.getFeatureNames()
        if featurize:
            self.featurizeSplits()

    def saveSplit(self):
        """
        Save split data to the managed data frame.

        """
        if self.X is not None:
            self.df["Split_IsTrain"] = self.df.index.isin(self.X.index)
        else:
            logger.debug("No split data available. Skipping split data save.")

    def save(self, save_split=True):
        """
        Save the data set to file and serialize metadata.
        """

        if save_split:
            self.saveSplit()
        super().save()

        # save metadata
        self.saveMetadata()

    def split(self, split: datasplit):
        """Split dataset into train and test set.

        Args:
            split (datasplit) : split instance orchestrating the split
        """
        folds = Folds(split)
        self.X, self.X_ind, self.y, self.y_ind, train_index, test_index = next(
            folds.iterFolds(self.df, self.df[self.targetPropertyNames]))
        self.X = self.df.iloc[train_index, :]
        self.X_ind = self.df.iloc[test_index, :]
        self.y = self.df.iloc[train_index, :][self.targetPropertyNames]
        self.y_ind = self.df.iloc[test_index, :][self.targetPropertyNames]

        logger.info("Total: train: %s test: %s" % (len(self.y), len(self.y_ind)))
        for prop in self.targetProperties:
            logger.info("Target property: %s" % prop.name)
            if prop.task == ModelTasks.SINGLECLASS:
                logger.info(
                    "    In train: active: %s not active: %s"
                    % (sum(self.y[prop.name]), len(self.y[prop.name]) - sum(self.y[prop.name]))
                )
                logger.info(
                    "    In test:  active: %s not active: %s\n"
                    % (sum(self.y_ind[prop.name]), len(self.y_ind[prop.name]) - sum(self.y_ind[prop.name]))
                )
            if prop.task == ModelTasks.MULTICLASS:
                logger.info("train: %s" % self.y[prop.name].value_counts())
                logger.info("test: %s\n" % self.y_ind[prop.name].value_counts())
                try:
                    assert np.all([x > 0 for x in self.y[prop.name].value_counts()])
                    assert np.all([x > 0 for x in self.y_ind[prop.name].value_counts()])
                except AssertionError as err:
                    logger.exception(
                        "All bins in multi-class classification should contain at least one sample"
                    )
                    raise err

                if self.y[prop.name].dtype.name == "category":
                    self.y[prop.name] = self.y[prop.name].cat.codes
                    self.y_ind[prop.name] = self.y_ind[prop.name].cat.codes

    def loadDataToSplits(self):
        """
        Loads the data frame into the train and test splits if the information is available. Otherwise, the whole data
        set will be regarded as the training set and the test set will have zero length.
        """

        self.X = self.df
        self.y = self.df[[self.targetProperty]]

        # split data into training and independent sets if saved previously
        if "Split_IsTrain" in self.df.columns:
            self.X = self.df[self.df["Split_IsTrain"] == True]
            self.X_ind = self.df[self.df["Split_IsTrain"] == False]
            self.y = self.X[[self.targetProperty]]
            self.y_ind = self.X_ind[[self.targetProperty]]
        else:
            self.X_ind = self.X.drop(self.X.index)
            self.y_ind = self.y.drop(self.y.index)
    def loadDescriptorsToSplits(self):
        """
        Loads all available descriptors into the train and test splits. If no descriptors are available, an exception
        will be raised.

        Raises:
            ValueError: if no descriptors are available
        """

        if not self.hasDescriptors:
            raise ValueError("No descriptors available. Cannot load descriptors to splits.")

        descriptors = self.getDescriptors()
        self.X = descriptors.loc[self.X.index, :]
        self.y = self.df.loc[self.y.index, self.targetPropertyNames]

        if self.X_ind is not None and self.y_ind is not None:
            self.X_ind = descriptors.loc[self.X_ind.index, :]
<<<<<<< HEAD
            self.y_ind = self.df.loc[self.y_ind.index, self.targetPropertyNames]
=======
            self.y_ind = self.df.loc[self.y_ind.index, [self.targetProperty]]
        else:
            self.X_ind = pd.DataFrame(columns=self.X.columns)
            self.y_ind = pd.DataFrame(columns=[self.targetProperty])

    def featurizeSplits(self):
        """
        If the data set has descriptors, load them into the train and test splits.

        If no descriptors are available, remove all features from
        the splits They will become zero length along the feature axis (columns), but will retain their original length
        along the sample axis (rows). This is useful for the case where the data set has no descriptors, but the user
        wants to retain train and test splits.

        """
        if self.featureNames:
            self.loadDescriptorsToSplits()
            self.X = self.X[self.featureNames]
            self.X_ind = self.X_ind[self.featureNames]
        else:
            self.X = self.X.drop(self.X.columns, axis=1)
            self.X_ind = self.X_ind.drop(self.X_ind.columns, axis=1)

>>>>>>> 3c532817

    def fillMissing(self, fill_value: float, columns: List[str] = None):
        """
        Fill missing values in the data set with a given value.

        Args:
            fill_value (float): value to fill missing values with
            columns (List[str], optional): columns to fill missing values in. Defaults to None.
        """

        columns = columns if columns else self.getDescriptorNames()
        self.df[columns] = self.df[columns].fillna(fill_value)
        logger.warning('Missing values filled with %s' % fill_value)

    def filterFeatures(self, feature_filters: List[Callable]):
        """
        Filter features in the data set.

        Args:
            feature_filters (List[Callable]): list of feature filter functions that take X feature matrix and y target vector as arguments
        """
        if not self.hasFeatures:
            raise ValueError("No features to filter")

        if self.X.shape[1] == 1:
            logger.warning("Only one feature present. Skipping feature filtering.")
            return
        else:
            for featurefilter in feature_filters:
                self.X = featurefilter(self.X, self.y)

            self.featureNames = self.X.columns.to_list()
            if self.X_ind is not None:
                self.X_ind = self.X_ind[self.featureNames]
            logger.info(f"Selected features: {self.featureNames}")

            # update descriptor calculator
            if self.descriptorCalculator is not None:
                self.descriptorCalculator.keepDescriptors(self.featureNames)

    def setFeatureStandardizer(self, feature_standardizer):
        """
        Set feature standardizer.

        Args:
            feature_standardizer (Union[SKLearnStandardizer, BaseEstimator]): feature standardizer
        """
        if not hasattr(feature_standardizer, 'toFile'):
            feature_standardizer = SKLearnStandardizer(feature_standardizer)
        self.feature_standardizer = feature_standardizer

    def prepareDataset(
        self,
        standardize=True,
        sanitize=True,
        datafilters=None,
        split=None,
        fold=None,
        feature_calculator=None,
        feature_filters=None,
        feature_standardizer=None,
        feature_fill_value=np.nan,
        recalculate_features=False
    ):
        """Prepare the dataset for use in QSPR model.

        Arguments:
            standardize (bool): Apply Chembl standardization pipeline to smiles
            sanitize (bool): sanitize smiles
            datafilters (list of datafilter obj): filters number of rows from dataset
            split (datasplitter obj): splits the dataset into train and test set
            fold (datasplitter obj): splits the train set into folds for cross validation
            feature_calculator (Calculator): calculates features from smiles
            feature_filters (list of feature filter objs): filters features
            feature_standardizer (SKLearnStandardizer or sklearn.base.BaseEstimator): standardizes and/or scales features
            recalculate_features (bool): recalculate features even if they are already present in the file
            targetproperties_imputation (str): imputation strategy for missing target properties
            feature_fill_value (float): value to fill missing values with, defaults to `numpy.nan`
        """
        # apply sanitization and standardization
        if standardize:
            self.cleanMolecules(standardize, sanitize)

        # calculate featureNames
        if feature_calculator is not None:
            self.addDescriptors(feature_calculator, recalculate=recalculate_features, featurize=False)

        # apply data filters
        if datafilters is not None:
            self.filter(datafilters)

        # Replace any NaN values in featureNames by 0
        # FIXME: this is not very good, we should probably add option to do custom
        # data imputation here or drop rows with NaNs
        if feature_fill_value is not None:
            self.fillMissing(feature_fill_value)

        # split dataset
        if split is not None:
            if hasattr(split, "setDataSet") and not split.getDataSet():
                split.setDataSet(self)
            self.split(split)
        else:
            self.X = self.df
            self.y = self.df[self.targetPropertyNames]

        # featurize splits
        if self.hasDescriptors:
            self.featurizeSplits()
        else:
            logger.warning("Attempting to featurize splits without descriptors. Skipping this step...")

        # apply feature filters on training set
        if feature_filters and self.hasDescriptors:
            self.filterFeatures(feature_filters)
        elif not self.hasDescriptors:
            logger.warning(
                "No descriptors present, feature filters will be skipped."
            )

        # set feature standardizers
        if feature_standardizer:
            self.setFeatureStandardizer(feature_standardizer)
            if self.fold_generator:
                self.fold_generator = Folds(self.fold_generator.split, self.feature_standardizer)
            if not self.hasDescriptors:
                logger.warning(
                    "No descriptors present, feature standardizers were initialized, but might fail or have no effect."
                )

        # create fold generator
        if fold:
            self.fold_generator = Folds(fold, self.feature_standardizer)

    def getDefaultFoldSplit(self):
        """
        Returns the default fold split for the model task.

        Returns:
            datasplit (datasplit): default fold split implementation
        """
        if len(self.targetProperties) > 1 or self.targetProperties[0].task == ModelTasks.REGRESSION:
            return KFold(5)
        else:
            return StratifiedKFold(5)

    def getDefaultFoldGenerator(self):
        """
        Returns the default fold generator. The fold generator is used to create folds for cross validation.

        Returns:
            Folds (Folds): default fold generator implementation
        """
        return Folds(self.getDefaultFoldSplit(), self.feature_standardizer)

    def checkFeatures(self):
        if not self.hasDescriptors:
            raise ValueError("No descriptors exist in the data set. Cannot create folds.")
        elif not self.hasFeatures:
            raise ValueError("No features exist in the data set. Cannot create folds.")
        elif self.X.shape[0] != self.y.shape[0]:
            raise ValueError(f"X and y have different number of rows: {self.X.shape[0]} != {self.y.shape[0]}")
        elif self.X.shape[0] == 0:
            raise ValueError("X has no rows.")

    def createFolds(self, split: datasplit = None):
        """
        Create folds for cross validation.

        Args:
            split (datasplit, optional): split to use for creating folds. Defaults to None.
        """

        self.checkFeatures()

        if split is None and not self.fold_generator:
            self.fold_generator = self.getDefaultFoldGenerator()
        elif split is not None:
            self.fold_generator = Folds(split, self.feature_standardizer)

        return self.fold_generator.iterFolds(self.X, self.y)

    def fitFeatureStandardizer(self):
        """
        Fit the feature standardizers on the training set.

        Returns:
            X (pd.DataFrame): standardized training set
        """
        if self.hasDescriptors:
            X = self.getDescriptors()
            if self.featureNames is not None:
                X = X[self.featureNames]
            return apply_feature_standardizer(self.feature_standardizer, X, fit=True)[0]

    def getFeatures(self, inplace=False, concat=False, raw=False):
        """
        Get the current feature sets (training and test) from the dataset.
        This method also applies any feature standardizers that have been set on the dataset during preparation.

        Arguments:
            inplace (bool): If `True`, the created feature matrices will be saved to the dataset object itself as 'X' and 'X_ind' attributes.
                            Note that this will overwrite any existing feature matrices and if the data preparation workflow changes, these are not kept up to date.
                            Therefore, it is recommended to generate new feature sets after any data set changes.
            concat (bool): If `True`, the training and test feature matrices will be concatenated into a single matrix. This is useful for
                training models that do not require separate training and test sets (i.e. the final optimized models).
            raw (bool): If `True`, the raw feature matrices will be returned without any standardization applied.
        """
        self.checkFeatures()

        if concat:
            df_X = pd.concat([self.X[self.featureNames], self.X_ind[self.featureNames]], axis=0)
            df_X_ind = None
        else:
            df_X = self.X[self.featureNames]
            df_X_ind = self.X_ind[self.featureNames]

        X = df_X.values
        X_ind = df_X_ind.values if df_X_ind is not None else None
        if not raw and self.feature_standardizer:
            X, self.feature_standardizer = apply_feature_standardizer(
                self.feature_standardizer,
                df_X,
                fit=True
            )
            if X_ind is not None:
                X_ind, _ = apply_feature_standardizer(
                    self.feature_standardizer,
                    df_X_ind,
                    fit=False
                )

        X = pd.DataFrame(X, index=df_X.index, columns=df_X.columns)
        if X_ind is not None:
            X_ind = pd.DataFrame(X_ind, index=df_X_ind.index, columns=df_X_ind.columns)

        if inplace:
            self.X = X
            self.X_ind = X_ind

        return (X, X_ind) if not concat else X

    def getTargetPropertiesValues(self, concat=False):
        """
        Get the response values (training and test) for the set target property.

        Args:
            concat (bool): if `True`, return concatenated training and validation set target properties

        Returns:
            `tuple` of (train_responses, test_responses) or `pandas.DataFrame` of all target property values
        """

        if concat:
            return pd.concat([self.y, self.y_ind] if self.y_ind is not None else [self.y])
        else:
            return self.y, self.y_ind if self.y_ind is not None else self.y

    def getTargetProperties(self, names, original_names=False):
        """
        Get the target properties with the given names

        Args:
            names (List[str]): name of the target properties
            original_names (bool): if `True`, use the original names of the target properties

        Returns:
            `TargetProperty`: target property with the given name
        """
        return TargetProperty.selectFromList(self.targetProperties, names, original_names=True)

    @property
    def targetPropertyNames(self):
        return TargetProperty.getNames(self.targetProperties)

    @property
    def targetPropertyOriginalNames(self):
        return TargetProperty.getOriginalNames(self.targetProperties)

    def loadFeatureStandardizer(self):
        """
        Load feature standardizer from the metadata.

        Returns:
            `SKLearnStandardizer`
        """

        if self.metaInfo is not None and 'standardizer_path' in self.metaInfo and self.metaInfo['standardizer_path']:
            return SKLearnStandardizer.fromFile(f"{self.storePrefix}{self.metaInfo['standardizer_path']}")
        else:
            return None

    def saveFeatureStandardizer(self):
        """
        Save feature standardizers to the metadata.

        Returns:
            `str`: paths to the saved standardizers
        """
        path = f'{self.storePrefix}_feature_standardizer.json'

        if self.feature_standardizer and self.featureNames is not None and len(self.featureNames) > 0:
            # make sure feature standardizers are fitted before serialization
            self.fitFeatureStandardizer()
            self.feature_standardizer.toFile(path)
            return path
        elif self.feature_standardizer:
            self.feature_standardizer.toFile(path)
            return path

    def saveMetadata(self):
        """
        Save metadata to file.

        Returns:
            `str`: path to the saved metadata file
        """
        path = self.saveFeatureStandardizer()

        meta_init = {
            'target_props': TargetProperty.toList(copy.deepcopy(self.targetProperties), task_as_str=True),
            'smilescol': self.smilescol,
        }
        ret = {
            'init': meta_init, 'standardizer_path': path.replace(
                self.storePrefix, '') if path else None, 'descriptorcalculator_path': self.descriptorCalculatorPath.replace(
                self.storePrefix, '') if self.descriptorCalculatorPath else None, 'feature_names': list(
                self.featureNames) if self.featureNames is not None else None, }
        path = f"{self.storePrefix}_meta.json"
        with open(path, 'w') as f:
            json.dump(ret, f)

        return path

    @property
    def isMultiTask(self):
        """
        Check if the dataset contains multiple target properties.

        Returns:
            `bool`: `True` if the dataset contains multiple target properties
        """
        return len(self.targetProperties) > 1

    @property
    def nTasks(self):
        return len(self.targetProperties)

    def dropTask(self, task):
        """
        Drop the given task from the dataset.

        Args:
            task (str): name of the task to drop
        """
        assert task in self.targetPropertyNames, f"Task {task} not found in dataset."
        assert len(self.targetProperties) > 1, "Cannot drop task from single-task dataset."
        self.targetProperties = [tp for tp in self.targetProperties if tp.name != task]
        self.restoreTrainingData()

    def addTask(self, task: Union[TargetProperty, dict]):
        """
        Add a task to the dataset.

        Args:
            task (TargetProperty): name of the task to add
        """
        if isinstance(task, dict):
            task = TargetProperty.fromDict(task)

        assert task.name not in self.targetPropertyNames, f"Task {task} already exists in dataset."
        assert task.name in self.df.columns, f"Task {task} not found in dataset."

        self.targetProperties.append(task)
        self.restoreTrainingData()<|MERGE_RESOLUTION|>--- conflicted
+++ resolved
@@ -916,19 +916,7 @@
 
     def dropEmpty(self):
         """Drop rows with empty target property value from the data set."""
-        self.df.dropna(subset=([self.smilescol]), inplace=True)
-        self.df.dropna(subset=(self.targetPropertyNames), how='all', inplace=True)
-
-    def imputeTargetProperties(self, imputer):
-        """Impute missing target property values.
-
-        Args:
-            imputer: imputer object, should have a fit and transform method.
-        """
-        names = self.targetPropertyNames
-        for idx, target_prop in enumerate(self.targetProperties):
-            self.targetProperties[idx].name = f"{target_prop.name}_imputed"
-        self.df[self.targetPropertyNames] = imputer.fit_transform(self.df[names])
+        self.df.dropna(subset=([self.smilescol, self.targetProperty]), inplace=True)
 
     @property
     def hasFeatures(self):
@@ -961,33 +949,9 @@
         the data will be split into training and independent sets. Otherwise, the independent set will
         be empty. If descriptors are available, the resulting training matrices will be featurized.
         """
-<<<<<<< HEAD
-        self.X = self.df
-        self.y = self.df[self.targetPropertyNames]
-
-        # split data into training and independent sets if saved previously
-        if "Split_IsTrain" in self.df.columns:
-            self.X = self.df[self.df["Split_IsTrain"] == True]
-            self.X_ind = self.df[self.df["Split_IsTrain"] == False]
-            self.y = self.X[self.targetPropertyNames]
-            self.y_ind = self.X_ind[self.targetPropertyNames]
-        else:
-            self.X_ind = self.X.drop(self.X.index)
-            self.y_ind = self.y.drop(self.y.index)
-
-        # featurize data if descriptors are available
-        if self.hasDescriptors:
-            self.featurizeSplits()
-
-        # filter for only selected features if present
-        if self.featureNames:
-            self.X = self.X[self.featureNames]
-            self.X_ind = self.X_ind[self.featureNames]
-=======
 
         self.loadDataToSplits()
         self.featurizeSplits()
->>>>>>> 3c532817
 
     def isMultiClass(self, target_prop: Union[TargetProperty, str]):
         """Return if model task is multi class classification."""
@@ -1213,17 +1177,18 @@
         """
 
         self.X = self.df
-        self.y = self.df[[self.targetProperty]]
+        self.y = self.df[[self.targetPropertyNames]]
 
         # split data into training and independent sets if saved previously
         if "Split_IsTrain" in self.df.columns:
             self.X = self.df[self.df["Split_IsTrain"] == True]
             self.X_ind = self.df[self.df["Split_IsTrain"] == False]
-            self.y = self.X[[self.targetProperty]]
-            self.y_ind = self.X_ind[[self.targetProperty]]
+            self.y = self.X[[self.targetPropertyNames]]
+            self.y_ind = self.X_ind[[self.targetPropertyNames]]
         else:
             self.X_ind = self.X.drop(self.X.index)
             self.y_ind = self.y.drop(self.y.index)
+
     def loadDescriptorsToSplits(self):
         """
         Loads all available descriptors into the train and test splits. If no descriptors are available, an exception
@@ -1242,10 +1207,7 @@
 
         if self.X_ind is not None and self.y_ind is not None:
             self.X_ind = descriptors.loc[self.X_ind.index, :]
-<<<<<<< HEAD
             self.y_ind = self.df.loc[self.y_ind.index, self.targetPropertyNames]
-=======
-            self.y_ind = self.df.loc[self.y_ind.index, [self.targetProperty]]
         else:
             self.X_ind = pd.DataFrame(columns=self.X.columns)
             self.y_ind = pd.DataFrame(columns=[self.targetProperty])
@@ -1267,8 +1229,6 @@
         else:
             self.X = self.X.drop(self.X.columns, axis=1)
             self.X_ind = self.X_ind.drop(self.X_ind.columns, axis=1)
-
->>>>>>> 3c532817
 
     def fillMissing(self, fill_value: float, columns: List[str] = None):
         """
