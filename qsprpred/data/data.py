--- conflicted
+++ resolved
@@ -105,11 +105,7 @@
         logger.info(f"Dataset created for {property}")
 
     @classmethod
-<<<<<<< HEAD
     def FromFile(cls, fname, *args, **kwargs):
-=======
-    def FromFile(cls, fname, smilescol="SMILES", property="CL", reg=True, th=[6.5]):
->>>>>>> e1b2d28e
         df = pd.read_csv(fname, sep="\t")
         return QSPRDataset(df, *args, **kwargs)
 
