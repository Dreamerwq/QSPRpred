"""This module contains the QSPRDataset that holds and prepares data for modelling."""
import base64
import concurrent
import json
import marshal
import multiprocessing
import os
import pickle
import shutil
import types
import warnings
from collections.abc import Callable
from multiprocessing import Pool
from typing import Generator, Literal, Optional

import numpy as np
import pandas as pd
from rdkit.Chem import PandasTools
from sklearn.preprocessing import LabelEncoder
from tqdm.auto import tqdm

from ..logs import logger
from ..models.tasks import TargetTasks
<<<<<<< HEAD
from ..serialization import JSONSerializable, function_as_string, function_from_string
=======
from ..utils.enumerate import enumerate_with_zeros
from ..utils.inspect import import_class
>>>>>>> 927d0fa5
from .interfaces import DataSet, DataSplit, MoleculeDataSet
from .utils.datafilters import RepeatsFilter
from .utils.feature_standardization import (
    SKLearnStandardizer,
    apply_feature_standardizer,
)
from .utils.folds import FoldsFromDataSplit
from .utils.scaffolds import Scaffold
from .utils.smiles_standardization import (
    check_smiles_valid,
    chembl_smi_standardizer,
    old_standardize_sanitize,
)


class PandasDataSet(DataSet, JSONSerializable):
    """A Pandas DataFrame wrapper class to enable data processing functions on
    QSPRpred data.

    Attributes:
        name (str): Name of the data set. You can use this name to load the dataset
            from disk anytime and create a new instance.
        df (pd.DataFrame): Pandas dataframe containing the data. If you provide a
            dataframe for a dataset that already exists on disk, the dataframe from
            disk will override the supplied data frame. Set 'overwrite' to `True` to
            override the data frame on disk.
        storeDir (str): Directory to store the dataset files. Defaults to the
            current directory. If it already contains files with the same name,
            the existing data will be loaded.
        indexCols (List): List of columns to use as index. If None, the index
            will be a custom generated ID.
        nJobs (int): Number of jobs to use for parallel processing. If <= 0,
            all available cores will be used.
        chunkSize (int): Size of chunks to use per job in parallel processing.
        randomState (int): Random state to use for all random operations.

    """
<<<<<<< HEAD

    _notJSON = JSONSerializable._notJSON + [
        "df",
    ]

=======
>>>>>>> 927d0fa5
    class ParallelApplyWrapper:
        """A wrapper class to parallelize pandas apply functions."""
        def __init__(
            self,
            func: Callable,
            func_args: list | None = None,
            func_kwargs: dict | None = None,
            axis: int = 0,
            raw: bool = False,
            result_type: str = "expand",
        ):
            """Initialize the instance with pandas parameters to apply to data chunks.

            See `pandas.DataFrame.apply` for more information.

            Args:
                func (Callable): Function to apply to the data frame.
                func_args (list): Positional arguments to pass to the function.
                func_kwargs (dict): Keyword arguments to pass to the function.
                axis (int): Axis to apply func along (0 for columns, 1 for rows).
                raw (bool): Whether to pass Series object to func or raw array.
                result_type (str): whether to expand/ignore the results.

            """
            self.args = func_args
            self.kwargs = func_kwargs
            self.func = func
            self.axis = axis
            self.raw = raw
            self.result_type = result_type

        def __call__(self, data: pd.DataFrame):
            """Apply the function to the current chunk of data.

            Args:
                data (pd.DataFrame): chunk of data to apply function to

            Returns:
                result of applying function to chunk of data
            """
            return data.apply(
                self.func,
                raw=self.raw,
                axis=self.axis,
                result_type=self.result_type,
                args=self.args,
                **self.kwargs if self.kwargs else {},
            )

    def __init__(
        self,
        name: str,
        df: Optional[pd.DataFrame] = None,
        store_dir: str = ".",
        overwrite: bool = False,
        index_cols: Optional[list[str]] = None,
        n_jobs: int = 1,
        chunk_size: int = 1000,
        autoindex_name: str = "QSPRID",
        random_state: int | None = None,
    ):
        """Initialize a `PandasDataSet` object.
        Args
            name (str): Name of the data set. You can use this name to load the dataset
                from disk anytime and create a new instance.
            df (pd.DataFrame): Pandas dataframe containing the data. If you provide a
                dataframe for a dataset that already exists on disk, the dataframe from
                disk will override the supplied data frame. Set 'overwrite' to `True` to
                override the data frame on disk.
            store_dir (str): Directory to store the dataset files. Defaults to the
                current directory. If it already contains files with the same name,
                the existing data will be loaded.
            overwrite (bool): Overwrite existing dataset.
            index_cols (List): List of columns to use as index. If None, the index
                will be a custom generated ID.
            n_jobs (int): Number of jobs to use for parallel processing. If <= 0,
                all available cores will be used.
            chunk_size (int): Size of chunks to use per job in parallel processing.
            autoindex_name (str): Column name to use for automatically generated IDs.
            random_state (int): Random state to use for all random operations
                for reproducibility. If not specified, the state is generated randomly.
                The state is saved upon `save` so if you want to change the state later,
                call the `setRandomState` method after loading.
        """
        self.randomState = None
        self.setRandomState(
            random_state or int(np.random.randint(0, 2**32 - 1, dtype=np.int64))
        )
        self.name = name
        self.indexCols = index_cols
        # parallel settings
        self.nJobs = n_jobs if n_jobs > 0 else os.cpu_count()
        self.chunkSize = chunk_size
        # paths
        self.storeDir = store_dir.rstrip("/")
        self.storeDir = f"{self.storeDir}/{self.name}"
        # data frame initialization
        self.df = None
        if df is not None:
            if self._isInStore("df") and not overwrite:
                warnings.warn(
                    "Existing data set found, but also found a data frame in store. "
                    "Refusing to overwrite data. If you want to overwrite data in "
                    "store, set overwrite=True.",
                    stacklevel=2,
                )
                self.reload()
            else:
                self.clearFiles()
                self.df = df
                if index_cols is not None:
                    self.setIndex(index_cols)
                else:
                    self.generateIndex(name=autoindex_name)
        else:
            if not self._isInStore("df"):
                raise ValueError(
                    f"No data frame found in store for '{self.name}'. Are you sure "
                    "this is the correct dataset? If you are creating a new data set, "
                    "make sure to supply a data frame."
                )
            self.reload()
        assert self.df is not None, "Unknown error in data set creation."

    def __len__(self):
        """
        Get the number of rows in the data frame.

        Returns: number of rows in the data frame.
        """
        return len(self.df)

    def __getstate__(self):
        o_dict = super().__getstate__()
        os.makedirs(self.storeDir, exist_ok=True)
        self.df.to_pickle(self.storePath)
        return o_dict

    def __setstate__(self, state):
        super().__setstate__(state)
        self.reload()

    @property
    def storePath(self):
        return f"{self.storePrefix}_df.pkl"

    @property
    def storePrefix(self):
        return f"{self.storeDir}/{self.name}"

    @property
    def metaFile(self):
        return f"{self.storePrefix}_meta.json"

    def setIndex(self, cols: list[str]):
        """
        Set the index of the data frame.

        Args:
            cols (list[str]): list of columns to use as index.
        """
        self.df.set_index(cols, inplace=True, verify_integrity=True, drop=False)
        self.df.drop(
            inplace=True,
            columns=[c for c in self.df.columns if c.startswith("Unnamed")],
        )
        self.df.index.name = "~".join(cols)
        self.indexCols = cols

    def generateIndex(self, name: str = "QSPRID", prefix: str | None = None):
        """Generate a custom index for the data frame.

        Args:
            name (str): name of the index column.
            prefix (str): prefix to use for the index column values.
        """
        prefix = prefix if prefix is not None else self.name
        self.df[name] = enumerate_with_zeros(self.df.index, prefix=prefix)
        self.setIndex([name])

    def _isInStore(self, name):
        """Check if a pickled file with the given suffix exists.

        Args:
            name (str): Suffix of the file to check.

        Returns:
            bool: `True` if the file exists, `False` otherwise.
        """
        return os.path.exists(self.storePath
                             ) and self.storePath.endswith(f"_{name}.pkl")

    def getProperty(self, name: str) -> pd.Series:
        """Get a property of the data set.

        Args:
            name (str): Name of the property to get.

        Returns:
            pd.Series: List of values for the property.
        """
        return self.df[name]

    def getProperties(self):
        """Get the properties of the data set.

        Returns: list of properties of the data set.
        """
        return self.df.columns

    def addProperty(self, name: str, data: list):
        """Add a property to the data set.

        Args:
            name (str): Name of the property.
            data (list): List of values for the property.
        """
        if isinstance(data, pd.Series):
            if not self.df.index.equals(data.index):
                logger.info(
                    f"Adding property '{name}' to data set might be introducing 'nan' "
                    "values due to index with pandas series. Make sure the index of "
                    "the data frame and the series match or convert series to list."
                )
        self.df[name] = data

    def removeProperty(self, name: str):
        """Remove a property from the data set.

        Args:
            name (str): Name of the property to remove.
        """
        self.df.drop(columns=[name], inplace=True)

    def getSubset(self, prefix: str):
        """Get a subset of the data set by providing a prefix for the column names or a
        column name directly.

        Args:
            prefix (str): Prefix of the column names to select.
        """
        if self.df.columns.str.startswith(prefix).any():
            return self.df[self.df.columns[self.df.columns.str.startswith(prefix)]]

    def apply(
        self,
        func: Callable,
        func_args: list | None = None,
        func_kwargs: dict | None = None,
        axis: int = 0,
        raw: bool = False,
        result_type: str = "expand",
        subset: list | None = None,
    ):
        """Apply a function to the data frame.

        In addition to the arguments of `pandas.DataFrame.apply`, this method also
        supports parallelization using `multiprocessing.Pool`.

        Args:
            func (Callable): Function to apply to the data frame.
            func_args (list): Positional arguments to pass to the function.
            func_kwargs (dict): Keyword arguments to pass to the function.
            axis (int): Axis along which the function is applied
                (0 for column, 1 for rows).
            raw (bool): Whether to pass the data frame as-is to the function or to pass
                each row/column as a Series to the function.
            result_type (str): Whether to expand the result of the function to columns
                or to leave it as a Series.
            subset (list): list of column names if only a subset of the data should be
                used (reduces memory consumption).
        """
        n_cpus = self.nJobs
        chunk_size = self.chunkSize
        if (
            n_cpus and n_cpus > 1 and
            not (hasattr(func, "noParallelization") and func.noParallelization is True)
        ):
            return self.papply(
                func,
                func_args,
                func_kwargs,
                axis,
                raw,
                result_type,
                subset,
                n_cpus,
                chunk_size,
            )
        else:
            df_sub = self.df[subset if subset else self.df.columns]
            return df_sub.apply(
                func,
                raw=raw,
                axis=axis,
                result_type=result_type,
                args=func_args,
                **func_kwargs if func_kwargs else {},
            )

    def papply(
        self,
        func: Callable,
        func_args: list | None = None,
        func_kwargs: dict | None = None,
        axis: int = 0,
        raw: bool = False,
        result_type: str = "expand",
        subset: list | None = None,
        n_cpus: int = 1,
        chunk_size: int = 1000,
    ):
        """Parallelized version of `MoleculeTable.apply`.

        Args:
            func (Callable): Function to apply to the data frame.
            func_args (list): Positional arguments to pass to the function.
            func_kwargs (dict): Keyword arguments to pass to the function.
            axis (int): Axis along which the function is applied
                (0 for column, 1 for rows).
            raw (bool): Whether to pass the data frame as-is to the function or to pass
                each row/column as a Series to the function.
            result_type (str): Whether to expand the result of the function to columns
                or to leave it as a Series.
            subset (list): list of column names if only a subset of the data should be
                used (reduces memory consumption).
            n_cpus (int): Number of CPUs to use for parallelization.
            chunk_size (int): Number of rows to process in each chunk.

        Returns:
            result of applying function to data in chunks
        """
        n_cpus = n_cpus if n_cpus else os.cpu_count()
        df_sub = self.df[subset if subset else self.df.columns]
        data = [df_sub[i:i + chunk_size] for i in range(0, len(df_sub), chunk_size)]
        # size of batches use in the process - more is faster, but uses more memory
        batch_size = n_cpus
        results = []
        with concurrent.futures.ProcessPoolExecutor(max_workers=n_cpus) as executor:
            batches = [data[i:i + batch_size] for i in range(0, len(data), batch_size)]
            for batch in tqdm(
                batches, desc=f"Parallel apply in progress for {self.name}."
            ):
                wrapped = self.ParallelApplyWrapper(
                    func,
                    func_args=func_args,
                    func_kwargs=func_kwargs,
                    result_type=result_type,
                    axis=axis,
                    raw=raw,
                )
                for result in executor.map(wrapped, batch):
                    results.append(result)

        return pd.concat(results, axis=0)

    def transform(
        self, targets: list, transformer: Callable, addAs: list | None = None
    ):
        """Transform the data frame (or its part) using a list of transformers.

        Each transformer is a function that takes the data frame (or a subset of it as
        defined by the `targets` argument) and returns a transformed data frame. The
        transformed data frame can then be added to the original data frame if `addAs`
        is set to a `list` of new column names. If `addAs` is not `None`, the result of
        the application of transformers must have the same number of rows as the
        original data frame.

        Args:
            targets (list): list of column names to transform.
            transformer (Callable): Function that transforms the data in target columns
                to a new representation.
            addAs (list): If `True`, the transformed data is added to the original data
                frame and the
            names in this list are used as column names for the new data.
        """
        ret = self.df[targets]
        ret = transformer(ret)
        if addAs:
            self.df[addAs] = ret
        return ret

    def filter(self, table_filters: list[Callable]):
        """Filter the data frame using a list of filters.

        Each filter is a function that takes the data frame and returns a
        a new data frame with the filtered rows. The new data frame is then used as the
        input for the next filter. The final data frame is saved as the new data frame
        of the `MoleculeTable`."""
        df_filtered = None
        for table_filter in table_filters:
            if len(self.df) == 0:
                logger.warning("Dataframe is empty")
            if table_filter.__class__.__name__ == "CategoryFilter":
                df_filtered = table_filter(self.df)
            elif table_filter.__class__.__name__ == "DuplicateFilter":
                descriptors = self.getDescriptors()
                if len(descriptors.columns) == 0:
                    logger.warning(
                        "Removing duplicates based on descriptors does not \
                                    work if there are no descriptors"
                    )
                else:
                    df_filtered = table_filter(self.df, descriptors)
            if df_filtered is not None:
                self.df = df_filtered.copy()

    def toFile(self, filename: str):
        """Save the metafile and all associated files to a custom location.

        Args:
            filename (str): absolute path to the saved metafile.
        """
        os.makedirs(self.storeDir, exist_ok=True)
        o_dict = json.loads(self.toJSON())
        o_dict["py/state"]["storeDir"] = f"./{self.name}"
        with open(filename, "w") as fh:
            json.dump(o_dict, fh, indent=4)
        return os.path.abspath(filename)

    def save(self):
        """Save the data frame to disk and all associated files.

        Returns:
            str: Path to the saved data frame.
        """
        return self.toFile(f"{self.storePrefix}_meta.json")

    def clearFiles(self):
        """Remove all files associated with this data set from disk."""
        if os.path.exists(self.storeDir):
            shutil.rmtree(self.storeDir)

    def reload(self):
        """Reload the data table from disk."""
        self.df = pd.read_pickle(self.storePath)
        self.indexCols = self.df.index.name.split("~")
        assert all(col in self.df.columns for col in self.indexCols)

    @classmethod
    def fromFile(cls, filename: str) -> "PandasDataSet":
        with open(filename, 'r') as f:
            json_f = f.read()
        o_dict = json.loads(json_f)
        o_dict["py/state"]["storeDir"] = os.path.dirname(filename)
        return cls.fromJSON(json.dumps(o_dict))

    def getDF(self):
        """Get the data frame this instance manages.

        Returns:
            pd.DataFrame: The data frame this instance manages.
        """
        return self.df

    def shuffle(self, random_state: Optional[int] = None):
        """Shuffle the internal data frame."""
        self.df = self.df.sample(
            frac=1, random_state=random_state if random_state else self.randomState
        )

    def setRandomState(self, random_state: int):
        """Set the random state for this instance.

        Args:
            random_state (int):
                Random state to use for shuffling and other random operations.
        """
        self.randomState = random_state


class DescriptorTable(PandasDataSet):
    """Pandas table that holds descriptor data
     for modelling and other analyses.
    """

    def __init__(
        self,
        calculator,
        name_prefix: str,
        df: Optional[pd.DataFrame] = None,
        store_dir: str = ".",
        overwrite: bool = False,
        key_cols: list | None = None,
        n_jobs: int = 1,
        chunk_size: int = 1000,
    ):
        """Initialize a `DescriptorTable` object.

        Args:
            calculator (DescriptorsCalculator):
                `DescriptorsCalculator` used for descriptor calculation.
            name_prefix (str):
                Prefix to use for the name of the descriptor table.
            df (pd.DataFrame):
                data frame containing the descriptors. If you provide a
                dataframe for a dataset that already exists on disk,
                the dataframe from disk will override the supplied data
                frame. Set 'overwrite' to `True` to override
                the data frame on disk.
            store_dir (str):
                Directory to store the dataset files. Defaults to the
                current directory. If it already contains files with the same name,
                the existing data will be loaded.
            overwrite (bool):
                Overwrite existing dataset.
            key_cols (list):
                list of columns to use as index. If None, the index
                will be a custom generated ID.
            n_jobs (int):
                Number of jobs to use for parallel processing. If <= 0,
                all available cores will be used.
            chunk_size (int):
                Size of chunks to use per job in parallel processing.
        """
        super().__init__(
            f"{name_prefix}_{calculator.getPrefix()}",
            df,
            store_dir,
            overwrite,
            key_cols,
            n_jobs,
            chunk_size,
        )
        self.calculator = calculator

    @property
    def prefix(self):
        """Get the prefix of the descriptors in this table."""
        return self.calculator.getPrefix()

    @property
    def keyCols(self):
        """Get the key columns of this table."""
        return self.indexCols

    def getDescriptors(self):
        """Get the descriptors in this table."""
        return self.df[self.getDescriptorNames()]

    def getDescriptorNames(self):
        """Get the names of the descriptors in this table."""
        return [x for x in self.df.columns if x.startswith(f"{self.prefix}_")]

    def fillMissing(self, fill_value, names):
        """Fill missing values in the descriptor table.

        Args:
            fill_value (float): Value to fill missing values with.
            names (list): List of descriptor names to fill. If `None`, all descriptors
                are filled.
        """
        columns = names if names else self.getDescriptorNames()
        self.df[columns] = self.df[columns].fillna(fill_value)


class MoleculeTable(PandasDataSet, MoleculeDataSet):
    """Class that holds and prepares molecule data for modelling and other analyses."""
<<<<<<< HEAD

    _notJSON = PandasDataSet._notJSON + [
        "descriptors",
    ]

=======
>>>>>>> 927d0fa5
    def __init__(
        self,
        name: str,
        df: Optional[pd.DataFrame] = None,
        smiles_col: str = "SMILES",
        add_rdkit: bool = False,
        store_dir: str = ".",
        overwrite: bool = False,
        n_jobs: int = 1,
        chunk_size: int = 50,
        drop_invalids: bool = True,
        index_cols: Optional[list[str]] = None,
        autoindex_name: str = "QSPRID",
        random_state: int | None = None,
    ):
        """Initialize a `MoleculeTable` object.

        This object wraps a pandas dataframe and provides short-hand methods to prepare
        molecule data for modelling and analysis.

        Args:
            name (str): Name of the dataset. You can use this name to load the dataset
                from disk anytime and create a new instance.
            df (pd.DataFrame): Pandas dataframe containing the data. If you provide a
                dataframe for a dataset that already exists on disk,
            the dataframe from disk will override the supplied data frame. Set
                'overwrite' to `True` to override the data frame on disk.
            smiles_col (str): Name of the column containing the SMILES sequences
                of molecules.
            add_rdkit (bool): Add RDKit molecule instances to the dataframe.
                WARNING: This can take a lot of memory.
            store_dir (str): Directory to store the dataset files. Defaults to the
                current directory. If it already contains files with the same name,
                the existing data will be loaded.
            overwrite (bool): Overwrite existing dataset.
            n_jobs (int): Number of jobs to use for parallel processing. If <= 0, all
                available cores will be used.
            chunk_size (int): Size of chunks to use per job in parallel processing.
            drop_invalids (bool): Drop invalid molecules from the data frame.
            index_cols (list[str]): list of columns to use as index. If None, the index
                will be a custom generated ID.
            autoindex_name (str): Column name to use for automatically generated IDs.
            random_state (int): Random state to use for shuffling and other random ops.
        """
        super().__init__(
            name,
            df,
            store_dir,
            overwrite,
            index_cols,
            n_jobs,
            chunk_size,
            autoindex_name,
            random_state,
        )
        # the descriptors
        self.descriptors = []
        # settings
        self.smilesCol = smiles_col
        self.includesRdkit = add_rdkit
        # add rdkit molecules if requested
        if self.includesRdkit and "RDMol" not in self.df.columns:
            PandasTools.AddMoleculeColumnToFrame(
                self.df,
                smilesCol=self.smilesCol,
                molCol="RDMol",
                includeFingerprints=False,
            )
            self.includesRdkit = True
        # drop invalid columns
        if drop_invalids:
            self.dropInvalids()

<<<<<<< HEAD
    def __getstate__(self):
        o_dict = super().__getstate__()
        o_dict["descriptors"] = []
        for desc in self.descriptors:
            o_dict["descriptors"].append(os.path.basename(desc.storeDir))
        return o_dict

    def __setstate__(self, state):
        super().__setstate__(state)
        self.descriptors = []
        for desc in state["descriptors"]:
            desc = os.path.join(self.storeDir, desc, f"{desc}_meta.json")
            self.descriptors.append(DescriptorTable.fromFile(desc))

    def toFile(self, filename: str):
        ret = super().toFile(filename)
        for desc in self.descriptors:
            desc.save()
        return ret
=======
    def save(self):
        """Save the dataset to disk."""
        super().save()
        # save descriptor calculator
        for idx, calc in enumerate(self.descriptorCalculators):
            calc.toFile(f"{self.descriptorCalculatorsPathPrefix}_{calc}.json")
            self.descriptors[idx].save()
        return self.storePath

    def reload(self):
        """Reload the dataset from disk."""
        super().reload()

        # load descriptor calculators and tables
        self.descriptorCalculatorsPathPrefix = (
            f"{self.storePrefix}_descriptor_calculator"
        )
        files = [
            f for f in os.listdir(self.storeDir) if f.endswith(".json") and
            f.startswith(os.path.basename(self.descriptorCalculatorsPathPrefix))
        ]
        for file in files:
            path = f"{self.storeDir}/{file}"
            if os.path.exists(path):
                with open(path, "r", encoding="utf-8") as fh:  # file handle
                    data = json.load(fh)
                if "calculator" not in data:
                    calc_cls = (
                        "qsprpred.data.utils.descriptorcalculator."
                        "MoleculeDescriptorsCalculator"
                    )
                else:
                    calc_cls = data["calculator"]
                calc_cls = import_class(calc_cls)
                calc = calc_cls.fromFile(path)
                self.descriptorCalculators.append(calc)
                self.descriptors.append(self.loadDescriptorsTable(calc))

    def loadDescriptorsTable(self, calc) -> DescriptorTable:
        """Load a descriptor table from disk.

        Args:
            calc (DescriptorsCalculator): Descriptor

        Returns:
            DescriptorTable: Descriptor table.
        """

        return DescriptorTable(
            calc,
            name_prefix=self.name,
            store_dir=self.storeDir,
            n_jobs=self.nJobs,
            chunk_size=self.chunkSize,
        )

    @staticmethod
    def fromFile(filename, *args, **kwargs) -> "MoleculeTable":
        """Create a `MoleculeTable` instance from by providing a direct path to the
        pickled data frame in storage.
>>>>>>> 927d0fa5

    @property
    def descriptorCalculators(self):
        """Get the descriptor calculators for this table."""
        return [x.calculator for x in self.descriptors]

    @staticmethod
    def fromSMILES(name: str, smiles: list, *args, **kwargs):
        """Create a `MoleculeTable` instance from a list of SMILES sequences.

        Args:
            name (str): Name of the data set.
            smiles (list): list of SMILES sequences.
            *args: Additional arguments to pass to the `MoleculeTable` constructor.
            **kwargs: Additional keyword arguments to pass to the `MoleculeTable`
                constructor.
        """
        smilescol = "SMILES"
        df = pd.DataFrame({smilescol: smiles})
        return MoleculeTable(name, df, *args, smiles_col=smilescol, **kwargs)

    @staticmethod
    def fromTableFile(name: str, filename: str, sep="\t", *args, **kwargs):
        """Create a `MoleculeTable` instance from a file containing a table of molecules
        (i.e. a CSV file).

        Args:
            name (str): Name of the data set.
            filename (str): Path to the file containing the table.
            sep (str): Separator used in the file for different columns.
            *args: Additional arguments to pass to the `MoleculeTable` constructor.
            **kwargs: Additional keyword arguments to pass to the `MoleculeTable`
                constructor.
        """
        return MoleculeTable(name, pd.read_table(filename, sep=sep), *args, **kwargs)

    @staticmethod
    def fromSDF(name, filename, smiles_prop, *args, **kwargs):
        """Create a `MoleculeTable` instance from an SDF file.

        Args:
            name (str): Name of the data set.
            filename (str): Path to the SDF file.
            smiles_prop (str): Name of the property in the SDF file containing the
                SMILES sequence.
            *args: Additional arguments to pass to the `MoleculeTable` constructor.
            **kwargs: Additional keyword arguments to pass to the `MoleculeTable`
                constructor.
        """
        # FIXME: the RDKit mols are always added here, which might be unnecessary
        return MoleculeTable(
            name,
            PandasTools.LoadSDF(filename, molColName="RDMol"),
            smiles_col=smiles_prop,
            *args,  # noqa: B026 # FIXME: this is a bug in flake8...
            **kwargs,
        )

    def checkMols(self, throw: bool = True):
        """
        Returns a boolean array indicating whether each molecule is valid or not.
        If `throw` is `True`, an exception is thrown if any molecule is invalid.

        Args:
            throw (bool): Whether to throw an exception if any molecule is invalid.

        Returns:
            mask (pd.Series): Boolean series indicating whether each molecule is valid.
        """
        if self.nJobs > 1:
            with multiprocessing.Pool(self.nJobs) as pool:
                mask = pool.starmap(
                    check_smiles_valid,
                    zip(self.df[self.smilesCol], [throw] * len(self.df)),
                )
            return pd.Series(mask, index=self.df.index)
        else:
            return self.df[self.smilesCol].apply(check_smiles_valid, throw=throw)

    def dropDescriptors(self, calculator: "DescriptorsCalculator"):  # noqa: F821
        """
        Drop descriptors from the data frame
        that were calculated with a specific calculator.

        Args:
            calculator (DescriptorsCalculator): DescriptorsCalculator object to
                use for descriptor calculation.
        """
        to_remove = []
        for idx, calc in enumerate(self.descriptorCalculators):
            if calc.getPrefix() == calculator.getPrefix():
                logger.debug(
                    "Removing existing descriptors with prefix "
                    f"{self.name}_{calculator.getPrefix()}"
                )
                to_remove.append(idx)
        for idx in reversed(to_remove):
            self.descriptors[idx].clearFiles()
            self.descriptors.pop(idx)

    def addCustomDescriptors(
        self,
        calculator: "CustomDescriptorsCalculator",  # noqa: F821
        recalculate: bool = False,
        **kwargs,
    ):
        """
        Add custom descriptors to the data frame using a `CustomDescriptorsCalculator`
        object.

        Args:
            calculator (CustomDescriptorsCalculator): CustomDescriptorsCalculator object
                to use for descriptor calculation.
            recalculate (bool): Whether to recalculate descriptors even if they are
                already present in the data frame. If `False`, existing descriptors
                are kept and no calculation takes place.
            **kwargs: Additional keyword arguments to pass to the calculator.
        """
        if recalculate:
            self.dropDescriptors(calculator)
        elif self.getDescriptorNames(prefix=calculator.getPrefix()):
            logger.warning(
                f"Custom molecular descriptors already exist in {self.name}. "
                "Use `recalculate=True` to overwrite them."
            )
            return
        descriptors = calculator(self.df.index, **kwargs)
        descriptors[self.indexCols] = self.df[self.indexCols]
        self.attachDescriptors(calculator, descriptors, self.indexCols)

    def attachDescriptors(
        self,
        calculator: "DescriptorsCalculator",  # noqa: F821
        descriptors: pd.DataFrame,
        index_cols: list,
    ):
        """Attach descriptors to the data frame.

        Args:
            calculator (DescriptorsCalculator): DescriptorsCalculator object to use for
                descriptor calculation.
            descriptors (pd.DataFrame): DataFrame containing the descriptors to attach.
            index_cols (list): List of column names to use as index.
        """
        self.descriptors.append(
            DescriptorTable(
                calculator,
                self.name,
                descriptors,
                store_dir=self.storeDir,
                n_jobs=self.nJobs,
                overwrite=True,
                key_cols=index_cols,
                chunk_size=self.chunkSize,
            )
        )

    def addDescriptors(
        self,
        calculator: "MoleculeDescriptorsCalculator",  # noqa: F821
        recalculate: bool = False,
        fail_on_invalid: bool = True,
    ):
        """
        Add descriptors to the data frame using a `DescriptorsCalculator` object.

        Args:
            calculator (MoleculeDescriptorsCalculator): DescriptorsCalculator object to
                use for descriptor calculation.
            recalculate (bool): Whether to recalculate descriptors even if they are
                already present in the data frame. If `False`, existing descriptors are
                kept and no calculation takes place.
            fail_on_invalid (bool): Whether to throw an exception if any molecule
                is invalid.
        """
        if recalculate:
            self.dropDescriptors(calculator)
        elif self.getDescriptorNames(prefix=calculator.getPrefix()):
            logger.warning(
                f"Molecular descriptors already exist in {self.name}. "
                "Use `recalculate=True` to overwrite them."
            )
            return

        if fail_on_invalid:
            try:
                self.checkMols(throw=True)
            except Exception as exp:
                logger.error(
                    f"Cannot add descriptors to {self.name} because it contains one or "
                    "more invalid molecules. Remove the invalid molecules from your "
                    "data or try to standardize the data set first with "
                    "'standardizeSmiles()'. You can also pass 'fail_on_invalid=False' "
                    "to remove this exception, but the calculation might not be "
                    "successful or correct. See the following list of invalid molecule "
                    "SMILES for more information:"
                )
                logger.error(
                    self.df[~self.checkMols(throw=False)][self.smilesCol].to_numpy()
                )
                raise exp
        # get the data frame with the descriptors
        descriptors = self.apply(
            calculator, axis=0, subset=[self.smilesCol], result_type="reduce"
        )
        descriptors = descriptors.to_list()
        descriptors = pd.concat(descriptors, axis=0)
        descriptors.index = self.df.index
        descriptors[self.indexCols] = self.df[self.indexCols]
        # add the descriptors to the descriptor list
        self.attachDescriptors(calculator, descriptors, self.indexCols)

    def getDescriptors(self):
        """Get the calculated descriptors as a pandas data frame.

        Returns:
            pd.DataFrame: Data frame containing only descriptors.
        """
        join_cols = set()
        for descriptors in self.descriptors:
            join_cols.update(set(descriptors.keyCols))
        join_cols = list(join_cols)
        ret = self.df[join_cols].copy()
        ret.reset_index(drop=True, inplace=True)
        for descriptors in self.descriptors:
            df_descriptors = descriptors.getDF()
            ret = ret.merge(
                df_descriptors,
                left_on=descriptors.keyCols,
                how="left",
                right_index=True,
                suffixes=("_left", "_right"),
            )
            for x in descriptors.keyCols:
                ret.drop(columns=[f"{x}_right"], inplace=True)
                ret.rename(columns={f"{x}_left": x}, inplace=True)
        ret.set_index(self.df.index, inplace=True)
        ret.drop(columns=join_cols, inplace=True)
        return ret

    def getDescriptorNames(self, prefix: Optional[str] = None):
        """Get the names of the descriptors in the data frame.

        Args:
            prefix (str): Prefix of the descriptors to get. If `None`, all descriptors
                are returned.

        Returns:
            list: list of descriptor names.
        """
        if not prefix:
            prefixes = (
                [f"{self.name}_{x.getPrefix()}" for x in self.descriptorCalculators]
                if self.descriptorCalculators else []
            )
        else:
            prefixes = [f"{self.name}_{prefix}"]
        names = []
        for x in self.descriptors:
            if f"{self.name}_{x.prefix}" in prefixes:
                names.extend(x.getDescriptorNames())
        return names

    @property
    def hasDescriptors(self):
        """Check whether the data frame contains descriptors."""
        return len(self.getDescriptorNames()) > 0

    def getProperties(self):
        """Get names of all properties/variables saved in the data frame (all columns).

        Returns:
            list: list of property names.
        """
        return self.df.columns

    def hasProperty(self, name):
        """Check whether a property is present in the data frame.

        Args:
            name (str): Name of the property.

        Returns:
            bool: Whether the property is present.
        """
        return name in self.df.columns

    def addProperty(self, name: str, data: list):
        """Add a property to the data frame.

        Args:
            name (str): Name of the property.
            data (list): list of property values.
        """
        if isinstance(data, pd.Series):
            if not np.array_equal(data.index.txt, self.df.index.txt):
                logger.info(
                    f"Adding property '{name}' to data set might be introducing 'nan' "
                    "values due to index with pandas series. Make sure the index of "
                    "the data frame and the series match or convert series to list."
                )
        self.df[name] = data

    def removeProperty(self, name):
        """Remove a property from the data frame.

        Args:
            name (str): Name of the property to delete.
        """
        del self.df[name]

    @staticmethod
    def _scaffold_calculator(mol, scaffold: Scaffold):
        """Just a helper method to calculate the scaffold of a molecule more easily."""
        return scaffold(mol[0])

    def addScaffolds(
        self,
        scaffolds: list[Scaffold],
        add_rdkit_scaffold: bool = False,
        recalculate: bool = False,
    ):
        """Add scaffolds to the data frame.

        A new column is created that contains the SMILES of the corresponding scaffold.
        If `add_rdkit_scaffold` is set to `True`, a new column is created that contains
        the RDKit scaffold of the corresponding molecule.

        Args:
            scaffolds (list): list of `Scaffold` calculators.
            add_rdkit_scaffold (bool): Whether to add the RDKit scaffold of the molecule
                as a new column.
            recalculate (bool): Whether to recalculate scaffolds even if they are
                already present in the data frame.
        """
        for scaffold in scaffolds:
            if not recalculate and f"Scaffold_{scaffold}" in self.df.columns:
                continue
            self.df[f"Scaffold_{scaffold}"] = self.apply(
                self._scaffold_calculator,
                func_args=(scaffold, ),
                subset=[self.smilesCol],
                axis=1,
                raw=False,
            )
            if add_rdkit_scaffold:
                PandasTools.AddMoleculeColumnToFrame(
                    self.df,
                    smilesCol=f"Scaffold_{scaffold}",
                    molCol=f"Scaffold_{scaffold}_RDMol",
                )

    def getScaffoldNames(self, include_mols: bool = False):
        """Get the names of the scaffolds in the data frame.

        Args:
            include_mols (bool): Whether to include the RDKit scaffold columns as well.

        Returns:
            list: List of scaffold names.
        """
        return [
            col for col in self.df.columns if col.startswith("Scaffold_") and
            (include_mols or not col.endswith("_RDMol"))
        ]

    def getScaffolds(self, includeMols: bool = False):
        """Get the subset of the data frame that contains only scaffolds.

        Args:
            includeMols (bool): Whether to include the RDKit scaffold columns as well.

        Returns:
            pd.DataFrame: Data frame containing only scaffolds.
        """
        if includeMols:
            return self.df[[
                col for col in self.df.columns if col.startswith("Scaffold_")
            ]]
        else:
            return self.df[self.getScaffoldNames()]

    @property
    def hasScaffolds(self):
        """Check whether the data frame contains scaffolds.

        Returns:
            bool: Whether the data frame contains scaffolds.
        """
        return len(self.getScaffoldNames()) > 0

    def createScaffoldGroups(self, mols_per_group: int = 10):
        """Create scaffold groups.

        A scaffold group is a list of molecules that share the same scaffold. New
        columns are created that contain the scaffold group ID and the scaffold group
        size.

        Args:
            mols_per_group (int): Number of molecules per scaffold group.
        """
        scaffolds = self.getScaffolds(includeMols=False)
        for scaffold in scaffolds.columns:
            counts = pd.value_counts(self.df[scaffold])
            mask = counts.lt(mols_per_group)
            name = f"ScaffoldGroup_{scaffold}_{mols_per_group}"
            if name not in self.df.columns:
                self.df[name] = np.where(
                    self.df[scaffold].isin(counts[mask].index),
                    "Other",
                    self.df[scaffold],
                )

    def getScaffoldGroups(self, scaffold_name: str, mol_per_group: int = 10):
        """Get the scaffold groups for a given combination of scaffold and number of
        molecules per scaffold group.

        Args:
            scaffold_name (str): Name of the scaffold.
            mol_per_group (int): Number of molecules per scaffold group.

        Returns:
            list: list of scaffold groups.
        """
        return self.df[self.df.columns[self.df.columns.str.startswith(
            f"ScaffoldGroup_{scaffold_name}_{mol_per_group}"
        )][0]]

    @property
    def hasScaffoldGroups(self):
        """Check whether the data frame contains scaffold groups.

        Returns:
            bool: Whether the data frame contains scaffold groups.
        """
        return (
            len([col for col in self.df.columns if col.startswith("ScaffoldGroup_")])
            > 0
        )

    def standardizeSmiles(self, smiles_standardizer, drop_invalid=True):
        """Apply smiles_standardizer to the compounds in parallel

        Args:
            smiles_standardizer (): either `None` to skip the
                standardization, `chembl`, `old`, or a partial function that reads
                and standardizes smiles.
            drop_invalid (bool): whether to drop invalid SMILES from the data set.
                Defaults to `True`. If `False`, invalid SMILES will be retained in
                their original form.

        Raises:
            ValueError: when smiles_standardizer is not a callable or one of the
                predefined strings.
        """
        std_jobs = self.nJobs
        if smiles_standardizer is None:
            return
        if callable(smiles_standardizer):
            try:  # Prevents weird error if the user inputs a lambda function
                pickle.dumps(smiles_standardizer)
            except pickle.PicklingError:
                logger.warning("Standardizer is not pickleable. Will set n_jobs to 1")
                std_jobs = 1
            std_func = smiles_standardizer
        elif smiles_standardizer.lower() == "chembl":
            std_func = chembl_smi_standardizer
        elif smiles_standardizer.lower() == "old":
            std_func = old_standardize_sanitize
        else:
            raise ValueError("Standardizer must be either 'chembl', or a callable")
        if std_jobs == 1:
            std_smi = [std_func(smi) for smi in self.df[self.smilesCol].values]
        else:
            with Pool(std_jobs) as pool:
                std_smi = pool.map(std_func, self.df[self.smilesCol].values)
        self.df[self.smilesCol] = std_smi
        if drop_invalid:
            self.dropInvalids()

    def dropInvalids(self):
        """
        Drops invalid molecules from the data set.

        Returns:
            mask (pd.Series): Boolean mask of invalid molecules in the original
                data set.
        """
        invalid_mask = self.checkMols(throw=False)
        self.df.drop(self.df.index[~invalid_mask], inplace=True)
        invalids = (~invalid_mask).sum()
        if invalids > 0:
            logger.warning(f"Dropped {invalids} invalid molecules from the data set.")
        return ~invalid_mask


class TargetProperty(JSONSerializable):
    """Target property for QSPRmodelling class.

    Attributes:
        name (str): name of the target property
        task (Literal[TargetTasks.REGRESSION,
              TargetTasks.SINGLECLASS,
              TargetTasks.MULTICLASS]): task type for the target property
        th (int): threshold for the target property, only used for classification tasks
        nClasses (int): number of classes for the target property, only used for
            classification tasks
        transformer (Callable): function to transform the target property
    """
    def __init__(
        self,
        name: str,
        task: Literal[TargetTasks.REGRESSION, TargetTasks.SINGLECLASS,
                      TargetTasks.MULTICLASS],
        original_name: Optional[str] = None,
        th: Optional[list[float] | str] = None,
        n_classes: Optional[int] = None,
        transformer: Optional[Callable] = None,
    ):
        """Initialize a TargetProperty object.

        Args:
            name (str): name of the target property
            task (Literal[TargetTasks.REGRESSION,
              TargetTasks.SINGLECLASS,
              TargetTasks.MULTICLASS]): task type for the target property
            original_name (str): original name of the target property, if not specified,
                the name is used
            th (list[float] | str): threshold for the target property, only used
                for classification tasks
            n_classes (int): number of classes for the target property (only used if th
                is precomputed, otherwise it is inferred)
            transformer (Callable): function to transform the target property
        """
        self.name = name
        self.originalName = original_name if original_name is not None else name
        self.task = task
        if task.isClassification():
            assert (
                th is not None
            ), f"Threshold not specified for classification task {name}"
            self.th = th
            if isinstance(th, str) and th == "precomputed":
                self.nClasses = n_classes
        self.transformer = transformer

    def __getstate__(self):
        o_dict = super().__getstate__()
        if self.transformer:
            o_dict["transformer"] = function_as_string(
                self.transformer
            )
        return o_dict

    def __setstate__(self, state):
        super().__setstate__(state)
        if self.transformer:
            self.transformer = function_from_string(self.transformer)

    @property
    def th(self):
        """Set the threshold for the target property.

        Args:
            th (Union[list[int], str]): threshold for the target property
        """
        return self._th

    @th.setter
    def th(self, th: list[float] | str):
        """Set the threshold for the target property and the number of classes if th is
        not precomputed."""
        assert (
            self.task.isClassification()
        ), "Threshold can only be set for classification tasks"
        self._th = th
        if isinstance(th, str):
            assert th == "precomputed", f"Invalid threshold {th}"
        else:
            self._nClasses = len(self.th) - 1 if len(self.th) > 1 else 2

    @th.deleter
    def th(self):
        """Delete the threshold for the target property and the number of classes."""
        del self._th
        del self._nClasses

    @property
    def nClasses(self):
        """Get the number of classes for the target property."""
        return self._nClasses

    @nClasses.setter
    def nClasses(self, nClasses: int):
        """Set the number of classes for the target property if th is precomputed.

        Args:
            nClasses (int): number of classes
        """
        assert (
            self.th == "precomputed"
        ), "Number of classes can only be set if threshold is precomputed"
        self._nClasses = nClasses

    def __repr__(self):
        """Representation of the TargetProperty object."""
        if self.task.isClassification() and self.th is not None:
            return f"TargetProperty(name={self.name}, task={self.task}, th={self.th})"
        else:
            return f"TargetProperty(name={self.name}, task={self.task})"

    def __str__(self):
        """Return string identifier of the TargetProperty object."""
        return self.name

    @classmethod
    def fromDict(cls, d: dict):
        """Create a TargetProperty object from a dictionary.

        task can be specified as a string or as a TargetTasks object.

        Args:
            d (dict): dictionary containing the target property information

        Returns:
            TargetProperty: TargetProperty object
        """
        if isinstance(d["task"], str):
            return TargetProperty(
                **{k: TargetTasks[v.upper()] if k == "task" else v
                   for k, v in d.items()}
            )
        else:
            return TargetProperty(**d)

    @classmethod
    def fromList(cls, _list: list[dict]):
        """Create a list of TargetProperty objects from a list of dictionaries.

        Args:
            _list (list): list of dictionaries containing the target property
                information

        Returns:
            list[TargetProperty]: list of TargetProperty objects
        """
        return [cls.fromDict(d) for d in _list]

    @staticmethod
    def toList(_list: list, task_as_str: bool = False, drop_transformer: bool = True):
        """Convert a list of TargetProperty objects to a list of dictionaries.

        Args:
            _list (list): list of TargetProperty objects
            task_as_str (bool): whether to convert the task to a string

        Returns:
            list[dict]: list of dictionaries containing the target property information
        """
        target_props = []
        for target_prop in _list:
            target_props.append(
                {
                    "name": target_prop.name,
                    "task": target_prop.task.name if task_as_str else target_prop.task,
                    "original_name": target_prop.originalName,
                }
            )
            if target_prop.task.isClassification():
                target_props[-1].update(
                    {
                        "th": target_prop.th,
                        "n_classes": target_prop.nClasses
                    }
                )
            if not drop_transformer:
                target_props[-1].update({"transformer": target_prop.transformer})
        return target_props

    @staticmethod
    def selectFromList(_list: list, names: list, original_names: bool = False):
        """Select a subset of TargetProperty objects from a list of TargetProperty
        objects.

        Args:
            _list (list): list of TargetProperty objects
            names (list): list of names of the target properties to be selected
            original_names (bool): whether to use the original names of the target
                properties

        Returns:
            list[TargetProperty]: list of TargetProperty objects
        """
        if original_names:
            return [t for t in _list if t.originalName in names]
        return [t for t in _list if t.name in names]

    @staticmethod
    def getNames(_list: list):
        """Get the names of the target properties from a list of TargetProperty objects.

        Args:
            _list (list): list of TargetProperty objects

        Returns:
            list[str]: list of names of the target properties
        """
        return [t.name for t in _list]

    @staticmethod
    def getOriginalNames(_list: list):
        """Get the original names of the target properties from a list of TargetProperty
        objects.

        Args:
            _list (list): list of TargetProperty objects

        Returns:
            list[str]: list of original names of the target properties
        """
        return [t.originalName for t in _list]


class QSPRDataset(MoleculeTable):
    """Prepare dataset for QSPR model training.

    It splits the data in train and test set, as well as creating cross-validation
    folds. Optionally low quality data is filtered out. For classification the dataset
    samples are labelled as active/inactive.

    Attributes:
        targetProperties (str) : property to be predicted with QSPRmodel
        df (pd.dataframe) : dataset
        X (np.ndarray/pd.DataFrame) : m x n feature matrix for cross validation, where m
            is the number of samplesand n is the number of features.
        y (np.ndarray/pd.DataFrame) : m-d label array for cross validation, where m is
            the number of samples and equals to row of X.
        X_ind (np.ndarray/pd.DataFrame) : m x n Feature matrix for independent set,
            where m is the number of samples and n is the number of features.
        y_ind (np.ndarray/pd.DataFrame) : m-l label array for independent set, where m
            is the number of samples and equals to row of X_ind, and l is the number of
            types.
        featureNames (list of str) : feature names
    """
<<<<<<< HEAD

    _notJSON = PandasDataSet._notJSON + [
        "X",
        "X_ind",
        "y",
        "y_ind",
    ]

=======
>>>>>>> 927d0fa5
    def __init__(
        self,
        name: str,
        target_props: list[TargetProperty | dict],
        df: Optional[pd.DataFrame] = None,
        smiles_col: str = "SMILES",
        add_rdkit: bool = False,
        store_dir: str = ".",
        overwrite: bool = False,
        n_jobs: int = 1,
        chunk_size: int = 50,
        drop_invalids: bool = True,
        drop_empty: bool = True,
        target_imputer: Optional[Callable] = None,
        index_cols: Optional[list[str]] = None,
        autoindex_name: str = "QSPRID",
        random_state: int | None = None,
    ):
        """Construct QSPRdata, also apply transformations of output property if
        specified.

        Args:
            name (str): data name, used in saving the data
            target_props (list[TargetProperty | dict]): target properties, names
                should correspond with target columnname in df
            df (pd.DataFrame, optional): input dataframe containing smiles and target
                property. Defaults to None.
            smiles_col (str, optional): name of column in df containing SMILES.
                Defaults to "SMILES".
            add_rdkit (bool, optional): if true, column with rdkit molecules will be
                added to df. Defaults to False.
            store_dir (str, optional): directory for saving the output data.
                Defaults to '.'.
            overwrite (bool, optional): if already saved data at output dir if should
                be overwritten. Defaults to False.
            n_jobs (int, optional): number of parallel jobs. If <= 0, all available
                cores will be used. Defaults to 1.
            chunk_size (int, optional): chunk size for parallel processing.
                Defaults to 50.
            drop_invalids (bool, optional): if true, invalid SMILES will be dropped.
                Defaults to True.
            drop_empty (bool, optional): if true, rows with empty target property will
                be removed.
            target_imputer (Callable, optional): imputer for missing target property
                values. Defaults to None.
            index_cols (list[str], optional): columns to be used as index in the
                dataframe. Defaults to `None` in which case a custom ID will be
                generated.
            autoindex_name (str): Column name to use for automatically generated IDs.
            random_state (int, optional): random state for splitting the data.

        Raises:
            `ValueError`: Raised if threshold given with non-classification task.
        """
        super().__init__(
            name,
            df,
            smiles_col,
            add_rdkit,
            store_dir,
            overwrite,
            n_jobs,
            chunk_size,
            False,
            index_cols,
            autoindex_name,
            random_state,
        )
        # load names of descriptors to use as training features
        self.featureNames = self.getFeatureNames()
        # load target properties
        self.setTargetProperties(target_props, drop_empty, target_imputer)
        self.feature_standardizer = None
        # populate feature matrix and target property array
        self.X = None
        self.y = None
        self.X_ind = None
        self.y_ind = None
        if drop_invalids:
            self.dropInvalids()
        self.restoreTrainingData()
        logger.info(
            f"Dataset '{self.name}' created for target "
            f"targetProperties: '{self.targetProperties}'."
        )

    def __setstate__(self, state):
        super().__setstate__(state)
        self.restoreTrainingData()

    @staticmethod
    def fromTableFile(name: str, filename: str, sep: str = "\t", *args, **kwargs):
        r"""Create QSPRDataset from table file (i.e. CSV or TSV).

        Args:
            name (str): name of the data set
            filename (str): path to the table file
            sep (str, optional): separator in the table file. Defaults to "\t".
            *args: additional arguments for QSPRDataset constructor
            **kwargs: additional keyword arguments for QSPRDataset constructor
        Returns:
            QSPRDataset: `QSPRDataset` object
        """
        return QSPRDataset(
            name,
            df=pd.read_table(filename, sep=sep),
            *args,  # noqa: B026 # FIXME: this is a bug in flake8...
            **kwargs,
        )

    @staticmethod
    def fromSDF(name: str, filename: str, smiles_prop: str, *args, **kwargs):
        """Create QSPRDataset from SDF file.

        It is currently not implemented for QSPRDataset, but you can convert from
        'MoleculeTable' with the 'fromMolTable' method.

        Args:
            name (str): name of the data set
            filename (str): path to the SDF file
            smiles_prop (str): name of the property in the SDF file containing SMILES
            *args: additional arguments for QSPRDataset constructor
            **kwargs: additional keyword arguments for QSPRDataset constructor
        """
        raise NotImplementedError(
            f"SDF loading not implemented for {QSPRDataset.__name__}, yet. You can "
            "convert from 'MoleculeTable' with 'fromMolTable'."
        )

    def setTargetProperties(
        self,
        target_props: list[TargetProperty],
        drop_empty: bool = True,
        target_imputer: Optional[Callable] = None,
    ):
        """Set list of target properties and apply transformations if specified.

        Args:
            target_props (list[TargetProperty]): list of target properties
        """
        # check target properties validity
        assert isinstance(target_props, list), (
            "target_props should be a list of TargetProperty objects or dictionaries "
            "initialize TargetProperties from."
        )
        if isinstance(target_props[0], dict):
            assert all(isinstance(d, dict) for d in target_props), (
                "target_props should be a list of TargetProperty objects or "
                "dictionaries to initialize TargetProperties from, not a mix."
            )
            self.targetProperties = TargetProperty.fromList(target_props)
        else:
            assert all(isinstance(d, TargetProperty) for d in target_props), (
                "target_props should be a list of TargetProperty objects or "
                "dictionaries to initialize TargetProperties from, not a mix."
            )
            self.targetProperties = target_props
        assert all(
            prop in self.df.columns for prop in self.targetPropertyNames
        ), "Not all target properties in dataframe columns."
        # transform target properties
        for target_prop in self.targetProperties:
            if target_prop.transformer is not None:
                transformed_prop = f"{target_prop.name}_transformed"
                self.transform(
                    [target_prop.name],
                    target_prop.transformer,
                    addAs=[transformed_prop],
                )
                target_prop.name = transformed_prop
        # drop rows with missing smiles/no target property for any of
        # the target properties
        if drop_empty:
            self.dropEmpty()
        # impute missing target property values
        if target_imputer is not None:
            self.imputeTargetProperties(target_imputer)
        # convert classification targets to integers
        for target_prop in self.targetProperties:
            if target_prop.task.isClassification():
                self.makeClassification(target_prop)

    def dropEmpty(self):
        """Drop rows with empty target property value from the data set."""
        self.df.dropna(subset=([self.smilesCol]), inplace=True)
        self.df.dropna(subset=(self.targetPropertyNames), how="all", inplace=True)

    def imputeTargetProperties(self, imputer: Callable):
        """Impute missing target property values.

        Args:
            imputer (Callable): imputer object, should have a fit and transform method.
        """
        names = self.targetPropertyNames
        for idx, target_prop in enumerate(self.targetProperties):
            self.targetProperties[idx].name = f"{target_prop.name}_imputed"
        self.df[self.targetPropertyNames] = imputer.fit_transform(self.df[names])

    @property
    def hasFeatures(self):
        """Check whether the currently selected set of features is not empty."""
        return True if (self.featureNames and len(self.featureNames) > 0) else False

    def getFeatureNames(self) -> list[str]:
        """Get current feature names for this data set.

        Returns:
            list[str]: list of feature names
        """
        features = None if not self.hasDescriptors else self.getDescriptorNames()
        if self.descriptorCalculators:
            features = []
            for calc in self.descriptorCalculators:
                prefix = calc.getPrefix()
                for descset in calc.descSets:
                    features.extend(
                        [f"{prefix}_{descset}_{x}" for x in descset.descriptors]
                    )
<<<<<<< HEAD
=======
        if (
            self.metaInfo and not features and ("feature_names" in self.metaInfo) and
            (self.metaInfo["feature_names"] is not None)
        ):
            features.extend(
                [x for x in self.metaInfo["feature_names"] if x not in features]
            )
>>>>>>> 927d0fa5
        return features

    def restoreTrainingData(self):
        """Restore training data from the data frame.

        If the data frame contains a column 'Split_IsTrain',
        the data will be split into training and independent sets. Otherwise, the
            independent set will
        be empty. If descriptors are available, the resulting training matrices will
            be featurized.
        """
        # split data into training and independent sets if saved previously
        if "Split_IsTrain" in self.df.columns:
            self.y = self.df.query("Split_IsTrain")[self.targetPropertyNames]
            self.y_ind = self.df.loc[~self.df.index.isin(self.y.index),
                                     self.targetPropertyNames]
        else:
            self.y = self.df[self.targetPropertyNames]
            self.y_ind = self.df.loc[~self.df.index.isin(self.y.index),
                                     self.targetPropertyNames]
        self.X = self.y.drop(self.y.columns, axis=1)
        self.X_ind = self.y_ind.drop(self.y_ind.columns, axis=1)
        self.featurizeSplits(shuffle=False)

    def makeRegression(self, target_property: TargetProperty | str):
        """Switch to regression task using the given target property.

        Args:
            target_property (str): name of the target property to use for regression
        """
        if isinstance(target_property, str):
            target_property = self.getTargetProperties(
                [target_property], original_names=True
            )[0]
        target_property.name = target_property.originalName
        target_property.task = TargetTasks.REGRESSION
        del target_property.th
        self.restoreTrainingData()

    def makeClassification(
        self, target_property: TargetProperty | str, th: Optional[list[float]] = None
    ):
        """Switch to classification task using the given threshold values.

        Args:
            target_property (TargetProperty): Target property to use for classification
                or name of the target property.
            th (list[float], optional): list of threshold values. If not provided, the
                values will be inferred from th specified in TargetProperty.
                Defaults to None.
        """
        if th is not None:
            assert (
                isinstance(th, list) or th == "precomputed"
            ), "Threshold values should be provided as a list of floats."
            if isinstance(th, list):
                assert (
                    len(th) > 0
                ), "Threshold values should be provided as a list of floats."

        if isinstance(target_property, str):
            target_property = self.getTargetProperties(
                [target_property], original_names=True
            )[0]

        # check if the column only has nan values
        if self.df[target_property.name].isna().all():
            logger.debug(
                f"Target property {target_property.name}"
                " is all nan, assuming predictor."
            )
            return target_property

        # if no threshold values provided, use the ones specified in the TargetProperty
        if th is None:
            assert hasattr(target_property, "th"), (
                "Target property does not have a threshold attribute and "
                "no threshold specified in function args."
            )
            th = target_property.th

        new_prop = f"{target_property.originalName}_class"

        if th == "precomputed":
            self.df[new_prop] = self.df[target_property.originalName]
            assert all(
                value is None or (type(value) in (int, bool)) or
                (isinstance(value, float) and value.is_integer())
                for value in self.df[new_prop]
            ), "Precomputed classification target must be integers or booleans."
            nClasses = len(self.df[new_prop].dropna().unique())
            target_property.task = (
                TargetTasks.MULTICLASS if nClasses > 2  # noqa: PLR2004
                else TargetTasks.SINGLECLASS
            )
            target_property.th = th
            target_property.nClasses = nClasses
            target_property.name = new_prop
        else:
            assert len(th) > 0, "Threshold list must contain at least one value."
            if len(th) > 1:
                assert len(th) > 3, (  # noqa: PLR2004c
                    "For multi-class classification, "
                    "set more than 3 values as threshold."
                )
                assert max(self.df[target_property.originalName]) <= max(th), (
                    "Make sure final threshold value is not smaller "
                    "than largest value of property"
                )
                assert min(self.df[target_property.originalName]) >= min(th), (
                    "Make sure first threshold value is not larger "
                    "than smallest value of property"
                )
                self.df[f"{new_prop}_intervals"] = pd.cut(
                    self.df[target_property.originalName], bins=th, include_lowest=True
                ).astype(str)
                self.df[new_prop] = LabelEncoder().fit_transform(
                    self.df[f"{new_prop}_intervals"]
                )
            else:
                self.df[new_prop] = self.df[target_property.originalName] > th[0]
            target_property.task = (
                TargetTasks.SINGLECLASS if len(th) == 1 else TargetTasks.MULTICLASS
            )
            target_property.th = th
            target_property.name = new_prop
        self.restoreTrainingData()
        logger.info("Target property converted to classification.")
        return target_property

    @staticmethod
    def fromMolTable(
        mol_table: MoleculeTable,
        target_props: list[TargetProperty | dict],
        name=None,
        random_state=None,
        **kwargs,
    ) -> "QSPRDataset":
        """Create QSPRDataset from a MoleculeTable.

        Args:
            mol_table (MoleculeTable): MoleculeTable to use as the data source
            target_props (list): list of target properties to use
            name (str, optional): name of the data set. Defaults to None.
            kwargs: additional keyword arguments to pass to the constructor
            random_state(int, optional): seed to use for random operations

        Returns:
            QSPRDataset: created data set
        """
        kwargs["store_dir"] = (
            mol_table.storeDir if "store_dir" not in kwargs else kwargs["store_dir"]
        )
        name = mol_table.name if name is None else name
        ds = QSPRDataset(
            name, target_props, mol_table.getDF(), random_state=random_state, **kwargs
        )
        ds.descriptors = mol_table.descriptors
        return ds

    def addCustomDescriptors(
        self,
        calculator: "CustomDescriptorsCalculator",  # noqa: F821
        recalculate: bool = False,
        featurize: bool = True,
        **kwargs,
    ):
        """Add custom descriptors to the data set.

        If descriptors are already present, they will be recalculated if `recalculate`
        is `True`.

        Args:
            calculator (CustomDescriptorsCalculator): calculator instance to use for
                descriptor calculation
            recalculate (bool, optional): whether to recalculate descriptors if they
                are already present. Defaults to `False`.
            featurize (bool, optional): whether to featurize the data set splits
                after adding descriptors. Defaults to `True`.
            kwargs: additional keyword arguments to pass to the calculator
        """
        super().addCustomDescriptors(calculator, recalculate, **kwargs)
        self.featurize(update_splits=featurize)

    def filter(self, table_filters: list[Callable]):
        """Filter the data set using the given filters.

        Args:
            table_filters (list[Callable]): list of filters to apply
        """
        super().filter(table_filters)
        self.restoreTrainingData()
        self.featurize()

    def addDescriptors(
        self,
        calculator: "MoleculeDescriptorsCalculator",  # noqa: F821
        recalculate: bool = False,
        featurize: bool = True,
    ):
        """Add descriptors to the data set.

        If descriptors are already present, they will be recalculated if `recalculate`
        is `True`. Featurization will be performed after adding descriptors if
        `featurize` is `True`. Featurazation converts current data matrices to pure
        numeric matrices of selected descriptors (features).

        Args:
            calculator (MoleculeDescriptorsCalculator): calculator instance to use for
                descriptor calculation
            recalculate (bool, optional): whether to recalculate descriptors if they are
                already present. Defaults to `False`.
            featurize (bool, optional): whether to featurize the data set splits after
                adding descriptors. Defaults to `True`.
        """
        super().addDescriptors(calculator, recalculate)
        self.featurize(update_splits=featurize)

    def featurize(self, update_splits=True):
        self.featureNames = self.getFeatureNames()
        if update_splits:
            self.featurizeSplits(shuffle=False)

    def saveSplit(self):
        """Save split data to the managed data frame."""
        if self.X is not None:
            self.df["Split_IsTrain"] = self.df.index.isin(self.X.index)
        else:
            logger.debug("No split data available. Skipping split data save.")

    def save(self, save_split: bool = True):
        """Save the data set to file and serialize metadata.

        Args:
            save_split (bool): whether to save split data to the managed data frame.
        """
        if save_split:
            self.saveSplit()
        super().save()

    def split(self, split: DataSplit, featurize: bool = False):
        """Split dataset into train and test set.

        You can either split tha data frame itself or you can set `featurize` to `True`
        if you want to use feature matrices instead of the raw data frame.

        Args:
            split (DataSplit) :
                split instance orchestrating the split
            featurize (bool):
                whether to featurize the data set splits after splitting.
                Defaults to `False`.

        """
        if (
            hasattr(split, "hasDataSet") and hasattr(split, "setDataSet") and
            not split.hasDataSet
        ):
            split.setDataSet(self)
        if hasattr(self.split, "setSeed") and hasattr(self.split, "getSeed"):
            if self.split.getSeed() is None:
                self.split.setSeed(self.randomState)
        # split the data into train and test
        folds = FoldsFromDataSplit(split)
        self.X, self.X_ind, self.y, self.y_ind, _, _ = next(
            folds.iterFolds(self, concat=True)
        )
        # select target properties
        logger.info("Total: train: %s test: %s" % (len(self.y), len(self.y_ind)))
        for prop in self.targetProperties:
            logger.info("Target property: %s" % prop.name)
            if prop.task == TargetTasks.SINGLECLASS:
                logger.info(
                    "    In train: active: %s not active: %s" % (
                        sum(self.y[prop.name]),
                        len(self.y[prop.name]) - sum(self.y[prop.name]),
                    )
                )
                logger.info(
                    "    In test:  active: %s not active: %s\n" % (
                        sum(self.y_ind[prop.name]),
                        len(self.y_ind[prop.name]) - sum(self.y_ind[prop.name]),
                    )
                )
            if prop.task == TargetTasks.MULTICLASS:
                logger.info("train: %s" % self.y[prop.name].value_counts())
                logger.info("test: %s\n" % self.y_ind[prop.name].value_counts())
                try:
                    assert np.all([x > 0 for x in self.y[prop.name].value_counts()])
                    assert np.all([x > 0 for x in self.y_ind[prop.name].value_counts()])
                except AssertionError as err:
                    logger.exception(
                        "All bins in multi-class classification "
                        "should contain at least one sample"
                    )
                    raise err

                if self.y[prop.name].dtype.name == "category":
                    self.y[prop.name] = self.y[prop.name].cat.codes
                    self.y_ind[prop.name] = self.y_ind[prop.name].cat.codes
        # convert splits to features if required
        if featurize:
            self.featurizeSplits(shuffle=False)

    def loadDescriptorsToSplits(
        self, shuffle: bool = True, random_state: Optional[int] = None
    ):
        """Load all available descriptors into the train and test splits.

        If no descriptors are available, an exception will be raised.

        args:
            shuffle (bool): whether to shuffle the training and test sets
            random_state (int): random state for shuffling

        Raises:
            ValueError: if no descriptors are available
        """
        if not self.hasDescriptors:
            raise ValueError(
                "No descriptors available. Cannot load descriptors to splits."
            )
        descriptors = self.getDescriptors()
        if self.X_ind is not None and self.y_ind is not None:
            self.X = descriptors.loc[self.X.index, :]
            self.y = self.df.loc[self.X.index, self.targetPropertyNames]
            self.X_ind = descriptors.loc[self.X_ind.index, :]
            self.y_ind = self.df.loc[self.y_ind.index, self.targetPropertyNames]
        else:
            self.X = descriptors
            self.y = self.df.loc[descriptors.index, self.targetPropertyNames]
            self.X_ind = descriptors.loc[~self.X.index.isin(self.X.index), :]
            self.y_ind = self.df.loc[self.X_ind.index, self.targetPropertyNames]
        if shuffle:
            self.shuffle(random_state)
        # make sure no extra data is present in the splits
        mask_train = self.X.index.isin(self.df.index)
        mask_test = self.X_ind.index.isin(self.df.index)
        if mask_train.sum() != len(self.X):
            logger.warning(
                "Some items will be removed from the training set because "
                f"they no longer exist in the data set: {self.X.index[~mask_train]}"
            )
        if mask_test.sum() != len(self.X_ind):
            logger.warning(
                "Some items will be removed from the test set because "
                f"they no longer exist in the data set: {self.X_ind.index[~mask_test]}"
            )
        self.X = self.X.loc[mask_train, :]
        self.X_ind = self.X_ind.loc[mask_test, :]
        self.y = self.y.loc[self.X.index, :]
        self.y_ind = self.y_ind.loc[self.X_ind.index, :]

    def shuffle(self, random_state: Optional[int] = None):
        self.X = self.X.sample(frac=1, random_state=random_state or self.randomState)
        self.X_ind = self.X_ind.sample(
            frac=1, random_state=random_state or self.randomState
        )
        self.y = self.y.loc[self.X.index, :]
        self.y_ind = self.y_ind.loc[self.X_ind.index, :]
        # self.df = self.df.loc[self.X.index, :]

    def featurizeSplits(self, shuffle: bool = True, random_state: Optional[int] = None):
        """If the data set has descriptors, load them into the train and test splits.

        If no descriptors are available, remove all features from
        the splits They will become zero length along the feature axis (columns), but
        will retain their original length along the sample axis (rows). This is useful
        for the case where the data set has no descriptors, but the user wants to retain
        train and test splits.

        shuffle (bool): whether to shuffle the training and test sets
        random_state (int): random state for shuffling
        """
        if self.hasDescriptors and self.hasFeatures:
            self.loadDescriptorsToSplits(
                shuffle=shuffle, random_state=random_state or self.randomState
            )
            self.X = self.X.loc[:, self.featureNames]
            self.X_ind = self.X_ind.loc[:, self.featureNames]
        else:
            if self.X is not None and self.X_ind is not None:
                self.X = self.X.loc[self.X.index, :]
                self.X_ind = self.X_ind.loc[self.X_ind.index, :]
            else:
                self.X = self.df.loc[self.df.index, :]
                self.X_ind = self.df.loc[~self.df.index.isin(self.X.index), :]
            self.X = self.X.drop(self.X.columns, axis=1)
            self.X_ind = self.X_ind.drop(self.X_ind.columns, axis=1)
            if shuffle:
                self.shuffle(random_state or self.randomState)
        # make sure no extra data is present in the splits
        mask_train = self.X.index.isin(self.df.index)
        mask_test = self.X_ind.index.isin(self.df.index)
        if mask_train.sum() != len(self.X):
            logger.warning(
                "Some items will be removed from the training set because "
                f"they no longer exist in the data set: {self.X.index[~mask_train]}"
            )
        if mask_test.sum() != len(self.X_ind):
            logger.warning(
                "Some items will be removed from the test set because "
                f"they no longer exist in the data set: {self.X_ind.index[~mask_test]}"
            )
        self.X = self.X.loc[mask_train, :]
        self.X_ind = self.X_ind.loc[mask_test, :]

    def fillMissing(self, fill_value: float, columns: Optional[list[str]] = None):
        """Fill missing values in the data set with a given value.

        Args:
            fill_value (float): value to fill missing values with
            columns (list[str], optional): columns to fill missing values in.
                Defaults to None.
        """
        filled = False
        for desc in self.descriptors:
            desc.fillMissing(fill_value, columns)
            filled = True
        if not filled:
            logger.warning("Missing values filled with %s" % fill_value)
        else:
            self.featurize()

    def filterFeatures(self, feature_filters: list[Callable]):
        """Filter features in the data set.

        Args:
            feature_filters (list[Callable]): list of feature filter functions that take
                X feature matrix and y target vector as arguments
        """
        if not self.hasFeatures:
            raise ValueError("No features to filter")
        if self.X.shape[1] == 1:
            logger.warning("Only one feature present. Skipping feature filtering.")
            return
        else:
            for featurefilter in feature_filters:
                self.X = featurefilter(self.X, self.y)
            # update features
            self.featureNames = self.X.columns.to_list()
            if self.X_ind is not None:
                self.X_ind = self.X_ind[self.featureNames]
            logger.info(f"Selected features: {self.featureNames}")
            # update descriptor calculator
            for calc in self.descriptorCalculators:
                prefix = calc.getPrefix()
                calc.keepDescriptors(
                    [x for x in self.featureNames if x.startswith(prefix)]
                )

    def setFeatureStandardizer(self, feature_standardizer):
        """Set feature standardizer.

        Args:
            feature_standardizer (SKLearnStandardizer | BaseEstimator): feature
                standardizer
        """
        if not hasattr(feature_standardizer, "toFile"):
            feature_standardizer = SKLearnStandardizer(feature_standardizer)
        self.feature_standardizer = feature_standardizer

    def addFeatures(
        self,
        feature_calculators: list["DescriptorsCalculator"] | None = None,  # noqa: F821
        recalculate: bool = False,
    ):
        """Add features to the data set.

        Args:
            feature_calculators (List[DescriptorsCalculator], optional): list of
                feature calculators to add. Defaults to None.
            recalculate (bool): if True, recalculate features even if they are already
                present in the data set. Defaults to False.
        """
        if feature_calculators is not None:
            for calc in feature_calculators:
                # we avoid isinstance() here to avoid circular imports
                if calc.__class__.__name__ == "MoleculeDescriptorsCalculator":
                    self.addDescriptors(calc, recalculate=recalculate, featurize=False)
                else:
                    raise ValueError("Unknown feature calculator type: %s" % type(calc))
            self.featurize()

    def dropInvalids(self):
        ret = super().dropInvalids()
        self.featurize()
        return ret

    def prepareDataset(
        self,
        smiles_standardizer: str | Callable | None = "chembl",
        datafilters: list = [RepeatsFilter(keep=True)],
        split=None,
        feature_calculators: list | None = None,
        feature_filters: list | None = None,
        feature_standardizer: Optional[SKLearnStandardizer] = None,
        feature_fill_value: float = np.nan,
        recalculate_features: bool = False,
        shuffle: bool = True,
        random_state: Optional[int] = None,
    ):
        """Prepare the dataset for use in QSPR model.

        Arguments:
            smiles_standardizer (str | Callable): either `chembl`, `old`, or a
                partial function that reads and standardizes smiles. If `None`, no
                standardization will be performed. Defaults to `chembl`.
            datafilters (list of datafilter obj): filters number of rows from dataset
            split (datasplitter obj): splits the dataset into train and test set
            feature_calculators (list[DescriptorsCalculator]): calculate features using
                different information from the data set
            feature_filters (list of feature filter objs): filters features
            feature_standardizer (SKLearnStandardizer or sklearn.base.BaseEstimator):
                standardizes and/or scales features
            recalculate_features (bool): recalculate features even if they are already
                present in the file
            feature_fill_value (float): value to fill missing values with.
                Defaults to `numpy.nan`
            shuffle (bool): whether to shuffle the created training and test sets
            random_state (int): random state for shuffling
        """
        # apply sanitization and standardization
        if smiles_standardizer is not None:
            self.standardizeSmiles(smiles_standardizer)
        # calculate features
        if feature_calculators is not None:
            self.addFeatures(feature_calculators, recalculate=recalculate_features)
        # apply data filters
        if datafilters is not None:
            self.filter(datafilters)
        # Replace any NaN values in featureNames by 0
        # FIXME: this is not very good, we should probably add option to do custom
        # data imputation here or drop rows with NaNs
        if feature_fill_value is not None:
            self.fillMissing(feature_fill_value)
        # shuffle the data
        if shuffle:
            self.shuffle(random_state or self.randomState)
        # split dataset
        if split is not None:
            self.split(split)
        # apply feature filters on training set
        if feature_filters and self.hasDescriptors:
            self.filterFeatures(feature_filters)
        elif not self.hasDescriptors:
            logger.warning("No descriptors present, feature filters will be skipped.")
        # set feature standardizers
        if feature_standardizer:
            self.setFeatureStandardizer(feature_standardizer)

    def checkFeatures(self):
        """Check consistency of features and descriptors."""
        if self.X.shape[0] != self.y.shape[0]:
            raise ValueError(
                "X and y have different number of rows: "
                f"{self.X.shape[0]} != {self.y.shape[0]}"
            )
        elif self.X.shape[0] == 0:
            raise ValueError("X has no rows.")

    def fitFeatureStandardizer(self):
        """Fit the feature standardizers on the training set.

        Returns:
            X (pd.DataFrame): standardized training set
        """
        if self.hasDescriptors:
            X = self.getDescriptors()
            if self.featureNames is not None:
                X = X[self.featureNames]
            return apply_feature_standardizer(self.feature_standardizer, X, fit=True)[0]

    def getFeatures(
        self,
        inplace: bool = False,
        concat: bool = False,
        raw: bool = False,
        ordered: bool = False,
    ):
        """Get the current feature sets (training and test) from the dataset.

        This method also applies any feature standardizers that have been set on the
        dataset during preparation.

        Args:
            inplace (bool): If `True`, the created feature matrices will be saved to the
                dataset object itself as 'X' and 'X_ind' attributes. Note that this will
                overwrite any existing feature matrices and if the data preparation
                workflow changes, these are not kept up to date. Therefore, it is
                recommended to generate new feature sets after any data set changes.
            concat (bool): If `True`, the training and test feature matrices will be
                concatenated into a single matrix. This is useful for training models
                that do not require separate training and test sets (i.e. the final
                optimized models).
            raw (bool): If `True`, the raw feature matrices will be returned without
                any standardization applied.
            ordered (bool):
                If `True`, the returned feature matrices will be ordered
                according to the original order of the data set. This is only relevant
                if `concat` is `True`.
        """
        self.checkFeatures()

        if concat:
            if len(self.X.columns) != 0:
                df_X = pd.concat(
                    [self.X[self.featureNames], self.X_ind[self.featureNames]], axis=0
                )
                df_X_ind = None
            else:
                df_X = pd.concat([self.X, self.X_ind], axis=0)
                df_X_ind = None
        elif len(self.X.columns) != 0:
            df_X = self.X[self.featureNames]
            df_X_ind = self.X_ind[self.featureNames]
        else:
            df_X = self.X
            df_X_ind = self.X_ind

        X = df_X.values
        X_ind = df_X_ind.values if df_X_ind is not None else None
        if not raw and self.feature_standardizer:
            X, self.feature_standardizer = apply_feature_standardizer(
                self.feature_standardizer, df_X, fit=True
            )
            if X_ind is not None and X_ind.shape[0] > 0:
                X_ind, _ = apply_feature_standardizer(
                    self.feature_standardizer, df_X_ind, fit=False
                )

        X = pd.DataFrame(X, index=df_X.index, columns=df_X.columns)
        if X_ind is not None:
            X_ind = pd.DataFrame(X_ind, index=df_X_ind.index, columns=df_X_ind.columns)

        if inplace:
            self.X = X
            self.X_ind = X_ind

        if ordered and concat:
            X = X.loc[self.df.index, :]
        return (X, X_ind) if not concat else X

    def getTargetPropertiesValues(self, concat: bool = False, ordered: bool = False):
        """Get the response values (training and test) for the set target property.

        Args:
            concat (bool): if `True`, return concatenated training and validation set
                target properties
            ordered (bool): if `True`, return the target properties in the original
                order of the data set. This is only relevant if `concat` is `True`.
        Returns:
            `tuple` of (train_responses, test_responses) or `pandas.DataFrame` of all
            target property values
        """
        if concat:
            ret = pd.concat(
                [self.y, self.y_ind] if self.y_ind is not None else [self.y]
            )
            return ret.loc[self.df.index, :] if ordered else ret
        else:
            return self.y, self.y_ind if self.y_ind is not None else self.y

    def getTargetProperties(self, names: list, original_names: bool = False):
        """Get the target properties with the given names.

        Args:
            names (list[str]): name of the target properties
            original_names (bool): if `True`, use the original names of the target
                properties

        Returns:
            `TargetProperty`: target property with the given name
        """
        return TargetProperty.selectFromList(
            self.targetProperties, names, original_names=original_names
        )

    @property
    def targetPropertyNames(self):
        """Get the names of the target properties."""
        return TargetProperty.getNames(self.targetProperties)

    @property
    def targetPropertyOriginalNames(self):
        """Get the original names of the target properties."""
        return TargetProperty.getOriginalNames(self.targetProperties)

<<<<<<< HEAD
=======
    def loadFeatureStandardizer(self):
        """Load feature standardizer from the metadata.

        Returns:
            `SKLearnStandardizer`
        """
        if (
            self.metaInfo is not None and "standardizer_path" in self.metaInfo and
            self.metaInfo["standardizer_path"]
        ):
            return SKLearnStandardizer.fromFile(
                f"{self.storePrefix}{self.metaInfo['standardizer_path']}"
            )
        else:
            return None

    def saveFeatureStandardizer(self):
        """Save feature standardizers to the metadata.

        Returns:
            `str`: paths to the saved standardizers
        """
        path = f"{self.storePrefix}_feature_standardizer.json"
        if (
            self.feature_standardizer and self.featureNames is not None and
            len(self.featureNames) > 0
        ):
            # make sure feature standardizers are fitted before serialization
            self.fitFeatureStandardizer()
            self.feature_standardizer.toFile(path)
            return path
        elif self.feature_standardizer:
            self.feature_standardizer.toFile(path)
            return path

    def generateMetadata(self):
        """Generate metadata of the dataset.

        Returns:
            `dict`: metadata of the dataset
        """
        stanadardizer_path = self.saveFeatureStandardizer()
        meta_init = {
            "target_props":
                TargetProperty.toList(
                    copy.deepcopy(self.targetProperties), task_as_str=True
                ),
            "smiles_col":
                self.smilesCol,
        }
        ret = {
            "init":
                meta_init,
            "standardizer_path":
                stanadardizer_path.replace(self.storePrefix, "")
                if stanadardizer_path else None,
            "descriptorcalculator_path":
                self.descriptorCalculatorsPathPrefix.replace(self.storePrefix, "")
                if self.descriptorCalculatorsPathPrefix else None,
            "feature_names":
                list(self.featureNames) if self.featureNames is not None else None,
        }
        return ret

    def saveMetadata(self):
        """Save metadata to file.

        Returns:
            `str`: path to the saved metadata file
        """
        ret = self.generateMetadata()
        path = f"{self.storePrefix}_meta.json"
        with open(path, "w") as f:
            json.dump(ret, f)
        return path

>>>>>>> 927d0fa5
    @property
    def isMultiTask(self):
        """Check if the dataset contains multiple target properties.

        Returns:
            `bool`: `True` if the dataset contains multiple target properties
        """
        return len(self.targetProperties) > 1

    @property
    def nTasks(self):
        """Get the number of target properties in the dataset."""
        return len(self.targetProperties)

    def dropTask(self, task):
        """Drop the given task from the dataset.

        Args:
            task (str): name of the task to drop
        """
        assert task in self.targetPropertyNames, f"Task {task} not found in dataset."
        assert (
            len(self.targetProperties) > 1
        ), "Cannot drop task from single-task dataset."
        self.targetProperties = [tp for tp in self.targetProperties if tp.name != task]
        self.restoreTrainingData()

    def addTask(self, task: TargetProperty | dict):
        """Add a task to the dataset.

        Args:
            task (TargetProperty): name of the task to add
        """
        if isinstance(task, dict):
            task = TargetProperty.fromDict(task)

        assert (
            task.name not in self.targetPropertyNames
        ), f"Task {task} already exists in dataset."
        assert task.name in self.df.columns, f"Task {task} not found in dataset."

        self.targetProperties.append(task)
        self.restoreTrainingData()

    def iterFolds(
        self,
        split: DataSplit,
        concat: bool = False,
    ) -> Generator[
        tuple[
            pd.DataFrame,
            pd.DataFrame,
            pd.DataFrame | pd.Series,
            pd.DataFrame | pd.Series,
            list[int],
            list[int],
        ],
        None,
        None,
    ]:
        """Iterate over the folds of the dataset.

        Args:
            split (DataSplit):
                split instance orchestrating the split
            concat (bool):
                whether to concatenate the training and test feature matrices

        Yields:
            tuple:
                training and test feature matrices and target vectors
                for each fold
        """
        self.checkFeatures()
        folds = FoldsFromDataSplit(split, self.feature_standardizer)
        return folds.iterFolds(self, concat=concat)<|MERGE_RESOLUTION|>--- conflicted
+++ resolved
@@ -1,13 +1,10 @@
 """This module contains the QSPRDataset that holds and prepares data for modelling."""
-import base64
 import concurrent
 import json
-import marshal
 import multiprocessing
 import os
 import pickle
 import shutil
-import types
 import warnings
 from collections.abc import Callable
 from multiprocessing import Pool
@@ -19,16 +16,13 @@
 from sklearn.preprocessing import LabelEncoder
 from tqdm.auto import tqdm
 
+from .utils.datafilters import RepeatsFilter
 from ..logs import logger
 from ..models.tasks import TargetTasks
-<<<<<<< HEAD
 from ..serialization import JSONSerializable, function_as_string, function_from_string
-=======
 from ..utils.enumerate import enumerate_with_zeros
 from ..utils.inspect import import_class
->>>>>>> 927d0fa5
 from .interfaces import DataSet, DataSplit, MoleculeDataSet
-from .utils.datafilters import RepeatsFilter
 from .utils.feature_standardization import (
     SKLearnStandardizer,
     apply_feature_standardizer,
@@ -64,14 +58,11 @@
         randomState (int): Random state to use for all random operations.
 
     """
-<<<<<<< HEAD
 
     _notJSON = JSONSerializable._notJSON + [
         "df",
     ]
 
-=======
->>>>>>> 927d0fa5
     class ParallelApplyWrapper:
         """A wrapper class to parallelize pandas apply functions."""
         def __init__(
@@ -630,14 +621,11 @@
 
 class MoleculeTable(PandasDataSet, MoleculeDataSet):
     """Class that holds and prepares molecule data for modelling and other analyses."""
-<<<<<<< HEAD
 
     _notJSON = PandasDataSet._notJSON + [
         "descriptors",
     ]
 
-=======
->>>>>>> 927d0fa5
     def __init__(
         self,
         name: str,
@@ -711,7 +699,6 @@
         if drop_invalids:
             self.dropInvalids()
 
-<<<<<<< HEAD
     def __getstate__(self):
         o_dict = super().__getstate__()
         o_dict["descriptors"] = []
@@ -731,68 +718,6 @@
         for desc in self.descriptors:
             desc.save()
         return ret
-=======
-    def save(self):
-        """Save the dataset to disk."""
-        super().save()
-        # save descriptor calculator
-        for idx, calc in enumerate(self.descriptorCalculators):
-            calc.toFile(f"{self.descriptorCalculatorsPathPrefix}_{calc}.json")
-            self.descriptors[idx].save()
-        return self.storePath
-
-    def reload(self):
-        """Reload the dataset from disk."""
-        super().reload()
-
-        # load descriptor calculators and tables
-        self.descriptorCalculatorsPathPrefix = (
-            f"{self.storePrefix}_descriptor_calculator"
-        )
-        files = [
-            f for f in os.listdir(self.storeDir) if f.endswith(".json") and
-            f.startswith(os.path.basename(self.descriptorCalculatorsPathPrefix))
-        ]
-        for file in files:
-            path = f"{self.storeDir}/{file}"
-            if os.path.exists(path):
-                with open(path, "r", encoding="utf-8") as fh:  # file handle
-                    data = json.load(fh)
-                if "calculator" not in data:
-                    calc_cls = (
-                        "qsprpred.data.utils.descriptorcalculator."
-                        "MoleculeDescriptorsCalculator"
-                    )
-                else:
-                    calc_cls = data["calculator"]
-                calc_cls = import_class(calc_cls)
-                calc = calc_cls.fromFile(path)
-                self.descriptorCalculators.append(calc)
-                self.descriptors.append(self.loadDescriptorsTable(calc))
-
-    def loadDescriptorsTable(self, calc) -> DescriptorTable:
-        """Load a descriptor table from disk.
-
-        Args:
-            calc (DescriptorsCalculator): Descriptor
-
-        Returns:
-            DescriptorTable: Descriptor table.
-        """
-
-        return DescriptorTable(
-            calc,
-            name_prefix=self.name,
-            store_dir=self.storeDir,
-            n_jobs=self.nJobs,
-            chunk_size=self.chunkSize,
-        )
-
-    @staticmethod
-    def fromFile(filename, *args, **kwargs) -> "MoleculeTable":
-        """Create a `MoleculeTable` instance from by providing a direct path to the
-        pickled data frame in storage.
->>>>>>> 927d0fa5
 
     @property
     def descriptorCalculators(self):
@@ -1537,7 +1462,6 @@
             types.
         featureNames (list of str) : feature names
     """
-<<<<<<< HEAD
 
     _notJSON = PandasDataSet._notJSON + [
         "X",
@@ -1546,8 +1470,6 @@
         "y_ind",
     ]
 
-=======
->>>>>>> 927d0fa5
     def __init__(
         self,
         name: str,
@@ -1766,16 +1688,6 @@
                     features.extend(
                         [f"{prefix}_{descset}_{x}" for x in descset.descriptors]
                     )
-<<<<<<< HEAD
-=======
-        if (
-            self.metaInfo and not features and ("feature_names" in self.metaInfo) and
-            (self.metaInfo["feature_names"] is not None)
-        ):
-            features.extend(
-                [x for x in self.metaInfo["feature_names"] if x not in features]
-            )
->>>>>>> 927d0fa5
         return features
 
     def restoreTrainingData(self):
@@ -2464,85 +2376,6 @@
         """Get the original names of the target properties."""
         return TargetProperty.getOriginalNames(self.targetProperties)
 
-<<<<<<< HEAD
-=======
-    def loadFeatureStandardizer(self):
-        """Load feature standardizer from the metadata.
-
-        Returns:
-            `SKLearnStandardizer`
-        """
-        if (
-            self.metaInfo is not None and "standardizer_path" in self.metaInfo and
-            self.metaInfo["standardizer_path"]
-        ):
-            return SKLearnStandardizer.fromFile(
-                f"{self.storePrefix}{self.metaInfo['standardizer_path']}"
-            )
-        else:
-            return None
-
-    def saveFeatureStandardizer(self):
-        """Save feature standardizers to the metadata.
-
-        Returns:
-            `str`: paths to the saved standardizers
-        """
-        path = f"{self.storePrefix}_feature_standardizer.json"
-        if (
-            self.feature_standardizer and self.featureNames is not None and
-            len(self.featureNames) > 0
-        ):
-            # make sure feature standardizers are fitted before serialization
-            self.fitFeatureStandardizer()
-            self.feature_standardizer.toFile(path)
-            return path
-        elif self.feature_standardizer:
-            self.feature_standardizer.toFile(path)
-            return path
-
-    def generateMetadata(self):
-        """Generate metadata of the dataset.
-
-        Returns:
-            `dict`: metadata of the dataset
-        """
-        stanadardizer_path = self.saveFeatureStandardizer()
-        meta_init = {
-            "target_props":
-                TargetProperty.toList(
-                    copy.deepcopy(self.targetProperties), task_as_str=True
-                ),
-            "smiles_col":
-                self.smilesCol,
-        }
-        ret = {
-            "init":
-                meta_init,
-            "standardizer_path":
-                stanadardizer_path.replace(self.storePrefix, "")
-                if stanadardizer_path else None,
-            "descriptorcalculator_path":
-                self.descriptorCalculatorsPathPrefix.replace(self.storePrefix, "")
-                if self.descriptorCalculatorsPathPrefix else None,
-            "feature_names":
-                list(self.featureNames) if self.featureNames is not None else None,
-        }
-        return ret
-
-    def saveMetadata(self):
-        """Save metadata to file.
-
-        Returns:
-            `str`: path to the saved metadata file
-        """
-        ret = self.generateMetadata()
-        path = f"{self.storePrefix}_meta.json"
-        with open(path, "w") as f:
-            json.dump(ret, f)
-        return path
-
->>>>>>> 927d0fa5
     @property
     def isMultiTask(self):
         """Check if the dataset contains multiple target properties.
