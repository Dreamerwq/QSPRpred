"""This module contains the QSPRDataset that holds and prepares data for modelling."""

import concurrent
import copy
import json
import multiprocessing
import os
import pickle
import warnings
from collections.abc import Callable
from multiprocessing import Pool
from typing import Literal, Optional, Generator

import numpy as np
import pandas as pd
from rdkit.Chem import PandasTools
from sklearn.preprocessing import LabelEncoder
from tqdm.auto import tqdm

from .utils.folds import FoldsFromDataSplit
from ..logs import logger
from ..models.tasks import TargetTasks
from ..utils.inspect import import_class
from .interfaces import DataSet, DataSplit, MoleculeDataSet
from .utils.datafilters import RepeatsFilter
from .utils.feature_standardization import (
    SKLearnStandardizer,
    apply_feature_standardizer,
)
from .utils.scaffolds import Scaffold
from .utils.smiles_standardization import (
    check_smiles_valid,
    chembl_smi_standardizer,
    old_standardize_sanitize,
)


class PandasDataSet(DataSet):
    """A Pandas DataFrame wrapper class to enable data processing functions on
    QSPRpred data.

    Attributes:
        name (str): Name of the data set. You can use this name to load the dataset
            from disk anytime and create a new instance.
        df (pd.DataFrame): Pandas dataframe containing the data. If you provide a
            dataframe for a dataset that already exists on disk, the dataframe from
            disk will override the supplied data frame. Set 'overwrite' to `True` to
            override the data frame on disk.
        storeDir (str): Directory to store the dataset files. Defaults to the
            current directory. If it already contains files with the same name,
            the existing data will be loaded.
        indexCols (List): List of columns to use as index. If None, the index
            will be a custom generated ID.
        nJobs (int): Number of jobs to use for parallel processing. If <= 0,
            all available cores will be used.
        chunkSize (int): Size of chunks to use per job in parallel processing.
        randomState (int): Random state to use for all random operations.

    """

    class ParallelApplyWrapper:
        """A wrapper class to parallelize pandas apply functions."""

        def __init__(
            self,
            func: Callable,
            func_args: list | None = None,
            func_kwargs: dict | None = None,
            axis: int = 0,
            raw: bool = False,
            result_type: str = "expand",
        ):
            """Initialize the instance with pandas parameters to apply to data chunks.

            See `pandas.DataFrame.apply` for more information.

            Args:
                func (Callable): Function to apply to the data frame.
                func_args (list): Positional arguments to pass to the function.
                func_kwargs (dict): Keyword arguments to pass to the function.
                axis (int): Axis to apply func along (0 for columns, 1 for rows).
                raw (bool): Whether to pass Series object to func or raw array.
                result_type (str): whether to expand/ignore the results.

            """
            self.args = func_args
            self.kwargs = func_kwargs
            self.func = func
            self.axis = axis
            self.raw = raw
            self.result_type = result_type

        def __call__(self, data: pd.DataFrame):
            """Apply the function to the current chunk of data.

            Args:
                data (pd.DataFrame): chunk of data to apply function to

            Returns:
                result of applying function to chunk of data
            """
            return data.apply(
                self.func,
                raw=self.raw,
                axis=self.axis,
                result_type=self.result_type,
                args=self.args,
                **self.kwargs if self.kwargs else {},
            )

    def __init__(
        self,
        name: str,
        df: Optional[pd.DataFrame] = None,
        store_dir: str = ".",
        overwrite: bool = False,
        index_cols: Optional[list[str]] = None,
        n_jobs: int = 1,
        chunk_size: int = 1000,
        id_prefix: str = "QSPRID",
        random_state: int | None = None,
    ):
        """Initialize a `PandasDataSet` object.
        Args
            name (str): Name of the data set. You can use this name to load the dataset
                from disk anytime and create a new instance.
            df (pd.DataFrame): Pandas dataframe containing the data. If you provide a
                dataframe for a dataset that already exists on disk, the dataframe from
                disk will override the supplied data frame. Set 'overwrite' to `True` to
                override the data frame on disk.
            store_dir (str): Directory to store the dataset files. Defaults to the
                current directory. If it already contains files with the same name,
                the existing data will be loaded.
            overwrite (bool): Overwrite existing dataset.
            index_cols (List): List of columns to use as index. If None, the index
                will be a custom generated ID.
            n_jobs (int): Number of jobs to use for parallel processing. If <= 0,
                all available cores will be used.
            chunk_size (int): Size of chunks to use per job in parallel processing.
            id_prefix (str): Prefix to use for custom generated IDs.
            random_state (int): Random state to use for all random operations
                for reproducibility. If not specified, the state is generated randomly.
                The state is saved upon `save` so if you want to change the state later,
                call the `setRandomState` method after loading.
        """
        self.randomState = None
        self.setRandomState(
            random_state or int(np.random.randint(0, 2**32 - 1, dtype=np.int64))
        )
        self.name = name
        self.indexCols = index_cols
        # parallel settings
        self.nJobs = n_jobs if n_jobs > 0 else os.cpu_count()
        self.chunkSize = chunk_size
        # paths
        self.storeDir = store_dir.rstrip("/")
        self.storePrefix = f"{self.storeDir}/{self.name}"
        if not os.path.exists(self.storeDir):
            raise FileNotFoundError(f"Directory '{self.storeDir}' does not exist.")
        self.storePath = f"{self.storePrefix}_df.pkl"
        # data frame initialization
        self.df = None
        if df is not None:
            if self._isInStore("df") and not overwrite:
                warnings.warn(
                    "Existing data set found, but also found a data frame in store. "
                    "Refusing to overwrite data. If you want to overwrite data in "
                    "store, set overwrite=True.",
                    stacklevel=2,
                )
                self.reload()
            else:
                self.clearFiles()
                self.df = df
                if index_cols is not None:
                    self.setIndex(index_cols)
                else:
                    df[id_prefix] = [f"{self.name}_{i}" for i in range(len(self.df))]
                    self.setIndex([id_prefix])
        else:
            if not self._isInStore("df"):
                raise ValueError(
                    f"No data frame found in store for '{self.name}'. Are you sure "
                    "this is the correct dataset? If you are creating a new data set, "
                    "make sure to supply a data frame."
                )
            self.reload()
        assert self.df is not None, "Unknown error in data set creation."

    def __len__(self):
        """
        Get the number of rows in the data frame.

        Returns: number of rows in the data frame.
        """
        return len(self.df)

    def setIndex(self, cols: list[str]):
        """
        Set the index of the data frame.

        Args:
            cols (list[str]): list of columns to use as index.
        """
        self.df.set_index(cols, inplace=True, verify_integrity=True, drop=False)
        self.df.drop(
            inplace=True,
            columns=[c for c in self.df.columns if c.startswith("Unnamed")],
        )
        self.df.index.name = "~".join(cols)
        self.indexCols = cols

    def _isInStore(self, name):
        """Check if a pickled file with the given suffix exists.

        Args:
            name (str): Suffix of the file to check.

        Returns:
            bool: `True` if the file exists, `False` otherwise.
        """
        return os.path.exists(self.storePath) and self.storePath.endswith(
            f"_{name}.pkl"
        )

    def getProperty(self, name: str) -> pd.Series:
        """Get a property of the data set.

        Args:
            name (str): Name of the property to get.

        Returns:
            pd.Series: List of values for the property.
        """
        return self.df[name]

    def getProperties(self):
        """Get the properties of the data set.

        Returns: list of properties of the data set.
        """
        return self.df.columns

    def addProperty(self, name: str, data: list):
        """Add a property to the data set.

        Args:
            name (str): Name of the property.
            data (list): List of values for the property.
        """
        if isinstance(data, pd.Series):
            if not np.array_equal(data.index.txt, self.df.index.txt):
                logger.info(
                    f"Adding property '{name}' to data set might be introducing 'nan' "
                    "values due to index with pandas series. Make sure the index of "
                    "the data frame and the series match or convert series to list."
                )
        self.df[name] = data

    def removeProperty(self, name: str):
        """Remove a property from the data set.

        Args:
            name (str): Name of the property to remove.
        """

    def getSubset(self, prefix: str):
        """Get a subset of the data set by providing a prefix for the column names or a
        column name directly.

        Args:
            prefix (str): Prefix of the column names to select.
        """
        if self.df.columns.str.startswith(prefix).any():
            return self.df[self.df.columns[self.df.columns.str.startswith(prefix)]]

    def apply(
        self,
        func: Callable,
        func_args: list | None = None,
        func_kwargs: dict | None = None,
        axis: int = 0,
        raw: bool = False,
        result_type: str = "expand",
        subset: list | None = None,
    ):
        """Apply a function to the data frame.

        In addition to the arguments of `pandas.DataFrame.apply`, this method also
        supports parallelization using `multiprocessing.Pool`.

        Args:
            func (Callable): Function to apply to the data frame.
            func_args (list): Positional arguments to pass to the function.
            func_kwargs (dict): Keyword arguments to pass to the function.
            axis (int): Axis along which the function is applied
                (0 for column, 1 for rows).
            raw (bool): Whether to pass the data frame as-is to the function or to pass
                each row/column as a Series to the function.
            result_type (str): Whether to expand the result of the function to columns
                or to leave it as a Series.
            subset (list): list of column names if only a subset of the data should be
                used (reduces memory consumption).
        """
        n_cpus = self.nJobs
        chunk_size = self.chunkSize
        if (
            n_cpus
            and n_cpus > 1
            and not (
                hasattr(func, "noParallelization") and func.noParallelization is True
            )
        ):
            return self.papply(
                func,
                func_args,
                func_kwargs,
                axis,
                raw,
                result_type,
                subset,
                n_cpus,
                chunk_size,
            )
        else:
            df_sub = self.df[subset if subset else self.df.columns]
            return df_sub.apply(
                func,
                raw=raw,
                axis=axis,
                result_type=result_type,
                args=func_args,
                **func_kwargs if func_kwargs else {},
            )

    def papply(
        self,
        func: Callable,
        func_args: list | None = None,
        func_kwargs: dict | None = None,
        axis: int = 0,
        raw: bool = False,
        result_type: str = "expand",
        subset: list | None = None,
        n_cpus: int = 1,
        chunk_size: int = 1000,
    ):
        """Parallelized version of `MoleculeTable.apply`.

        Args:
            func (Callable): Function to apply to the data frame.
            func_args (list): Positional arguments to pass to the function.
            func_kwargs (dict): Keyword arguments to pass to the function.
            axis (int): Axis along which the function is applied
                (0 for column, 1 for rows).
            raw (bool): Whether to pass the data frame as-is to the function or to pass
                each row/column as a Series to the function.
            result_type (str): Whether to expand the result of the function to columns
                or to leave it as a Series.
            subset (list): list of column names if only a subset of the data should be
                used (reduces memory consumption).
            n_cpus (int): Number of CPUs to use for parallelization.
            chunk_size (int): Number of rows to process in each chunk.

        Returns:
            result of applying function to data in chunks
        """
        n_cpus = n_cpus if n_cpus else os.cpu_count()
        df_sub = self.df[subset if subset else self.df.columns]
        data = [df_sub[i : i + chunk_size] for i in range(0, len(df_sub), chunk_size)]
        # size of batches use in the process - more is faster, but uses more memory
        batch_size = n_cpus
        results = []
        with concurrent.futures.ProcessPoolExecutor(max_workers=n_cpus) as executor:
            batches = [
                data[i : i + batch_size] for i in range(0, len(data), batch_size)
            ]
            for batch in tqdm(
                batches, desc=f"Parallel apply in progress for {self.name}."
            ):
                wrapped = self.ParallelApplyWrapper(
                    func,
                    func_args=func_args,
                    func_kwargs=func_kwargs,
                    result_type=result_type,
                    axis=axis,
                    raw=raw,
                )
                for result in executor.map(wrapped, batch):
                    results.append(result)

        return pd.concat(results, axis=0)

    def transform(
        self, targets: list, transformer: Callable, addAs: list | None = None
    ):
        """Transform the data frame (or its part) using a list of transformers.

        Each transformer is a function that takes the data frame (or a subset of it as
        defined by the `targets` argument) and returns a transformed data frame. The
        transformed data frame can then be added to the original data frame if `addAs`
        is set to a `list` of new column names. If `addAs` is not `None`, the result of
        the application of transformers must have the same number of rows as the
        original data frame.

        Args:
            targets (list): list of column names to transform.
            transformer (Callable): Function that transforms the data in target columns
                to a new representation.
            addAs (list): If `True`, the transformed data is added to the original data
                frame and the
            names in this list are used as column names for the new data.
        """
        ret = self.df[targets]
        ret = transformer(ret)
        if addAs:
            self.df[addAs] = ret
        return ret

    def filter(self, table_filters: list[Callable]):
        """Filter the data frame using a list of filters.

        Each filter is a function that takes the data frame and returns a
        a new data frame with the filtered rows. The new data frame is then used as the
        input for the next filter. The final data frame is saved as the new data frame
        of the `MoleculeTable`."""
        df_filtered = None
        for table_filter in table_filters:
            if len(self.df) == 0:
                logger.warning("Dataframe is empty")
            if table_filter.__class__.__name__ == "CategoryFilter":
                df_filtered = table_filter(self.df)
            elif table_filter.__class__.__name__ == "DuplicateFilter":
                descriptors = self.getDescriptors()
                if len(descriptors.columns) == 0:
                    logger.warning(
                        "Removing duplicates based on descriptors does not \
                                    work if there are no descriptors"
                    )
                else:
                    df_filtered = table_filter(self.df, descriptors)
            if df_filtered is not None:
                self.df = df_filtered.copy()

    def save(self):
        """Save the data frame to disk and all associated files.

        Returns:
            str: Path to the saved data frame.
        """
        # save data frame
        self.df.to_pickle(self.storePath)
        # save the random state
        with open(f"{self.storePath}.seed", "w") as f:
            json.dump(self.randomState, f)
        return self.storePath

    def clearFiles(self):
        """Remove all files associated with this data set from disk."""
        for file in [
            f for f in os.listdir(self.storeDir) if f.endswith((".pkl", ".json"))
        ]:
            if file.startswith(self.name):
                os.remove(f"{self.storeDir}/{file}")

    def reload(self):
        """Reload the data table from disk."""
        self.df = pd.read_pickle(self.storePath)
        self.indexCols = self.df.index.name.split("~")
        with open(f"{self.storePath}.seed", "r") as f:
            self.setRandomState(int(f.read()))
        assert all(col in self.df.columns for col in self.indexCols)

    @staticmethod
    def fromFile(filename, *args, **kwargs) -> "PandasDataSet":
        """Create a `MoleculeTable` instance from by providing a direct path to the
        pickled data frame in storage."""
        store_dir = os.path.dirname(filename)
        name = os.path.basename(filename).split(".")[0]
        return PandasDataSet(
            name=name,
            store_dir=store_dir,
            *args,  # noqa: B026 # FIXME: this is a bug in flake8...
            **kwargs,
        )

    def getDF(self):
        """Get the data frame this instance manages.

        Returns:
            pd.DataFrame: The data frame this instance manages.
        """
        return self.df

    def shuffle(self, random_state: Optional[int] = None):
        """Shuffle the internal data frame."""
        self.df = self.df.sample(
            frac=1, random_state=random_state if random_state else self.randomState
        )

    def setRandomState(self, random_state: int):
        """Set the random state for this instance.

        Args:
            random_state (int):
                Random state to use for shuffling and other random operations.
        """
        self.randomState = random_state


class DescriptorTable(PandasDataSet):
    def __init__(
        self,
        calculator,
        name_prefix: str,
        df: Optional[pd.DataFrame] = None,
        store_dir: str = ".",
        overwrite: bool = False,
        key_cols: list | None = None,
        n_jobs: int = 1,
        chunk_size: int = 1000,
    ):
        """Initialize a `DescriptorTable` object.
        #TODO: Fill in docstring
        Args:
            calculator ():
            name_prefix (str):
            df (pd.DataFrame):
            store_dir (str):
            overwrite (bool):
            key_cols (list):
            n_jobs (int):
            chunk_size (int):
        """
        super().__init__(
            f"{name_prefix}_{calculator.getPrefix()}",
            df,
            store_dir,
            overwrite,
            key_cols,
            n_jobs,
            chunk_size,
        )
        self.calculator = calculator

    @property
    def prefix(self):
        """Get the prefix of the descriptors in this table."""
        return self.calculator.getPrefix()

    @property
    def keyCols(self):
        """Get the key columns of this table."""
        return self.indexCols

    def getDescriptors(self):
        """Get the descriptors in this table."""
        return self.df[self.getDescriptorNames()]

    def getDescriptorNames(self):
        """Get the names of the descriptors in this table."""
        return [x for x in self.df.columns if x.startswith(f"{self.prefix}_")]

    def fillMissing(self, fill_value, names):
        """Fill missing values in the descriptor table.

        Args:
            fill_value (float): Value to fill missing values with.
            names (list): List of descriptor names to fill. If `None`, all descriptors
                are filled.
        """
        columns = names if names else self.getDescriptorNames()
        self.df[columns] = self.df[columns].fillna(fill_value)


class MoleculeTable(PandasDataSet, MoleculeDataSet):
    """Class that holds and prepares molecule data for modelling and other analyses."""

    def __init__(
        self,
        name: str,
        df: Optional[pd.DataFrame] = None,
        smiles_col: str = "SMILES",
        add_rdkit: bool = False,
        store_dir: str = ".",
        overwrite: bool = False,
        n_jobs: int = 1,
        chunk_size: int = 50,
        drop_invalids: bool = True,
        index_cols: Optional[list[str]] = None,
        id_prefix: str = "QSPRID",
        random_state: int | None = None,
    ):
        """Initialize a `MoleculeTable` object.

        This object wraps a pandas dataframe and provides short-hand methods to prepare
        molecule data for modelling and analysis.

        Args:
            name (str): Name of the dataset. You can use this name to load the dataset
                from disk anytime and create a new instance.
            df (pd.DataFrame): Pandas dataframe containing the data. If you provide a
                dataframe for a dataset that already exists on disk,
            the dataframe from disk will override the supplied data frame. Set
                'overwrite' to `True` to override the data frame on disk.
            smiles_col (str): Name of the column containing the SMILES sequences
                of molecules.
            add_rdkit (bool): Add RDKit molecule instances to the dataframe.
                WARNING: This can take a lot of memory.
            store_dir (str): Directory to store the dataset files. Defaults to the
                current directory. If it already contains files with the same name,
                the existing data will be loaded.
            overwrite (bool): Overwrite existing dataset.
            n_jobs (int): Number of jobs to use for parallel processing. If <= 0, all
                available cores will be used.
            chunk_size (int): Size of chunks to use per job in parallel processing.
            drop_invalids (bool): Drop invalid molecules from the data frame.
            index_cols (list[str]): list of columns to use as index. If None, the index
                will be a custom generated ID.
            id_prefix (str): Prefix to use for the custom generated ID.
            random_state (int): Random state to use for shuffling and other random ops.
        """
        self.descriptorCalculators = []  # holds all descriptor calculators
        self.descriptors = []  # holds descriptor tables for each calculator
        self.descriptorCalculatorsPathPrefix = None
        super().__init__(
            name,
            df,
            store_dir,
            overwrite,
            index_cols,
            n_jobs,
            chunk_size,
            id_prefix,
            random_state,
        )
        if not self.descriptorCalculatorsPathPrefix:
            self.descriptorCalculatorsPathPrefix = (
                f"{self.storePrefix}_descriptor_calculator"
            )
        # settings
        self.smilesCol = smiles_col
        self.includesRdkit = add_rdkit
        # add rdkit molecules if requested
        if self.includesRdkit and "RDMol" not in self.df.columns:
            PandasTools.AddMoleculeColumnToFrame(
                self.df,
                smilesCol=self.smilesCol,
                molCol="RDMol",
                includeFingerprints=False,
            )
            self.includesRdkit = True
        # drop invalid columns
        if drop_invalids:
            self.dropInvalids()

    def save(self):
        """Save the dataset to disk."""
        super().save()
        # save descriptor calculator
        for idx, calc in enumerate(self.descriptorCalculators):
            calc.toFile(f"{self.descriptorCalculatorsPathPrefix}_{calc}.json")
            self.descriptors[idx].save()
        return self.storePath

    def reload(self):
        """Reload the dataset from disk."""
        super().reload()

        # load descriptor calculators and tables
        self.descriptorCalculatorsPathPrefix = (
            f"{self.storePrefix}_descriptor_calculator"
        )
        files = [
            f
            for f in os.listdir(self.storeDir)
            if f.endswith(".json")
            and f.startswith(os.path.basename(self.descriptorCalculatorsPathPrefix))
        ]
        for file in files:
            path = f"{self.storeDir}/{file}"
            if os.path.exists(path):
                with open(path, "r", encoding="utf-8") as fh:  # file handle
                    data = json.load(fh)
                if "calculator" not in data:
                    calc_cls = (
                        "qsprpred.data.utils.descriptorcalculator."
                        "MoleculeDescriptorsCalculator"
                    )
                else:
                    calc_cls = data["calculator"]
                calc_cls = import_class(calc_cls)
                calc = calc_cls.fromFile(path)
                self.descriptorCalculators.append(calc)
                self.descriptors.append(self.loadDescriptorsTable(calc))

    def loadDescriptorsTable(self, calc) -> DescriptorTable:
        """Load a descriptor table from disk.

        Args:
            calc (DescriptorsCalculator): Descriptor

        Returns:
            DescriptorTable: Descriptor table.
        """

        return DescriptorTable(
            calc,
            name_prefix=self.name,
            store_dir=self.storeDir,
            n_jobs=self.nJobs,
            chunk_size=self.chunkSize,
        )

    @staticmethod
    def fromFile(filename, *args, **kwargs) -> "MoleculeTable":
        """Create a `MoleculeTable` instance from by providing a direct path to the
        pickled data frame in storage.

        Args:
            filename (str): Path to the pickled data frame.
            *args: Additional arguments to pass to the `MoleculeTable` constructor.
            **kwargs: Additional keyword arguments to pass to the `MoleculeTable`
                constructor.
        """
        store_dir = os.path.dirname(filename)
        name = os.path.basename(filename).split(".")[0]
        return MoleculeTable(
            name=name,
            store_dir=store_dir,
            *args,  # noqa: B026 # FIXME: this is a bug in flake8...
            **kwargs,
        )

    @staticmethod
    def fromSMILES(name: str, smiles: list, *args, **kwargs):
        """Create a `MoleculeTable` instance from a list of SMILES sequences.

        Args:
            name (str): Name of the data set.
            smiles (list): list of SMILES sequences.
            *args: Additional arguments to pass to the `MoleculeTable` constructor.
            **kwargs: Additional keyword arguments to pass to the `MoleculeTable`
                constructor.
        """
        smilescol = "SMILES"
        df = pd.DataFrame({smilescol: smiles})
        return MoleculeTable(name, df, *args, smiles_col=smilescol, **kwargs)

    @staticmethod
    def fromTableFile(name: str, filename: str, sep="\t", *args, **kwargs):
        """Create a `MoleculeTable` instance from a file containing a table of molecules
        (i.e. a CSV file).

        Args:
            name (str): Name of the data set.
            filename (str): Path to the file containing the table.
            sep (str): Separator used in the file for different columns.
            *args: Additional arguments to pass to the `MoleculeTable` constructor.
            **kwargs: Additional keyword arguments to pass to the `MoleculeTable`
                constructor.
        """
        return MoleculeTable(name, pd.read_table(filename, sep=sep), *args, **kwargs)

    @staticmethod
    def fromSDF(name, filename, smiles_prop, *args, **kwargs):
        """Create a `MoleculeTable` instance from an SDF file.

        Args:
            name (str): Name of the data set.
            filename (str): Path to the SDF file.
            smiles_prop (str): Name of the property in the SDF file containing the
                SMILES sequence.
            *args: Additional arguments to pass to the `MoleculeTable` constructor.
            **kwargs: Additional keyword arguments to pass to the `MoleculeTable`
                constructor.
        """
        # FIXME: the RDKit mols are always added here, which might be unnecessary
        return MoleculeTable(
            name,
            PandasTools.LoadSDF(filename, molColName="RDMol"),
            smiles_col=smiles_prop,
            *args,  # noqa: B026 # FIXME: this is a bug in flake8...
            **kwargs,
        )

    def checkMols(self, throw: bool = True):
        """
        Returns a boolean array indicating whether each molecule is valid or not.
        If `throw` is `True`, an exception is thrown if any molecule is invalid.

        Args:
            throw (bool): Whether to throw an exception if any molecule is invalid.

        Returns:
            mask (pd.Series): Boolean series indicating whether each molecule is valid.
        """
        if self.nJobs > 1:
            with multiprocessing.Pool(self.nJobs) as pool:
                mask = pool.starmap(
                    check_smiles_valid,
                    zip(self.df[self.smilesCol], [throw] * len(self.df)),
                )
            return pd.Series(mask, index=self.df.index)
        else:
            return self.df[self.smilesCol].apply(check_smiles_valid, throw=throw)

    def dropDescriptors(self, calculator: "DescriptorsCalculator"):  # noqa: F821
        """
        Drop descriptors from the data frame
        that were calculated with a specific calculator.

        Args:
            calculator (DescriptorsCalculator): DescriptorsCalculator object to
                use for descriptor calculation.
        """
        to_remove = []
        for idx, calc in enumerate(self.descriptorCalculators):
            if calc.getPrefix() == calculator.getPrefix():
                logger.debug(
                    "Removing existing descriptors with prefix "
                    f"{self.name}_{calculator.getPrefix()}"
                )
                to_remove.append(idx)
        for idx in reversed(to_remove):
            self.descriptors[idx].clearFiles()
            self.descriptors.pop(idx)
            self.descriptorCalculators.pop(idx)

    def addCustomDescriptors(
        self,
        calculator: "CustomDescriptorsCalculator",  # noqa: F821
        recalculate: bool = False,
        **kwargs,
    ):
        """
        Add custom descriptors to the data frame using a `CustomDescriptorsCalculator`
        object.

        Args:
            calculator (CustomDescriptorsCalculator): CustomDescriptorsCalculator object
                to use for descriptor calculation.
            recalculate (bool): Whether to recalculate descriptors even if they are
                already present in the data frame. If `False`, existing descriptors
                are kept and no calculation takes place.
            **kwargs: Additional keyword arguments to pass to the calculator.
        """
        if recalculate:
            self.dropDescriptors(calculator)
        elif self.getDescriptorNames(prefix=calculator.getPrefix()):
            logger.warning(
                f"Custom molecular descriptors already exist in {self.name}. "
                "Use `recalculate=True` to overwrite them."
            )
            return
        descriptors = calculator(self.df.index, **kwargs)
        descriptors[self.indexCols] = self.df[self.indexCols]
        self.attachDescriptors(calculator, descriptors, self.indexCols)

    def attachDescriptors(
        self,
        calculator: "DescriptorsCalculator",  # noqa: F821
        descriptors: pd.DataFrame,
        index_cols: list,
    ):
        """Attach descriptors to the data frame.

        Args:
            calculator (DescriptorsCalculator): DescriptorsCalculator object to use for
                descriptor calculation.
            descriptors (pd.DataFrame): DataFrame containing the descriptors to attach.
            index_cols (list): List of column names to use as index.
        """
        if not self.descriptorCalculators:
            self.descriptorCalculators = []
        self.descriptorCalculators.append(calculator)
        self.descriptors.append(
            DescriptorTable(
                calculator,
                self.name,
                descriptors,
                store_dir=self.storeDir,
                n_jobs=self.nJobs,
                overwrite=True,
                key_cols=index_cols,
                chunk_size=self.chunkSize,
            )
        )

    def addDescriptors(
        self,
        calculator: "MoleculeDescriptorsCalculator",  # noqa: F821
        recalculate: bool = False,
        fail_on_invalid: bool = True,
    ):
        """
        Add descriptors to the data frame using a `DescriptorsCalculator` object.

        Args:
            calculator (MoleculeDescriptorsCalculator): DescriptorsCalculator object to
                use for descriptor calculation.
            recalculate (bool): Whether to recalculate descriptors even if they are
                already present in the data frame. If `False`, existing descriptors are
                kept and no calculation takes place.
            fail_on_invalid (bool): Whether to throw an exception if any molecule
                is invalid.
        """
        if recalculate:
            self.dropDescriptors(calculator)
        elif self.getDescriptorNames(prefix=calculator.getPrefix()):
            logger.warning(
                f"Molecular descriptors already exist in {self.name}. "
                "Use `recalculate=True` to overwrite them."
            )
            return

        if fail_on_invalid:
            try:
                self.checkMols(throw=True)
            except Exception as exp:
                logger.error(
                    f"Cannot add descriptors to {self.name} because it contains one or "
                    "more invalid molecules. Remove the invalid molecules from your "
                    "data or try to standardize the data set first with "
                    "'standardizeSmiles()'. You can also pass 'fail_on_invalid=False' "
                    "to remove this exception, but the calculation might not be "
                    "successful or correct. See the following list of invalid molecule "
                    "SMILES for more information:"
                )
                logger.error(
                    self.df[~self.checkMols(throw=False)][self.smilesCol].to_numpy()
                )
                raise exp
        # get the data frame with the descriptors
        descriptors = self.apply(
            calculator, axis=0, subset=[self.smilesCol], result_type="reduce"
        )
        descriptors = descriptors.to_list()
        descriptors = pd.concat(descriptors, axis=0)
        descriptors.index = self.df.index
        descriptors[self.indexCols] = self.df[self.indexCols]
        # add the descriptors to the descriptor list
        self.attachDescriptors(calculator, descriptors, self.indexCols)

    def getDescriptors(self):
        """Get the calculated descriptors as a pandas data frame.

        Returns:
            pd.DataFrame: Data frame containing only descriptors.
        """
        join_cols = set()
        for descriptors in self.descriptors:
            join_cols.update(set(descriptors.keyCols))
        join_cols = list(join_cols)
        ret = self.df[join_cols].copy()
        ret.reset_index(drop=True, inplace=True)
        for descriptors in self.descriptors:
            df_descriptors = descriptors.getDF()
            ret = ret.merge(
                df_descriptors,
                left_on=descriptors.keyCols,
                how="left",
                right_index=True,
                suffixes=("_left", "_right"),
            )
            for x in descriptors.keyCols:
                ret.drop(columns=[f"{x}_right"], inplace=True)
                ret.rename(columns={f"{x}_left": x}, inplace=True)
        ret.set_index(self.df.index, inplace=True)
        ret.drop(columns=join_cols, inplace=True)
        return ret

    def getDescriptorNames(self, prefix: Optional[str] = None):
        """Get the names of the descriptors in the data frame.

        Args:
            prefix (str): Prefix of the descriptors to get. If `None`, all descriptors
                are returned.

        Returns:
            list: list of descriptor names.
        """
        if not prefix:
            prefixes = (
                [f"{self.name}_{x.getPrefix()}" for x in self.descriptorCalculators]
                if self.descriptorCalculators
                else []
            )
        else:
            prefixes = [f"{self.name}_{prefix}"]
        names = []
        for x in self.descriptors:
            if f"{self.name}_{x.prefix}" in prefixes:
                names.extend(x.getDescriptorNames())
        return names

    @property
    def hasDescriptors(self):
        """Check whether the data frame contains descriptors."""
        return len(self.getDescriptorNames()) > 0

    def getProperties(self):
        """Get names of all properties/variables saved in the data frame (all columns).

        Returns:
            list: list of property names.
        """
        return self.df.columns

    def hasProperty(self, name):
        """Check whether a property is present in the data frame.

        Args:
            name (str): Name of the property.

        Returns:
            bool: Whether the property is present.
        """
        return name in self.df.columns

    def addProperty(self, name: str, data: list):
        """Add a property to the data frame.

        Args:
            name (str): Name of the property.
            data (list): list of property values.
        """
        if isinstance(data, pd.Series):
            if not np.array_equal(data.index.txt, self.df.index.txt):
                logger.info(
                    f"Adding property '{name}' to data set might be introducing 'nan' "
                    "values due to index with pandas series. Make sure the index of "
                    "the data frame and the series match or convert series to list."
                )
        self.df[name] = data

    def removeProperty(self, name):
        """Remove a property from the data frame.

        Args:
            name (str): Name of the property to delete.
        """
        del self.df[name]

    @staticmethod
    def _scaffold_calculator(mol, scaffold: Scaffold):
        """Just a helper method to calculate the scaffold of a molecule more easily."""
        return scaffold(mol[0])

    def addScaffolds(
        self,
        scaffolds: list[Scaffold],
        add_rdkit_scaffold: bool = False,
        recalculate: bool = False,
    ):
        """Add scaffolds to the data frame.

        A new column is created that contains the SMILES of the corresponding scaffold.
        If `add_rdkit_scaffold` is set to `True`, a new column is created that contains
        the RDKit scaffold of the corresponding molecule.

        Args:
            scaffolds (list): list of `Scaffold` calculators.
            add_rdkit_scaffold (bool): Whether to add the RDKit scaffold of the molecule
                as a new column.
            recalculate (bool): Whether to recalculate scaffolds even if they are
                already present in the data frame.
        """
        for scaffold in scaffolds:
            if not recalculate and f"Scaffold_{scaffold}" in self.df.columns:
                continue
            self.df[f"Scaffold_{scaffold}"] = self.apply(
                self._scaffold_calculator,
                func_args=(scaffold,),
                subset=[self.smilesCol],
                axis=1,
                raw=False,
            )
            if add_rdkit_scaffold:
                PandasTools.AddMoleculeColumnToFrame(
                    self.df,
                    smilesCol=f"Scaffold_{scaffold}",
                    molCol=f"Scaffold_{scaffold}_RDMol",
                )

    def getScaffoldNames(self, include_mols: bool = False):
        """Get the names of the scaffolds in the data frame.

        Args:
            include_mols (bool): Whether to include the RDKit scaffold columns as well.

        Returns:
            list: List of scaffold names.
        """
        return [
            col
            for col in self.df.columns
            if col.startswith("Scaffold_")
            and (include_mols or not col.endswith("_RDMol"))
        ]

    def getScaffolds(self, includeMols: bool = False):
        """Get the subset of the data frame that contains only scaffolds.

        Args:
            includeMols (bool): Whether to include the RDKit scaffold columns as well.

        Returns:
            pd.DataFrame: Data frame containing only scaffolds.
        """
        if includeMols:
            return self.df[
                [col for col in self.df.columns if col.startswith("Scaffold_")]
            ]
        else:
            return self.df[self.getScaffoldNames()]

    @property
    def hasScaffolds(self):
        """Check whether the data frame contains scaffolds.

        Returns:
            bool: Whether the data frame contains scaffolds.
        """
        return len(self.getScaffoldNames()) > 0

    def createScaffoldGroups(self, mols_per_group: int = 10):
        """Create scaffold groups.

        A scaffold group is a list of molecules that share the same scaffold. New
        columns are created that contain the scaffold group ID and the scaffold group
        size.

        Args:
            mols_per_group (int): Number of molecules per scaffold group.
        """
        scaffolds = self.getScaffolds(includeMols=False)
        for scaffold in scaffolds.columns:
            counts = pd.value_counts(self.df[scaffold])
            mask = counts.lt(mols_per_group)
            name = f"ScaffoldGroup_{scaffold}_{mols_per_group}"
            if name not in self.df.columns:
                self.df[name] = np.where(
                    self.df[scaffold].isin(counts[mask].index),
                    "Other",
                    self.df[scaffold],
                )

    def getScaffoldGroups(self, scaffold_name: str, mol_per_group: int = 10):
        """Get the scaffold groups for a given combination of scaffold and number of
        molecules per scaffold group.

        Args:
            scaffold_name (str): Name of the scaffold.
            mol_per_group (int): Number of molecules per scaffold group.

        Returns:
            list: list of scaffold groups.
        """
        return self.df[
            self.df.columns[
                self.df.columns.str.startswith(
                    f"ScaffoldGroup_{scaffold_name}_{mol_per_group}"
                )
            ][0]
        ]

    @property
    def hasScaffoldGroups(self):
        """Check whether the data frame contains scaffold groups.

        Returns:
            bool: Whether the data frame contains scaffold groups.
        """
        return (
            len([col for col in self.df.columns if col.startswith("ScaffoldGroup_")])
            > 0
        )

    def standardizeSmiles(self, smiles_standardizer, drop_invalid=True):
        """Apply smiles_standardizer to the compounds in parallel

        Args:
            smiles_standardizer (): either `None` to skip the
                standardization, `chembl`, `old`, or a partial function that reads
                and standardizes smiles.
            drop_invalid (bool): whether to drop invalid SMILES from the data set.
                Defaults to `True`. If `False`, invalid SMILES will be retained in
                their original form.

        Raises:
            ValueError: when smiles_standardizer is not a callable or one of the
                predefined strings.
        """
        std_jobs = self.nJobs
        if smiles_standardizer is None:
            return
        if callable(smiles_standardizer):
            try:  # Prevents weird error if the user inputs a lambda function
                pickle.dumps(smiles_standardizer)
            except pickle.PicklingError:
                logger.warning("Standardizer is not pickleable. Will set n_jobs to 1")
                std_jobs = 1
            std_func = smiles_standardizer
        elif smiles_standardizer.lower() == "chembl":
            std_func = chembl_smi_standardizer
        elif smiles_standardizer.lower() == "old":
            std_func = old_standardize_sanitize
        else:
            raise ValueError("Standardizer must be either 'chembl', or a callable")
        if std_jobs == 1:
            std_smi = [std_func(smi) for smi in self.df[self.smilesCol].values]
        else:
            with Pool(std_jobs) as pool:
                std_smi = pool.map(std_func, self.df[self.smilesCol].values)
        self.df[self.smilesCol] = std_smi
        if drop_invalid:
            self.dropInvalids()

    def dropInvalids(self):
        """
        Drops invalid molecules from the data set.

        Returns:
            mask (pd.Series): Boolean mask of invalid molecules in the original
                data set.
        """
        invalid_mask = self.checkMols(throw=False)
        self.df.drop(self.df.index[~invalid_mask], inplace=True)
        invalids = (~invalid_mask).sum()
        if invalids > 0:
            logger.warning(f"Dropped {invalids} invalid molecules from the data set.")
        return ~invalid_mask


class TargetProperty:
    """Target property for QSPRmodelling class.

    Attributes:
        name (str): name of the target property
        task (Literal[TargetTasks.REGRESSION,
              TargetTasks.SINGLECLASS,
              TargetTasks.MULTICLASS]): task type for the target property
        th (int): threshold for the target property, only used for classification tasks
        nClasses (int): number of classes for the target property, only used for
            classification tasks
        transformer (Callable): function to transform the target property
    """

    def __init__(
        self,
        name: str,
        task: Literal[
            TargetTasks.REGRESSION, TargetTasks.SINGLECLASS, TargetTasks.MULTICLASS
        ],
        original_name: Optional[str] = None,
        th: Optional[list[float] | str] = None,
        n_classes: Optional[int] = None,
        transformer: Optional[Callable] = None,
    ):
        """Initialize a TargetProperty object.

        Args:
            name (str): name of the target property
            task (Literal[TargetTasks.REGRESSION,
              TargetTasks.SINGLECLASS,
              TargetTasks.MULTICLASS]): task type for the target property
            original_name (str): original name of the target property, if not specified,
                the name is used
            th (list[float] | str): threshold for the target property, only used
                for classification tasks
            n_classes (int): number of classes for the target property (only used if th
                is precomputed, otherwise it is inferred)
            transformer (Callable): function to transform the target property
        """
        self.name = name
        self.originalName = original_name if original_name is not None else name
        self.task = task
        if task.isClassification():
            assert (
                th is not None
            ), f"Threshold not specified for classification task {name}"
            self.th = th
            if isinstance(th, str) and th == "precomputed":
                self.nClasses = n_classes
        self.transformer = transformer

    @property
    def th(self):
        """Set the threshold for the target property.

        Args:
            th (Union[list[int], str]): threshold for the target property
        """
        return self._th

    @th.setter
    def th(self, th: list[float] | str):
        """Set the threshold for the target property and the number of classes if th is
        not precomputed."""
        assert (
            self.task.isClassification()
        ), "Threshold can only be set for classification tasks"
        self._th = th
        if isinstance(th, str):
            assert th == "precomputed", f"Invalid threshold {th}"
        else:
            self._nClasses = len(self.th) - 1 if len(self.th) > 1 else 2

    @th.deleter
    def th(self):
        """Delete the threshold for the target property and the number of classes."""
        del self._th
        del self._nClasses

    @property
    def nClasses(self):
        """Get the number of classes for the target property."""
        return self._nClasses

    @nClasses.setter
    def nClasses(self, nClasses: int):
        """Set the number of classes for the target property if th is precomputed.

        Args:
            nClasses (int): number of classes
        """
        assert (
            self.th == "precomputed"
        ), "Number of classes can only be set if threshold is precomputed"
        self._nClasses = nClasses

    def __repr__(self):
        """Representation of the TargetProperty object."""
        if self.task.isClassification() and self.th is not None:
            return f"TargetProperty(name={self.name}, task={self.task}, th={self.th})"
        else:
            return f"TargetProperty(name={self.name}, task={self.task})"

    def __str__(self):
        """Return string identifier of the TargetProperty object."""
        return self.name

    @classmethod
    def fromDict(cls, d: dict):
        """Create a TargetProperty object from a dictionary.

        task can be specified as a string or as a TargetTasks object.

        Args:
            d (dict): dictionary containing the target property information

        Returns:
            TargetProperty: TargetProperty object
        """
        if isinstance(d["task"], str):
            return TargetProperty(
<<<<<<< HEAD
                **{k: TargetTasks[v.upper()] if k == "task" else v
                   for k, v in d.items()}
=======
                **{k: TargetTasks[v] if k == "task" else v for k, v in d.items()}
>>>>>>> 89c9d6a4
            )
        else:
            return TargetProperty(**d)

    @classmethod
    def fromList(cls, _list: list[dict]):
        """Create a list of TargetProperty objects from a list of dictionaries.

        Args:
            _list (list): list of dictionaries containing the target property
                information

        Returns:
            list[TargetProperty]: list of TargetProperty objects
        """
<<<<<<< HEAD
        return [cls.fromDict(d) for d in _list]
=======
        if task_from_str:
            return [
                TargetProperty(
                    **{k: TargetTasks[v] if k == "task" else v for k, v in d.items()}
                )
                for d in _list
            ]
        else:
            return [TargetProperty(**d) for d in _list]
>>>>>>> 89c9d6a4

    @staticmethod
    def toList(_list: list, task_as_str: bool = False, drop_transformer: bool = True):
        """Convert a list of TargetProperty objects to a list of dictionaries.

        Args:
            _list (list): list of TargetProperty objects
            task_as_str (bool): whether to convert the task to a string

        Returns:
            list[dict]: list of dictionaries containing the target property information
        """
        target_props = []
        for target_prop in _list:
            target_props.append(
                {
                    "name": target_prop.name,
                    "task": target_prop.task.name if task_as_str else target_prop.task,
                    "original_name": target_prop.originalName,
                }
            )
            if target_prop.task.isClassification():
                target_props[-1].update(
                    {"th": target_prop.th, "n_classes": target_prop.nClasses}
                )
            if not drop_transformer:
                target_props[-1].update({"transformer": target_prop.transformer})
        return target_props

    @staticmethod
    def selectFromList(_list: list, names: list, original_names: bool = False):
        """Select a subset of TargetProperty objects from a list of TargetProperty
        objects.

        Args:
            _list (list): list of TargetProperty objects
            names (list): list of names of the target properties to be selected
            original_names (bool): whether to use the original names of the target
                properties

        Returns:
            list[TargetProperty]: list of TargetProperty objects
        """
        if original_names:
            return [t for t in _list if t.originalName in names]
        return [t for t in _list if t.name in names]

    @staticmethod
    def getNames(_list: list):
        """Get the names of the target properties from a list of TargetProperty objects.

        Args:
            _list (list): list of TargetProperty objects

        Returns:
            list[str]: list of names of the target properties
        """
        return [t.name for t in _list]

    @staticmethod
    def getOriginalNames(_list: list):
        """Get the original names of the target properties from a list of TargetProperty
        objects.

        Args:
            _list (list): list of TargetProperty objects

        Returns:
            list[str]: list of original names of the target properties
        """
        return [t.originalName for t in _list]


class QSPRDataset(MoleculeTable):
    """Prepare dataset for QSPR model training.

    It splits the data in train and test set, as well as creating cross-validation
    folds. Optionally low quality data is filtered out. For classification the dataset
    samples are labelled as active/inactive.

    Attributes:
        targetProperties (str) : property to be predicted with QSPRmodel
        df (pd.dataframe) : dataset
        X (np.ndarray/pd.DataFrame) : m x n feature matrix for cross validation, where m
            is the number of samplesand n is the number of features.
        y (np.ndarray/pd.DataFrame) : m-d label array for cross validation, where m is
            the number of samples and equals to row of X.
        X_ind (np.ndarray/pd.DataFrame) : m x n Feature matrix for independent set,
            where m is the number of samples and n is the number of features.
        y_ind (np.ndarray/pd.DataFrame) : m-l label array for independent set, where m
            is the number of samples and equals to row of X_ind, and l is the number of
            types.
        featureNames (list of str) : feature names
    """

    def __init__(
        self,
        name: str,
        target_props: list[TargetProperty | dict],
        df: Optional[pd.DataFrame] = None,
        smiles_col: str = "SMILES",
        add_rdkit: bool = False,
        store_dir: str = ".",
        overwrite: bool = False,
        n_jobs: int = 1,
        chunk_size: int = 50,
        drop_invalids: bool = True,
        drop_empty: bool = True,
        target_imputer: Optional[Callable] = None,
        index_cols: Optional[list[str]] = None,
        id_prefix: str = "QSPRID",
        random_state: int | None = None,
    ):
        """Construct QSPRdata, also apply transformations of output property if
        specified.

        Args:
            name (str): data name, used in saving the data
            target_props (list[TargetProperty | dict]): target properties, names
                should correspond with target columnname in df
            df (pd.DataFrame, optional): input dataframe containing smiles and target
                property. Defaults to None.
            smiles_col (str, optional): name of column in df containing SMILES.
                Defaults to "SMILES".
            add_rdkit (bool, optional): if true, column with rdkit molecules will be
                added to df. Defaults to False.
            store_dir (str, optional): directory for saving the output data.
                Defaults to '.'.
            overwrite (bool, optional): if already saved data at output dir if should
                be overwritten. Defaults to False.
            n_jobs (int, optional): number of parallel jobs. If <= 0, all available
                cores will be used. Defaults to 1.
            chunk_size (int, optional): chunk size for parallel processing.
                Defaults to 50.
            drop_invalids (bool, optional): if true, invalid SMILES will be dropped.
                Defaults to True.
            drop_empty (bool, optional): if true, rows with empty target property will
                be removed.
            target_imputer (Callable, optional): imputer for missing target property
                values. Defaults to None.
            index_cols (list[str], optional): columns to be used as index in the
                dataframe. Defaults to `None` in which case a custom ID will be
                generated.
            id_prefix (str, optional): prefix for the custom ID. Defaults to "QSPRID".
            random_state (int, optional): random state for splitting the data.

        Raises:
            `ValueError`: Raised if threshold given with non-classification task.
        """
        super().__init__(
            name,
            df,
            smiles_col,
            add_rdkit,
            store_dir,
            overwrite,
            n_jobs,
            chunk_size,
            False,
            index_cols,
            id_prefix,
            random_state,
        )
        # load metadata if saved already
        self.metaInfo = None
        try:
            self.metaInfo = QSPRDataset.loadMetadata(name, store_dir)
        except FileNotFoundError:
            pass
        # load names of descriptors to use as training features
        self.featureNames = self.getFeatureNames()
        # load target properties
        self.setTargetProperties(target_props, drop_empty, target_imputer)
        # load standardizers for features
        self.feature_standardizer = self.loadFeatureStandardizer()
        if not self.feature_standardizer:
            self.feature_standardizer = None
        # populate feature matrix and target property array
        self.X = None
        self.y = None
        self.X_ind = None
        self.y_ind = None
        if drop_invalids:
            self.dropInvalids()
        self.restoreTrainingData()
        logger.info(
            f"Dataset '{self.name}' created for target "
            f"targetProperties: '{self.targetProperties}'."
        )

    @staticmethod
    def fromTableFile(name: str, filename: str, sep: str = "\t", *args, **kwargs):
        r"""Create QSPRDataset from table file (i.e. CSV or TSV).

        Args:
            name (str): name of the data set
            filename (str): path to the table file
            sep (str, optional): separator in the table file. Defaults to "\t".
            *args: additional arguments for QSPRDataset constructor
            **kwargs: additional keyword arguments for QSPRDataset constructor
        Returns:
            QSPRDataset: `QSPRDataset` object
        """
        return QSPRDataset(
            name,
            df=pd.read_table(filename, sep=sep),
            *args,  # noqa: B026 # FIXME: this is a bug in flake8...
            **kwargs,
        )

    @staticmethod
    def fromSDF(name: str, filename: str, smiles_prop: str, *args, **kwargs):
        """Create QSPRDataset from SDF file.

        It is currently not implemented for QSPRDataset, but you can convert from
        'MoleculeTable' with the 'fromMolTable' method.

        Args:
            name (str): name of the data set
            filename (str): path to the SDF file
            smiles_prop (str): name of the property in the SDF file containing SMILES
            *args: additional arguments for QSPRDataset constructor
            **kwargs: additional keyword arguments for QSPRDataset constructor
        """
        raise NotImplementedError(
            f"SDF loading not implemented for {QSPRDataset.__name__}, yet. You can "
            "convert from 'MoleculeTable' with 'fromMolTable'."
        )

    def setTargetProperties(
        self,
        target_props: list[TargetProperty],
        drop_empty: bool = True,
        target_imputer: Optional[Callable] = None,
    ):
        """Set list of target properties and apply transformations if specified.

        Args:
            target_props (list[TargetProperty]): list of target properties
        """
        # check target properties validity
        assert isinstance(target_props, list), (
            "target_props should be a list of TargetProperty objects or dictionaries "
            "initialize TargetProperties from."
        )
        if isinstance(target_props[0], dict):
            assert all(isinstance(d, dict) for d in target_props), (
                "target_props should be a list of TargetProperty objects or "
                "dictionaries to initialize TargetProperties from, not a mix."
            )
            self.targetProperties = TargetProperty.fromList(target_props)
        else:
            assert all(isinstance(d, TargetProperty) for d in target_props), (
                "target_props should be a list of TargetProperty objects or "
                "dictionaries to initialize TargetProperties from, not a mix."
            )
            self.targetProperties = target_props
        assert all(
            prop in self.df.columns for prop in self.targetPropertyNames
        ), "Not all target properties in dataframe columns."
        # transform target properties
        for target_prop in self.targetProperties:
            if target_prop.transformer is not None:
                transformed_prop = f"{target_prop.name}_transformed"
                self.transform(
                    [target_prop.name],
                    target_prop.transformer,
                    addAs=[transformed_prop],
                )
                target_prop.name = transformed_prop
        # drop rows with missing smiles/no target property for any of
        # the target properties
        if drop_empty:
            self.dropEmpty()
        # impute missing target property values
        if target_imputer is not None:
            self.imputeTargetProperties(target_imputer)
        # convert classification targets to integers
        for target_prop in self.targetProperties:
            if target_prop.task.isClassification():
                self.makeClassification(target_prop)

    def dropEmpty(self):
        """Drop rows with empty target property value from the data set."""
        self.df.dropna(subset=([self.smilesCol]), inplace=True)
        self.df.dropna(subset=(self.targetPropertyNames), how="all", inplace=True)

    def imputeTargetProperties(self, imputer: Callable):
        """Impute missing target property values.

        Args:
            imputer (Callable): imputer object, should have a fit and transform method.
        """
        names = self.targetPropertyNames
        for idx, target_prop in enumerate(self.targetProperties):
            self.targetProperties[idx].name = f"{target_prop.name}_imputed"
        self.df[self.targetPropertyNames] = imputer.fit_transform(self.df[names])

    @property
    def hasFeatures(self):
        """Check whether the currently selected set of features is not empty."""
        return True if (self.featureNames and len(self.featureNames) > 0) else False

    def getFeatureNames(self) -> list[str]:
        """Get current feature names for this data set.

        Returns:
            list[str]: list of feature names
        """
        features = None if not self.hasDescriptors else self.getDescriptorNames()
        if self.descriptorCalculators:
            features = []
            for calc in self.descriptorCalculators:
                prefix = calc.getPrefix()
                for descset in calc.descSets:
                    features.extend(
                        [f"{prefix}_{descset}_{x}" for x in descset.descriptors]
                    )
        if (
            self.metaInfo
            and not features
            and ("feature_names" in self.metaInfo)
            and (self.metaInfo["feature_names"] is not None)
        ):
            features.extend(
                [x for x in self.metaInfo["feature_names"] if x not in features]
            )
        return features

    def restoreTrainingData(self):
        """Restore training data from the data frame.

        If the data frame contains a column 'Split_IsTrain',
        the data will be split into training and independent sets. Otherwise, the
            independent set will
        be empty. If descriptors are available, the resulting training matrices will
            be featurized.
        """
        # split data into training and independent sets if saved previously
        if "Split_IsTrain" in self.df.columns:
            self.y = self.df.query("Split_IsTrain")[self.targetPropertyNames]
            self.y_ind = self.df.loc[
                ~self.df.index.isin(self.y.index), self.targetPropertyNames
            ]
        else:
            self.y = self.df[self.targetPropertyNames]
            self.y_ind = self.df.loc[
                ~self.df.index.isin(self.y.index), self.targetPropertyNames
            ]
        self.X = self.y.drop(self.y.columns, axis=1)
        self.X_ind = self.y_ind.drop(self.y_ind.columns, axis=1)
        self.featurizeSplits(shuffle=False)

    def makeRegression(self, target_property: TargetProperty | str):
        """Switch to regression task using the given target property.

        Args:
            target_property (str): name of the target property to use for regression
        """
        if isinstance(target_property, str):
            target_property = self.getTargetProperties(
                [target_property], original_names=True
            )[0]
        target_property.name = target_property.originalName
        target_property.task = TargetTasks.REGRESSION
        del target_property.th
        self.restoreTrainingData()

    def makeClassification(
        self, target_property: TargetProperty | str, th: Optional[list[float]] = None
    ):
        """Switch to classification task using the given threshold values.

        Args:
            target_property (TargetProperty): Target property to use for classification
                or name of the target property.
            th (list[float], optional): list of threshold values. If not provided, the
                values will be inferred from th specified in TargetProperty.
                Defaults to None.
        """
        if th is not None:
            assert (
                isinstance(th, list) or th == "precomputed"
            ), "Threshold values should be provided as a list of floats."
            if isinstance(th, list):
                assert (
                    len(th) > 0
                ), "Threshold values should be provided as a list of floats."

        if isinstance(target_property, str):
            target_property = self.getTargetProperties(
                [target_property], original_names=True
            )[0]

        # check if the column only has nan values
        if self.df[target_property.name].isna().all():
            logger.debug(
                f"Target property {target_property.name}"
                " is all nan, assuming predictor."
            )
            return target_property

        # if no threshold values provided, use the ones specified in the TargetProperty
        if th is None:
            assert hasattr(target_property, "th"), (
                "Target property does not have a threshold attribute and "
                "no threshold specified in function args."
            )
            th = target_property.th

        new_prop = f"{target_property.originalName}_class"

        if th == "precomputed":
            self.df[new_prop] = self.df[target_property.originalName]
            assert all(
                value is None
                or (type(value) in (int, bool))
                or (isinstance(value, float) and value.is_integer())
                for value in self.df[new_prop]
            ), "Precomputed classification target must be integers or booleans."
            nClasses = len(self.df[new_prop].dropna().unique())
            target_property.task = (
                TargetTasks.MULTICLASS
                if nClasses > 2  # noqa: PLR2004
                else TargetTasks.SINGLECLASS
            )
            target_property.th = th
            target_property.nClasses = nClasses
            target_property.name = new_prop
        else:
            assert len(th) > 0, "Threshold list must contain at least one value."
            if len(th) > 1:
                assert len(th) > 3, (  # noqa: PLR2004c
                    "For multi-class classification, "
                    "set more than 3 values as threshold."
                )
                assert max(self.df[target_property.originalName]) <= max(th), (
                    "Make sure final threshold value is not smaller "
                    "than largest value of property"
                )
                assert min(self.df[target_property.originalName]) >= min(th), (
                    "Make sure first threshold value is not larger "
                    "than smallest value of property"
                )
                self.df[f"{new_prop}_intervals"] = pd.cut(
                    self.df[target_property.originalName], bins=th, include_lowest=True
                ).astype(str)
                self.df[new_prop] = LabelEncoder().fit_transform(
                    self.df[f"{new_prop}_intervals"]
                )
            else:
                self.df[new_prop] = self.df[target_property.originalName] > th[0]
            target_property.task = (
                TargetTasks.SINGLECLASS if len(th) == 1 else TargetTasks.MULTICLASS
            )
            target_property.th = th
            target_property.name = new_prop
        self.restoreTrainingData()
        logger.info("Target property converted to classification.")
        return target_property

    @staticmethod
    def loadMetadata(name: str, store_dir: str):
        """Load metadata from a JSON file.

        Args:
            name (str): name of the data set
            store_dir (str): directory where the data set is stored
        """
        with open(os.path.join(store_dir, f"{name}_meta.json")) as f:
            meta = json.load(f)
            meta["init"]["target_props"] = TargetProperty.fromList(
                meta["init"]["target_props"]
            )
            return meta

    @staticmethod
    def fromFile(filename: str, *args, **kwargs) -> "QSPRDataset":
        """Load QSPRDataset from the saved file directly.

        Args:
            filename (str): path to the saved file
            args: additional arguments to pass to the constructor
            kwargs: additional keyword arguments to pass to the constructor

        Returns:
            QSPRDataset: loaded data set
        """
        store_dir = os.path.dirname(filename)
        name = os.path.basename(filename).rsplit("_", 1)[0]
        meta = QSPRDataset.loadMetadata(name, store_dir)
        return QSPRDataset(
            *args, name=name, store_dir=store_dir, **meta["init"], **kwargs
        )

    @staticmethod
    def fromMolTable(
        mol_table: MoleculeTable,
        target_props: list[TargetProperty | dict],
        name=None,
        random_state=None,
        **kwargs,
    ) -> "QSPRDataset":
        """Create QSPRDataset from a MoleculeTable.

        Args:
            mol_table (MoleculeTable): MoleculeTable to use as the data source
            target_props (list): list of target properties to use
            name (str, optional): name of the data set. Defaults to None.
            kwargs: additional keyword arguments to pass to the constructor
            random_state(int, optional): seed to use for random operations

        Returns:
            QSPRDataset: created data set
        """
        kwargs["store_dir"] = (
            mol_table.storeDir if "store_dir" not in kwargs else kwargs["store_dir"]
        )
        name = mol_table.name if name is None else name
        ds = QSPRDataset(
            name, target_props, mol_table.getDF(), random_state=random_state, **kwargs
        )
        ds.descriptorCalculators = mol_table.descriptorCalculators
        ds.descriptors = mol_table.descriptors
        return ds

    def addCustomDescriptors(
        self,
        calculator: "CustomDescriptorsCalculator",  # noqa: F821
        recalculate: bool = False,
        featurize: bool = True,
        **kwargs,
    ):
        """Add custom descriptors to the data set.

        If descriptors are already present, they will be recalculated if `recalculate`
        is `True`.

        Args:
            calculator (CustomDescriptorsCalculator): calculator instance to use for
                descriptor calculation
            recalculate (bool, optional): whether to recalculate descriptors if they
                are already present. Defaults to `False`.
            featurize (bool, optional): whether to featurize the data set splits
                after adding descriptors. Defaults to `True`.
            kwargs: additional keyword arguments to pass to the calculator
        """
        super().addCustomDescriptors(calculator, recalculate, **kwargs)
        self.featurize(update_splits=featurize)

    def filter(self, table_filters: list[Callable]):
        """Filter the data set using the given filters.

        Args:
            table_filters (list[Callable]): list of filters to apply
        """
        super().filter(table_filters)
        self.featurize()

    def addDescriptors(
        self,
        calculator: "MoleculeDescriptorsCalculator",  # noqa: F821
        recalculate: bool = False,
        featurize: bool = True,
    ):
        """Add descriptors to the data set.

        If descriptors are already present, they will be recalculated if `recalculate`
        is `True`. Featurization will be performed after adding descriptors if
        `featurize` is `True`. Featurazation converts current data matrices to pure
        numeric matrices of selected descriptors (features).

        Args:
            calculator (MoleculeDescriptorsCalculator): calculator instance to use for
                descriptor calculation
            recalculate (bool, optional): whether to recalculate descriptors if they are
                already present. Defaults to `False`.
            featurize (bool, optional): whether to featurize the data set splits after
                adding descriptors. Defaults to `True`.
        """
        super().addDescriptors(calculator, recalculate)
        self.featurize(update_splits=featurize)

    def featurize(self, update_splits=True):
        self.featureNames = self.getFeatureNames()
        if update_splits:
            self.featurizeSplits(shuffle=False)

    def saveSplit(self):
        """Save split data to the managed data frame."""
        if self.X is not None:
            self.df["Split_IsTrain"] = self.df.index.isin(self.X.index)
        else:
            logger.debug("No split data available. Skipping split data save.")

    def save(self, save_split: bool = True):
        """Save the data set to file and serialize metadata.

        Args:
            save_split (bool): whether to save split data to the managed data frame.
        """
        if save_split:
            self.saveSplit()
        super().save()

        # save metadata
        self.saveMetadata()

    def split(self, split: DataSplit, featurize: bool = False):
        """Split dataset into train and test set.

        You can either split tha data frame itself or you can set `featurize` to `True`
        if you want to use feature matrices instead of the raw data frame.

        Args:
            split (DataSplit) :
                split instance orchestrating the split
            featurize (bool):
                whether to featurize the data set splits after splitting.
                Defaults to `False`.

        """
        if (
            hasattr(split, "hasDataSet")
            and hasattr(split, "setDataSet")
            and not split.hasDataSet
        ):
            split.setDataSet(self)
        if hasattr(self.split, "setSeed") and hasattr(self.split, "getSeed"):
            if self.split.getSeed() is None:
                self.split.setSeed(self.randomState)
        # split the data into train and test
        folds = FoldsFromDataSplit(split)
        self.X, self.X_ind, self.y, self.y_ind, _, _ = next(
            folds.iterFolds(self, concat=True)
        )
        # select target properties
        logger.info("Total: train: %s test: %s" % (len(self.y), len(self.y_ind)))
        for prop in self.targetProperties:
            logger.info("Target property: %s" % prop.name)
            if prop.task == TargetTasks.SINGLECLASS:
                logger.info(
                    "    In train: active: %s not active: %s"
                    % (
                        sum(self.y[prop.name]),
                        len(self.y[prop.name]) - sum(self.y[prop.name]),
                    )
                )
                logger.info(
                    "    In test:  active: %s not active: %s\n"
                    % (
                        sum(self.y_ind[prop.name]),
                        len(self.y_ind[prop.name]) - sum(self.y_ind[prop.name]),
                    )
                )
            if prop.task == TargetTasks.MULTICLASS:
                logger.info("train: %s" % self.y[prop.name].value_counts())
                logger.info("test: %s\n" % self.y_ind[prop.name].value_counts())
                try:
                    assert np.all([x > 0 for x in self.y[prop.name].value_counts()])
                    assert np.all([x > 0 for x in self.y_ind[prop.name].value_counts()])
                except AssertionError as err:
                    logger.exception(
                        "All bins in multi-class classification "
                        "should contain at least one sample"
                    )
                    raise err

                if self.y[prop.name].dtype.name == "category":
                    self.y[prop.name] = self.y[prop.name].cat.codes
                    self.y_ind[prop.name] = self.y_ind[prop.name].cat.codes
        # convert splits to features if required
        if featurize:
            self.featurizeSplits(shuffle=False)

    def loadDescriptorsToSplits(
        self, shuffle: bool = True, random_state: Optional[int] = None
    ):
        """Load all available descriptors into the train and test splits.

        If no descriptors are available, an exception will be raised.

        args:
            shuffle (bool): whether to shuffle the training and test sets
            random_state (int): random state for shuffling

        Raises:
            ValueError: if no descriptors are available
        """
        if not self.hasDescriptors:
            raise ValueError(
                "No descriptors available. Cannot load descriptors to splits."
            )

        descriptors = self.getDescriptors()
        if self.X_ind is not None and self.y_ind is not None:
            self.X = descriptors.loc[self.X.index, :]
            self.y = self.df.loc[self.X.index, self.targetPropertyNames]
            self.X_ind = descriptors.loc[self.X_ind.index, :]
            self.y_ind = self.df.loc[self.y_ind.index, self.targetPropertyNames]
        else:
            self.X = descriptors
            self.y = self.df.loc[descriptors.index, self.targetPropertyNames]
            self.X_ind = descriptors.loc[~self.X.index.isin(self.X.index), :]
            self.y_ind = self.df.loc[self.X_ind.index, self.targetPropertyNames]
        if shuffle:
            self.shuffle(random_state)
        #  make sure no extra data is present in the splits
        self.X = self.X.loc[self.X.index.isin(self.df.index), :]
        self.X_ind = self.X_ind.loc[self.X_ind.index.isin(self.df.index), :]
        self.y = self.y.loc[self.X.index, :]
        self.y_ind = self.y_ind.loc[self.X_ind.index, :]

    def shuffle(self, random_state: Optional[int] = None):
        self.X = self.X.sample(frac=1, random_state=random_state or self.randomState)
        self.X_ind = self.X_ind.sample(
            frac=1, random_state=random_state or self.randomState
        )
        self.y = self.y.loc[self.X.index, :]
        self.y_ind = self.y_ind.loc[self.X_ind.index, :]
        # self.df = self.df.loc[self.X.index, :]

    def featurizeSplits(self, shuffle: bool = True, random_state: Optional[int] = None):
        """If the data set has descriptors, load them into the train and test splits.

        If no descriptors are available, remove all features from
        the splits They will become zero length along the feature axis (columns), but
        will retain their original length along the sample axis (rows). This is useful
        for the case where the data set has no descriptors, but the user wants to retain
        train and test splits.

        shuffle (bool): whether to shuffle the training and test sets
        random_state (int): random state for shuffling
        """
        if self.hasDescriptors and self.hasFeatures:
            self.loadDescriptorsToSplits(
                shuffle=shuffle, random_state=random_state or self.randomState
            )
            self.X = self.X.loc[:, self.featureNames]
            self.X_ind = self.X_ind.loc[:, self.featureNames]
        else:
            if self.X is not None and self.X_ind is not None:
                self.X = self.X.loc[self.X.index, :]
                self.X_ind = self.X_ind.loc[self.X_ind.index, :]
            else:
                self.X = self.df.loc[self.df.index, :]
                self.X_ind = self.df.loc[~self.df.index.isin(self.X.index), :]
            self.X = self.X.drop(self.X.columns, axis=1)
            self.X_ind = self.X_ind.drop(self.X_ind.columns, axis=1)
            if shuffle:
                self.shuffle(random_state or self.randomState)
        # make sure no extra data is present in the splits
        self.X = self.X.loc[self.X.index.isin(self.df.index), :]
        self.X_ind = self.X_ind.loc[self.X_ind.index.isin(self.df.index), :]

    def fillMissing(self, fill_value: float, columns: Optional[list[str]] = None):
        """Fill missing values in the data set with a given value.

        Args:
            fill_value (float): value to fill missing values with
            columns (list[str], optional): columns to fill missing values in.
                Defaults to None.
        """
        filled = False
        for desc in self.descriptors:
            desc.fillMissing(fill_value, columns)
            filled = True
        if not filled:
            logger.warning("Missing values filled with %s" % fill_value)
        else:
            self.featurize()

    def filterFeatures(self, feature_filters: list[Callable]):
        """Filter features in the data set.

        Args:
            feature_filters (list[Callable]): list of feature filter functions that take
                X feature matrix and y target vector as arguments
        """
        if not self.hasFeatures:
            raise ValueError("No features to filter")
        if self.X.shape[1] == 1:
            logger.warning("Only one feature present. Skipping feature filtering.")
            return
        else:
            for featurefilter in feature_filters:
                self.X = featurefilter(self.X, self.y)
            # update features
            self.featureNames = self.X.columns.to_list()
            if self.X_ind is not None:
                self.X_ind = self.X_ind[self.featureNames]
            logger.info(f"Selected features: {self.featureNames}")
            # update descriptor calculator
            if self.descriptorCalculators is not None:
                for calc in self.descriptorCalculators:
                    prefix = calc.getPrefix()
                    calc.keepDescriptors(
                        [x for x in self.featureNames if x.startswith(prefix)]
                    )

    def setFeatureStandardizer(self, feature_standardizer):
        """Set feature standardizer.

        Args:
            feature_standardizer (SKLearnStandardizer | BaseEstimator): feature
                standardizer
        """
        if not hasattr(feature_standardizer, "toFile"):
            feature_standardizer = SKLearnStandardizer(feature_standardizer)
        self.feature_standardizer = feature_standardizer

    def addFeatures(
        self,
        feature_calculators: list["DescriptorsCalculator"] | None = None,  # noqa: F821
        recalculate: bool = False,
    ):
        """Add features to the data set.

        Args:
            feature_calculators (List[DescriptorsCalculator], optional): list of
                feature calculators to add. Defaults to None.
            recalculate (bool): if True, recalculate features even if they are already
                present in the data set. Defaults to False.
        """
        if feature_calculators is not None:
            for calc in feature_calculators:
                # we avoid isinstance() here to avoid circular imports
                if calc.__class__.__name__ == "MoleculeDescriptorsCalculator":
                    self.addDescriptors(calc, recalculate=recalculate, featurize=False)
                else:
                    raise ValueError("Unknown feature calculator type: %s" % type(calc))
            self.featurize()

    def dropInvalids(self):
        ret = super().dropInvalids()
        self.featurize()
        return ret

    def prepareDataset(
        self,
        smiles_standardizer: str | Callable | None = "chembl",
        datafilters: list = [RepeatsFilter(keep=True)],
        split=None,
        feature_calculators: list | None = None,
        feature_filters: list | None = None,
        feature_standardizer: Optional[SKLearnStandardizer] = None,
        feature_fill_value: float = np.nan,
        recalculate_features: bool = False,
        shuffle: bool = True,
        random_state: Optional[int] = None,
    ):
        """Prepare the dataset for use in QSPR model.

        Arguments:
            smiles_standardizer (str | Callable): either `chembl`, `old`, or a
                partial function that reads and standardizes smiles. If `None`, no
                standardization will be performed. Defaults to `chembl`.
            datafilters (list of datafilter obj): filters number of rows from dataset
            split (datasplitter obj): splits the dataset into train and test set
            feature_calculators (list[DescriptorsCalculator]): calculate features using
                different information from the data set
            feature_filters (list of feature filter objs): filters features
            feature_standardizer (SKLearnStandardizer or sklearn.base.BaseEstimator):
                standardizes and/or scales features
            recalculate_features (bool): recalculate features even if they are already
                present in the file
            feature_fill_value (float): value to fill missing values with.
                Defaults to `numpy.nan`
            shuffle (bool): whether to shuffle the created training and test sets
            random_state (int): random state for shuffling
        """
        # apply sanitization and standardization
        if smiles_standardizer is not None:
            self.standardizeSmiles(smiles_standardizer)
        # calculate features
        if feature_calculators is not None:
            self.addFeatures(feature_calculators, recalculate=recalculate_features)
        # apply data filters
        if datafilters is not None:
            self.filter(datafilters)
        # Replace any NaN values in featureNames by 0
        # FIXME: this is not very good, we should probably add option to do custom
        # data imputation here or drop rows with NaNs
        if feature_fill_value is not None:
            self.fillMissing(feature_fill_value)
        # shuffle the data
        if shuffle:
            self.shuffle(random_state or self.randomState)
        # split dataset
        if split is not None:
            self.split(split)
        # apply feature filters on training set
        if feature_filters and self.hasDescriptors:
            self.filterFeatures(feature_filters)
        elif not self.hasDescriptors:
            logger.warning("No descriptors present, feature filters will be skipped.")
        # set feature standardizers
        if feature_standardizer:
            self.setFeatureStandardizer(feature_standardizer)

    def checkFeatures(self):
        """Check consistency of features and descriptors."""
        if self.X.shape[0] != self.y.shape[0]:
            raise ValueError(
                "X and y have different number of rows: "
                f"{self.X.shape[0]} != {self.y.shape[0]}"
            )
        elif self.X.shape[0] == 0:
            raise ValueError("X has no rows.")

    def fitFeatureStandardizer(self):
        """Fit the feature standardizers on the training set.

        Returns:
            X (pd.DataFrame): standardized training set
        """
        if self.hasDescriptors:
            X = self.getDescriptors()
            if self.featureNames is not None:
                X = X[self.featureNames]
            return apply_feature_standardizer(self.feature_standardizer, X, fit=True)[0]

    def getFeatures(
        self,
        inplace: bool = False,
        concat: bool = False,
        raw: bool = False,
        ordered: bool = False,
    ):
        """Get the current feature sets (training and test) from the dataset.

        This method also applies any feature standardizers that have been set on the
        dataset during preparation.

        Args:
            inplace (bool): If `True`, the created feature matrices will be saved to the
                dataset object itself as 'X' and 'X_ind' attributes. Note that this will
                overwrite any existing feature matrices and if the data preparation
                workflow changes, these are not kept up to date. Therefore, it is
                recommended to generate new feature sets after any data set changes.
            concat (bool): If `True`, the training and test feature matrices will be
                concatenated into a single matrix. This is useful for training models
                that do not require separate training and test sets (i.e. the final
                optimized models).
            raw (bool): If `True`, the raw feature matrices will be returned without
                any standardization applied.
            ordered (bool):
                If `True`, the returned feature matrices will be ordered
                according to the original order of the data set. This is only relevant
                if `concat` is `True`.
        """
        self.checkFeatures()

        if concat:
            if len(self.X.columns) != 0:
                df_X = pd.concat(
                    [self.X[self.featureNames], self.X_ind[self.featureNames]], axis=0
                )
                df_X_ind = None
            else:
                df_X = pd.concat([self.X, self.X_ind], axis=0)
                df_X_ind = None
        else:
            if len(self.X.columns) != 0:
                df_X = self.X[self.featureNames]
                df_X_ind = self.X_ind[self.featureNames]
            else:
                df_X = self.X
                df_X_ind = self.X_ind

        X = df_X.values
        X_ind = df_X_ind.values if df_X_ind is not None else None
        if not raw and self.feature_standardizer:
            X, self.feature_standardizer = apply_feature_standardizer(
                self.feature_standardizer, df_X, fit=True
            )
            if X_ind is not None and X_ind.shape[0] > 0:
                X_ind, _ = apply_feature_standardizer(
                    self.feature_standardizer, df_X_ind, fit=False
                )

        X = pd.DataFrame(X, index=df_X.index, columns=df_X.columns)
        if X_ind is not None:
            X_ind = pd.DataFrame(X_ind, index=df_X_ind.index, columns=df_X_ind.columns)

        if inplace:
            self.X = X
            self.X_ind = X_ind

        if ordered and concat:
            X = X.loc[self.df.index, :]
        return (X, X_ind) if not concat else X

    def getTargetPropertiesValues(self, concat: bool = False, ordered: bool = False):
        """Get the response values (training and test) for the set target property.

        Args:
            concat (bool): if `True`, return concatenated training and validation set
                target properties
            ordered (bool): if `True`, return the target properties in the original
                order of the data set. This is only relevant if `concat` is `True`.
        Returns:
            `tuple` of (train_responses, test_responses) or `pandas.DataFrame` of all
            target property values
        """
        if concat:
            ret = pd.concat(
                [self.y, self.y_ind] if self.y_ind is not None else [self.y]
            )
            return ret.loc[self.df.index, :] if ordered else ret
        else:
            return self.y, self.y_ind if self.y_ind is not None else self.y

    def getTargetProperties(self, names: list, original_names: bool = False):
        """Get the target properties with the given names.

        Args:
            names (list[str]): name of the target properties
            original_names (bool): if `True`, use the original names of the target
                properties

        Returns:
            `TargetProperty`: target property with the given name
        """
        return TargetProperty.selectFromList(
            self.targetProperties, names, original_names=original_names
        )

    @property
    def targetPropertyNames(self):
        """Get the names of the target properties."""
        return TargetProperty.getNames(self.targetProperties)

    @property
    def targetPropertyOriginalNames(self):
        """Get the original names of the target properties."""
        return TargetProperty.getOriginalNames(self.targetProperties)

    def loadFeatureStandardizer(self):
        """Load feature standardizer from the metadata.

        Returns:
            `SKLearnStandardizer`
        """
        if (
            self.metaInfo is not None
            and "standardizer_path" in self.metaInfo
            and self.metaInfo["standardizer_path"]
        ):
            return SKLearnStandardizer.fromFile(
                f"{self.storePrefix}{self.metaInfo['standardizer_path']}"
            )
        else:
            return None

    def saveFeatureStandardizer(self):
        """Save feature standardizers to the metadata.

        Returns:
            `str`: paths to the saved standardizers
        """
        path = f"{self.storePrefix}_feature_standardizer.json"
        if (
            self.feature_standardizer
            and self.featureNames is not None
            and len(self.featureNames) > 0
        ):
            # make sure feature standardizers are fitted before serialization
            self.fitFeatureStandardizer()
            self.feature_standardizer.toFile(path)
            return path
        elif self.feature_standardizer:
            self.feature_standardizer.toFile(path)
            return path

    def generateMetadata(self):
        """Generate metadata of the dataset.

        Returns:
            `dict`: metadata of the dataset
        """
        stanadardizer_path = self.saveFeatureStandardizer()
        meta_init = {
            "target_props": TargetProperty.toList(
                copy.deepcopy(self.targetProperties), task_as_str=True
            ),
            "smiles_col": self.smilesCol,
        }
        ret = {
            "init": meta_init,
            "standardizer_path": stanadardizer_path.replace(self.storePrefix, "")
            if stanadardizer_path
            else None,
            "descriptorcalculator_path": self.descriptorCalculatorsPathPrefix.replace(
                self.storePrefix, ""
            )
            if self.descriptorCalculatorsPathPrefix
            else None,
            "feature_names": list(self.featureNames)
            if self.featureNames is not None
            else None,
        }
        return ret

    def saveMetadata(self):
        """Save metadata to file.

        Returns:
            `str`: path to the saved metadata file
        """
        ret = self.generateMetadata()
        path = f"{self.storePrefix}_meta.json"
        with open(path, "w") as f:
            json.dump(ret, f)
        return path

    @property
    def isMultiTask(self):
        """Check if the dataset contains multiple target properties.

        Returns:
            `bool`: `True` if the dataset contains multiple target properties
        """
        return len(self.targetProperties) > 1

    @property
    def nTasks(self):
        """Get the number of target properties in the dataset."""
        return len(self.targetProperties)

    def dropTask(self, task):
        """Drop the given task from the dataset.

        Args:
            task (str): name of the task to drop
        """
        assert task in self.targetPropertyNames, f"Task {task} not found in dataset."
        assert (
            len(self.targetProperties) > 1
        ), "Cannot drop task from single-task dataset."
        self.targetProperties = [tp for tp in self.targetProperties if tp.name != task]
        self.restoreTrainingData()

    def addTask(self, task: TargetProperty | dict):
        """Add a task to the dataset.

        Args:
            task (TargetProperty): name of the task to add
        """
        if isinstance(task, dict):
            task = TargetProperty.fromDict(task)

        assert (
            task.name not in self.targetPropertyNames
        ), f"Task {task} already exists in dataset."
        assert task.name in self.df.columns, f"Task {task} not found in dataset."

        self.targetProperties.append(task)
        self.restoreTrainingData()

    def iterFolds(
        self,
        split: DataSplit,
        concat: bool = False,
    ) -> Generator[
        tuple[
            pd.DataFrame,
            pd.DataFrame,
            pd.DataFrame | pd.Series,
            pd.DataFrame | pd.Series,
            list[int],
            list[int],
        ],
        None,
        None,
    ]:
        """Iterate over the folds of the dataset.

        Args:
            split (DataSplit):
                split instance orchestrating the split
            concat (bool):
                whether to concatenate the training and test feature matrices

        Yields:
            tuple:
                training and test feature matrices and target vectors
                for each fold
        """
        self.checkFeatures()
        folds = FoldsFromDataSplit(split, self.feature_standardizer)
        return folds.iterFolds(self, concat=concat)<|MERGE_RESOLUTION|>--- conflicted
+++ resolved
@@ -1355,12 +1355,8 @@
         """
         if isinstance(d["task"], str):
             return TargetProperty(
-<<<<<<< HEAD
                 **{k: TargetTasks[v.upper()] if k == "task" else v
                    for k, v in d.items()}
-=======
-                **{k: TargetTasks[v] if k == "task" else v for k, v in d.items()}
->>>>>>> 89c9d6a4
             )
         else:
             return TargetProperty(**d)
@@ -1376,19 +1372,7 @@
         Returns:
             list[TargetProperty]: list of TargetProperty objects
         """
-<<<<<<< HEAD
         return [cls.fromDict(d) for d in _list]
-=======
-        if task_from_str:
-            return [
-                TargetProperty(
-                    **{k: TargetTasks[v] if k == "task" else v for k, v in d.items()}
-                )
-                for d in _list
-            ]
-        else:
-            return [TargetProperty(**d) for d in _list]
->>>>>>> 89c9d6a4
 
     @staticmethod
     def toList(_list: list, task_as_str: bool = False, drop_transformer: bool = True):
