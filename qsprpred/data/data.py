--- conflicted
+++ resolved
@@ -359,13 +359,7 @@
 
         return pd.concat(results, axis=0)
 
-<<<<<<< HEAD
-    def transform(
-        self, targets: list, transformer: Callable, addAs: Optional[list] = None
-    ):
-=======
     def transform(self, targets: list, transformer: Callable, addAs: Optional[list] = None):
->>>>>>> 56ea83bd
         """Transform the data frame (or its part) using a list of transformers.
 
         Each transformer is a function that takes the data frame (or a subset of it as
@@ -2082,11 +2076,8 @@
     def prepareDataset(
         self,
         smiles_standardizer: str | Callable | None = "chembl",
-<<<<<<< HEAD
-        datafilters: Optional[list] = [DuplicateFilter(keep=True)],
-=======
+        datafilters: list = [DuplicateFilter(keep=True)],
         datafilters: Optional[list] = None,
->>>>>>> 56ea83bd
         split=None,
         fold=None,
         feature_calculators: Optional[list] = None,
