--- conflicted
+++ resolved
@@ -18,6 +18,9 @@
 from sklearn.preprocessing import LabelEncoder
 from tqdm.auto import tqdm
 
+from ..logs import logger
+from ..models.tasks import TargetTasks
+from ..utils.inspect import import_class
 from .interfaces import DataSet, DataSplit, MoleculeDataSet
 from .utils.feature_standardization import (
     SKLearnStandardizer,
@@ -30,12 +33,29 @@
     chembl_smi_standardizer,
     old_standardize_sanitize,
 )
-from ..logs import logger
-from ..models.tasks import TargetTasks
-from ..utils.inspect import import_class
+
 
 class PandasDataSet(DataSet):
-    # TODO: Write class docstring
+    """A Pandas DataFrame wrapper class to enable data processing functions on
+    QSPRpred data.
+
+    Arguments
+        name (str): Name of the data set. You can use this name to load the dataset
+            from disk anytime and create a new instance.
+        df (pd.DataFrame): Pandas dataframe containing the data. If you provide a
+            dataframe for a dataset that already exists on disk, the dataframe from
+            disk will override the supplied data frame. Set 'overwrite' to `True` to
+            override the data frame on disk.
+        store_dir (int): Directory to store the dataset files. Defaults to the
+            current directory. If it already contains files with the same name,
+            the existing data will be loaded.
+        overwrite (bool): Overwrite existing dataset.
+        index_cols (List): List of columns to use as index. If None, the index
+            will be a custom generated ID.
+        n_jobs (int): Number of jobs to use for parallel processing. If <= 0,
+            all available cores will be used.
+        chunk_size (int): Size of chunks to use per job in parallel processing.
+        id_prefix (str): Prefix to use for custom generated IDs."""
     class ParallelApplyWrapper:
         """A wrapper class to parallelize pandas apply functions."""
         def __init__(
@@ -91,13 +111,12 @@
         df: pd.DataFrame = None,
         store_dir: int = ".",
         overwrite: bool = False,
-        index_cols: List[str] = None,
+        index_cols: list[str] = None,
         n_jobs: int = 1,
         chunk_size: int = 1000,
         id_prefix: str = "QSPRID",
     ):
         """ Initialize a `PandasDataSet` object.
-        # TODO: Check docstring argument definitions (copied when possible from MoleculeTable)
         Args
             name (str): Name of the data set. You can use this name to load the dataset
                 from disk anytime and create a new instance.
@@ -337,9 +356,7 @@
 
         return pd.concat(results, axis=0)
 
-    def transform(self, targets: list,
-                  transformer: callable,
-                  addAs: list = None):
+    def transform(self, targets: list, transformer: callable, addAs: list = None):
         """Transform the data frame (or its part) using a list of transformers.
 
         Each transformer is a function that takes the data frame (or a subset of it as
@@ -454,13 +471,8 @@
             chunk_size (int):
         """
         super().__init__(
-            f"{name_prefix}_{calculator.getPrefix()}",
-            df,
-            store_dir,
-            overwrite,
-            key_cols,
-            n_jobs,
-            chunk_size
+            f"{name_prefix}_{calculator.getPrefix()}", df, store_dir, overwrite,
+            key_cols, n_jobs, chunk_size
         )
         self.calculator = calculator
 
@@ -533,14 +545,8 @@
                 available cores will be used.
             chunk_size (int): Size of chunks to use per job in parallel processing.
             drop_invalids (bool): Drop invalid molecules from the data frame.
-<<<<<<< HEAD
             index_cols (list[str]): list of columns to use as index. If None, the index
                 will be a custom generated ID."""
-=======
-            index_cols (List[str]): List of columns to use as index. If None, the index
-                will be a custom generated ID.
-        """
->>>>>>> f00d6b03
         self.descriptorCalculators = []  # holds all descriptor calculators
         self.descriptors = []  # holds descriptor tables for each calculator
         self.descriptorCalculatorsPathPrefix = None
@@ -676,11 +682,7 @@
         return MoleculeTable(name, pd.read_table(filename, sep=sep), *args, **kwargs)
 
     @staticmethod
-<<<<<<< HEAD
-    def fromSDF(name: str, filename: str, smiles_prop, *args, **kwargs):
-=======
-    def fromSDF(name: str, filename: str, smiles_prop: str, *args, **kwargs):
->>>>>>> f00d6b03
+    def fromSDF(name, filename, smiles_prop, *args, **kwargs):
         """Create a `MoleculeTable` instance from an SDF file.
 
         Args:
@@ -728,8 +730,8 @@
                 calculator.
 
                 Args:
-                    calculator (DescriptorsCalculator): DescriptorsCalculator object to use for
-                    descriptor calculation.
+                    calculator (DescriptorsCalculator): DescriptorsCalculator object to
+                        use for descriptor calculation.
         """
         to_remove = []
         for idx, calc in enumerate(self.descriptorCalculators):
@@ -963,14 +965,10 @@
         return scaffold(mol[0])
 
     def addScaffolds(
-<<<<<<< HEAD
-        self, scaffolds: list[Scaffold], add_rdkit_scaffold=False, recalculate=False
-=======
-            self,
-            scaffolds: List[Scaffold],
-            add_rdkit_scaffold: bool = False,
-            recalculate: bool = False
->>>>>>> f00d6b03
+        self,
+        scaffolds: list[Scaffold],
+        add_rdkit_scaffold: bool = False,
+        recalculate: bool = False
     ):
         """Add scaffolds to the data frame.
 
@@ -1017,7 +1015,7 @@
             (include_mols or not col.endswith("_RDMol"))
         ]
 
-    def getScaffolds(self, includeMols : bool = False):
+    def getScaffolds(self, includeMols: bool = False):
         """Get the subset of the data frame that contains only scaffolds.
 
         Args:
@@ -1091,13 +1089,7 @@
             > 0
         )
 
-<<<<<<< HEAD
-    def standardizeSmiles(
-        self, smiles_standardizer: str | Callable, drop_invalid: bool = True
-    ):
-=======
-    def standardizeSmiles(self, smiles_standardizer, drop_invalid: bool = True):
->>>>>>> f00d6b03
+    def standardizeSmiles(self, smiles_standardizer, drop_invalid=True):
         """Apply smiles_standardizer to the compounds in parallel
 
         Args:
@@ -1417,11 +1409,7 @@
         drop_invalids: bool = True,
         drop_empty: bool = True,
         target_imputer: Callable = None,
-<<<<<<< HEAD
         index_cols: list[str] = None,
-=======
-        index_cols: List[str] = None
->>>>>>> f00d6b03
     ):
         """Construct QSPRdata, also apply transformations of output property if
         specified.
@@ -1464,16 +1452,8 @@
             `ValueError`: Raised if threshold given with non-classification task.
         """
         super().__init__(
-            name,
-            df,
-            smilescol,
-            add_rdkit,
-            store_dir,
-            overwrite,
-            n_jobs,
-            chunk_size,
-            drop_invalids,
-            index_cols
+            name, df, smilescol, add_rdkit, store_dir, overwrite, n_jobs, chunk_size,
+            drop_invalids, index_cols
         )
         self.metaInfo = None
         try:
@@ -1506,11 +1486,7 @@
         )
 
     @staticmethod
-<<<<<<< HEAD
-    def fromTableFile(name, filename: str, sep="\t", *args, **kwargs):
-=======
     def fromTableFile(name: str, filename: str, sep: str = "\t", *args, **kwargs):
->>>>>>> f00d6b03
         r"""Create QSPRDataset from table file (i.e. CSV or TSV).
 
         Args:
@@ -1808,13 +1784,8 @@
     @staticmethod
     def fromMolTable(
         mol_table: MoleculeTable,
-<<<<<<< HEAD
         target_props: list[TargetProperty | dict],
         name=None,
-=======
-        target_props: List[Union[TargetProperty, dict]],
-        name: str = None,
->>>>>>> f00d6b03
         **kwargs,
     ) -> "QSPRDataset":
         """Create QSPRDataset from a MoleculeTable.
@@ -2077,13 +2048,8 @@
 
     def addFeatures(
         self,
-<<<<<<< HEAD
-        feature_calculators: list["DescriptorsCalculator"] = None,  # noqa: F821
-        recalulate=False
-=======
-        feature_calculators: List["DescriptorsCalculator"] = None,  # noqa: F821
+        feature_calculators: list["DescriptorsCalculator"] | None = None,  # noqa: F821
         recalculate: bool = False
->>>>>>> f00d6b03
     ):
         """Add features to the data set.
 
@@ -2093,19 +2059,20 @@
             recalculate (bool): if True, recalculate features even if they are already
                 present in the data set. Defaults to False.
         """
-        for calc in feature_calculators:
-            # we avoid isinstance() here to avoid circular imports
-            if calc.__class__.__name__ == "MoleculeDescriptorsCalculator":
-                self.addDescriptors(calc, recalculate=recalculate, featurize=False)
-            else:
-                raise ValueError("Unknown feature calculator type: %s" % type(calc))
+        if feature_calculators is not None:
+            for calc in feature_calculators:
+                # we avoid isinstance() here to avoid circular imports
+                if calc.__class__.__name__ == "MoleculeDescriptorsCalculator":
+                    self.addDescriptors(calc, recalculate=recalculate, featurize=False)
+                else:
+                    raise ValueError("Unknown feature calculator type: %s" % type(calc))
 
     def prepareDataset(
         self,
-        smiles_standardizer: Union[str, Callable, None] = "chembl",
+        smiles_standardizer: str | Callable | None = "chembl",
         datafilters: list = None,
-        split = None,
-        fold = None,
+        split=None,
+        fold=None,
         feature_calculators: list = None,
         feature_filters: list = None,
         feature_standardizer: SKLearnStandardizer = None,
@@ -2256,10 +2223,9 @@
                 X = X[self.featureNames]
             return apply_feature_standardizer(self.feature_standardizer, X, fit=True)[0]
 
-    def getFeatures(self,
-                    inplace: bool = False,
-                    concat: bool = False,
-                    raw: bool = False):
+    def getFeatures(
+        self, inplace: bool = False, concat: bool = False, raw: bool = False
+    ):
         """Get the current feature sets (training and test) from the dataset.
 
         This method also applies any feature standardizers that have been set on the
