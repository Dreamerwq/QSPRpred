"""This module holds the test for functions regarding QSPR data preparation."""
import glob
import itertools
import logging
import os
import platform
import shutil
from datetime import datetime
from unittest import TestCase, skipIf

import mordred
import numpy as np
import pandas as pd
from mordred import descriptors as mordreddescriptors
from parameterized import parameterized

from qsprpred.data.data import QSPRDataset
from qsprpred.data.utils.datafilters import CategoryFilter
from qsprpred.data.utils.datasplitters import randomsplit, scaffoldsplit, temporalsplit
from qsprpred.data.utils.descriptorcalculator import DescriptorsCalculator
from qsprpred.data.utils.descriptorsets import (
    DrugExPhyschem,
    FingerprintSet,
    Mordred,
    PredictorDesc,
    TanimotoDistances,
    rdkit_descs,
    Mold2,
    PaDEL, DescriptorSet,
)
from qsprpred.data.utils.feature_standardization import SKLearnStandardizer
from qsprpred.data.utils.featurefilters import (
    BorutaFilter,
    highCorrelationFilter,
    lowVarianceFilter,
)
from qsprpred.data.utils.scaffolds import Murcko
from qsprpred.logs.stopwatch import StopWatch
from qsprpred.models.models import QSPRsklearn
from qsprpred.models.tasks import ModelTasks
from rdkit import Chem
from rdkit.Chem import Descriptors
from sklearn.preprocessing import MinMaxScaler, StandardScaler

N_CPU = 2
CHUNK_SIZE = 100
logging.basicConfig(level=logging.DEBUG)

class PathMixIn:
    """
    Mix-in class that provides paths to test files and directories and handles their creation and deletion.
    """

    datapath = f'{os.path.dirname(__file__)}/test_files/data'
    qsprdatapath = f'{os.path.dirname(__file__)}/test_files/qspr/data'

    @classmethod
    def setUpClass(cls):
        cls.tearDownClass()
        if not os.path.exists(cls.qsprdatapath):
            os.makedirs(cls.qsprdatapath)

    @classmethod
    def tearDownClass(cls):
        cls.clean_directories()
        if os.path.exists(cls.qsprdatapath):
            shutil.rmtree(cls.qsprdatapath)
        for extension in ['log', 'pkg', 'json']:
            globs = glob.glob(f'{cls.datapath}/*.{extension}')
            for path in globs:
                os.remove(path)

    @classmethod
    def clean_directories(cls):
        if os.path.exists(cls.qsprdatapath):
            shutil.rmtree(cls.qsprdatapath)


class DataSets(PathMixIn):
    """
    Mix-in class that provides a small and large testing data set and some common preparation
    settings to use in tests.

    Attributes:
        df_large (pd.DataFrame): a large data frame with 1000 rows to create sample QSPR datasets from
        df_small (pd.DataFrame): a small data frame with 10 rows to create sample QSPR datasets from
        feature_sets (list): a list of feature sets that can be used to create combinations of descriptor calculators
        descriptor_calculators (list): a list of interesting feature set combinations as descriptor calculators (either 1 or 2 sets at the same time)
        splits (list): a list with common train-test split settings
        feature_standardizers (list): a list with common feature standardizers
        feature_filters (list): a list with common feature filters
        data_filters (list): a list with common data filters
        preparation_grid (list): a list of all combinations of preparation settings that can be each used in `QSPRDataset.prepareDataset()`, this is good for testing all possible combinations of preparation settings, note that this can take a long time to evaluate and can generate a lot of unnecessary tests
        default_preparation (dict): a dictionary with default preparation settings that can be used in `QSPRDataset.prepareDataset()`, this is good for just quick testing with a prepared dataset that uses all prepare features

    """

    # raw data frames that can be wrapped into QSPR datasets
    df_large = pd.read_csv(
        f'{PathMixIn.datapath}/test_data_large.tsv',
        sep='\t')
    df_small = pd.read_csv(
        f'{PathMixIn.datapath}/test_data.tsv',
        sep='\t').sample(10)

    # feature sets that can be used to create combinations of descriptor calculators
    feature_sets = [
        FingerprintSet(
            fingerprint_type="MorganFP",
            radius=3,
            nBits=1024
        ),
        rdkit_descs(),
        DrugExPhyschem()
    ]
    # interesting feature set combinations as descriptor calculators (either 1 or 2 sets at the same time)
    descriptor_calculators = [
        DescriptorsCalculator(sets) for sets in itertools.combinations(
        feature_sets, 1
    )] + [
        DescriptorsCalculator(sets) for sets in itertools.combinations(
        feature_sets, 2
    )]

    # lists with common preparation settings
    splits = [
        None,
        randomsplit(0.1),
        scaffoldsplit(test_fraction=0.1)
    ]
    feature_standardizers = [
        None,
        StandardScaler(),
        MinMaxScaler(),
        SKLearnStandardizer(scaler=StandardScaler()),
        SKLearnStandardizer(scaler=MinMaxScaler())
    ]
    feature_filters = [
        None,
        BorutaFilter(max_iter=3, alpha=0.5),
        lowVarianceFilter(0.05),
        highCorrelationFilter(0.8)
    ]
    data_filters = [
        None,
        CategoryFilter(
            name="moka_ionState7.4",
            values=["cationic"]
        ),
    ]

    # grid of all combinations of the above preparation settings (passed to prepareDataset)
    preparation_grid = itertools.product(
        descriptor_calculators,
        splits,
        feature_standardizers,
        feature_filters,
        data_filters
    )

    # for slimmer tests, only use a reasonable subset of the preparation grid
    default_preparation = {
        "feature_calculator": DescriptorsCalculator(
            [FingerprintSet(fingerprint_type="MorganFP", radius=3, nBits=1024)]),
        "split": randomsplit(0.1),
        "feature_standardizer": StandardScaler(),
        "feature_filters": [
            lowVarianceFilter(0.05),
            highCorrelationFilter(0.8)
        ],
    }

    def create_large_dataset(self, name="QSPRDataset_test", task=ModelTasks.REGRESSION, target_prop='CL', th=None,
                             preparation_settings=None):
        dataset = self.create_dataset(
            self.df_large,
            name=name,
            task=task,
            target_prop=target_prop,
            th=th
        )
        if preparation_settings:
            return dataset.prepareDataset(
                **preparation_settings,
            )
        else:
            return dataset

    def create_small_dataset(self, name="QSPRDataset_test", task=ModelTasks.REGRESSION, target_prop='CL', th=None,
                             preparation_settings=None):
        dataset = self.create_dataset(
            self.df_small,
            name=name,
            task=task,
            target_prop=target_prop,
            th=th
        )
        if preparation_settings:
            return dataset.prepareDataset(
                **preparation_settings,
            )
        else:
            return dataset

    def create_dataset(self, df, name="QSPRDataset_test", task=ModelTasks.REGRESSION, target_prop='CL', th=None):
        return QSPRDataset(
            name, target_prop=target_prop, task=task, df=df,
            store_dir=self.qsprdatapath, n_jobs=N_CPU, chunk_size=CHUNK_SIZE, th=th)


class TestDataSetCreationSerialization(DataSets, TestCase):

    def test_defaults(self):
        # creation from data frame
        dataset = QSPRDataset(
            "test_defaults",
            "CL",
            df=self.df_small,
            store_dir=self.qsprdatapath,
            n_jobs=N_CPU,
            chunk_size=CHUNK_SIZE,
        )
        self.assertIn("HBD", dataset.getProperties())
        dataset.removeProperty("HBD")
        self.assertNotIn("HBD", dataset.getProperties())
        stopwatch = StopWatch()
        dataset.save()
        stopwatch.stop('Saving took: ')
        self.assertTrue(os.path.exists(dataset.storePath))

        def check_consistency(dataset_to_check):
            self.assertNotIn("Notes", dataset_to_check.getProperties())
            self.assertNotIn("HBD", dataset_to_check.getProperties())
            self.assertTrue(len(self.df_small) - 1 == len(dataset_to_check))
            self.assertEqual(dataset_to_check.task, ModelTasks.REGRESSION)
            self.assertTrue(dataset_to_check.hasProperty("CL"))
            self.assertEqual(dataset_to_check.targetProperty, "CL")
            self.assertEqual(dataset_to_check.originalTargetProperty, "CL")
            self.assertEqual(len(dataset_to_check.X), len(dataset_to_check))
            self.assertEqual(len(dataset_to_check.X_ind), 0)
            self.assertEqual(len(dataset_to_check.y), len(dataset_to_check))
            self.assertEqual(len(dataset_to_check.y_ind), 0)

        # creation from file
        stopwatch.reset()
        dataset_new = QSPRDataset.fromFile(dataset.storePath)
        stopwatch.stop('Loading from file took: ')
        check_consistency(dataset_new)

        # creation by reinitialization
        stopwatch.reset()
        dataset_new = QSPRDataset(
            "test_defaults",
            "CL",
            store_dir=self.qsprdatapath,
            n_jobs=N_CPU,
            chunk_size=CHUNK_SIZE,
        )
        stopwatch.stop('Reinitialization took: ')
        check_consistency(dataset_new)

        # creation from a table file
        stopwatch.reset()
        dataset_new = QSPRDataset.fromTableFile(
            "test_defaults",
            f'{os.path.dirname(__file__)}/test_files/data/test_data.tsv',
            target_prop="CL",
            store_dir=self.qsprdatapath,
            n_jobs=N_CPU,
            chunk_size=CHUNK_SIZE,
        )
        stopwatch.stop('Loading from table file took: ')
        self.assertTrue(isinstance(dataset_new, QSPRDataset))
        check_consistency(dataset_new)

        dataset_new = QSPRDataset.fromTableFile(
            "test_defaults_new",  # new name implies HBD below should exist again
            f'{os.path.dirname(__file__)}/test_files/data/test_data.tsv',
            target_prop="CL",
            store_dir=self.qsprdatapath,
            n_jobs=N_CPU,
            chunk_size=CHUNK_SIZE,
        )
        self.assertTrue(isinstance(dataset_new, QSPRDataset))
        self.assertIn("HBD", dataset_new.getProperties())
        dataset_new.removeProperty("HBD")
        check_consistency(dataset_new)

    def test_target_property(self):
        dataset = QSPRDataset(
            "test_target_property",
            "CL",
            df=self.df_small,
            store_dir=self.qsprdatapath,
            n_jobs=N_CPU,
            chunk_size=CHUNK_SIZE,
        )

        def test_bad_init(dataset_to_test):
            with self.assertRaises(AssertionError):
                dataset_to_test.makeClassification([])
            with self.assertRaises(TypeError):
                dataset_to_test.makeClassification(th=6.5)
            with self.assertRaises(AssertionError):
                dataset_to_test.makeClassification(th=[0, 2, 3])
            with self.assertRaises(AssertionError):
                dataset_to_test.makeClassification(th=[0, 2, 3])

        def test_classification(dataset_to_test):
            self.assertEqual(dataset_to_test.task, ModelTasks.CLASSIFICATION)
            self.assertEqual(dataset_to_test.targetProperty, "CL_class")
            self.assertEqual(dataset_to_test.originalTargetProperty, "CL")
            y = dataset_to_test.getTargetProperties(concat=True)
            self.assertTrue(y.columns[0] == dataset_to_test.targetProperty)
            if len(th) == 1:
                self.assertEqual(y[dataset_to_test.targetProperty].unique().shape[0], 2)
            else:
                self.assertEqual(y[dataset_to_test.targetProperty].unique().shape[0], (len(th) - 1))
            self.assertEqual(dataset_to_test.th, th)

        th = [6.5]
        test_bad_init(dataset)
        dataset.makeClassification(th=th)
        test_classification(dataset)
        th = [0, 15, 30, 60]
        dataset.makeClassification(th=th)
        test_classification(dataset)
        dataset.save()

        dataset_new = QSPRDataset.fromFile(dataset.storePath)
        test_bad_init(dataset)
        test_classification(dataset_new)

        dataset_new.makeRegression(target_property="CL")

        def check_regression(dataset_to_check):
            self.assertEqual(dataset_to_check.task, ModelTasks.REGRESSION)
            self.assertTrue(dataset_to_check.hasProperty("CL"))
            self.assertEqual(dataset_to_check.targetProperty, "CL")
            self.assertEqual(dataset_to_check.originalTargetProperty, "CL")
            y = dataset_to_check.getTargetProperties(concat=True)
            self.assertNotEqual(y[dataset_to_check.targetProperty].unique().shape[0], (len(th) - 1))

        check_regression(dataset_new)
        dataset_new.save()
        dataset_new = QSPRDataset.fromFile(dataset.storePath)
        check_regression(dataset_new)

def get_name(thing):
    return str(None) if thing is None else thing.__class__.__name__
class TestDataSetPreparation(DataSets, TestCase):

    @parameterized.expand(
        [
            2 * ["_".join(get_name(i) for i in x)] + list(x)
            for x in list(DataSets.preparation_grid)
        ]
    )
    def test_prep_combinations(
            self,
            _,
            name,
            feature_calculator,
            split,
            feature_standardizer,
            feature_filter,
            data_filter
        ):
        dataset = self.create_small_dataset(name=name)
        if split and hasattr(split, "setDataSet"):
            split.setDataSet(dataset)
        dataset.prepareDataset(
            feature_calculator=feature_calculator,
            split=split if split else None,
            feature_standardizer=feature_standardizer if feature_standardizer else None,
            feature_filters=[feature_filter] if feature_filter else None,
            datafilters=[data_filter] if data_filter else None,
        )
        dataset.save()
        dataset = QSPRDataset.fromFile(dataset.storePath)
        self.assertEqual(dataset.name, name)
        self.assertEqual(dataset.task, ModelTasks.REGRESSION)
        self.assertEqual(dataset.targetProperty, "CL")
        self.assertIsInstance(dataset.descriptorCalculator, feature_calculator.__class__)
        if feature_standardizer is not None:
            self.assertIsInstance(dataset.feature_standardizer, SKLearnStandardizer)
        else:
            self.assertIsNone(dataset.feature_standardizer)

        for fold in dataset.createFolds():
            self.assertIsInstance(fold, tuple)

    # a list of all descriptors that will be tested in the test below
    descriptor_sets = [
        rdkit_descs(),
        DrugExPhyschem(),
        PredictorDesc(
            QSPRsklearn.fromFile(
                f'{os.path.dirname(__file__)}/test_files/test_predictor/qspr/models/SVC_CLASSIFICATION/SVC_CLASSIFICATION_meta.json')
        ),
        TanimotoDistances(list_of_smiles=["C", "CC", "CCC"], fingerprint_type="MorganFP", radius=3, nBits=1000),
        FingerprintSet(fingerprint_type="MorganFP", radius=3, nBits=2048),
        Mordred(),
        Mold2(),
    ]
<<<<<<< HEAD
=======
    if platform.system() != "Linux":
        # FIXME: Java-based descriptors do not run on Linux
        sets.append([
            FingerprintSet(fingerprint_type="CDKFP", searchDepth=7, size=2048),
            FingerprintSet(fingerprint_type="CDKExtendedFP", searchDepth=7, size=2048),
            FingerprintSet(fingerprint_type="CDKEStatedFP"),
            FingerprintSet(fingerprint_type="CDKGraphOnlyFP", searchDepth=7, size=2048),
            FingerprintSet(fingerprint_type="CDKMACCSFP"),
            FingerprintSet(fingerprint_type="CDKPubchemFP"),
            FingerprintSet(fingerprint_type="CDKSubstructureFP", useCounts=False),
            FingerprintSet(fingerprint_type="CDKKlekotaRothFP", useCounts=True),
            FingerprintSet(fingerprint_type="CDKAtomPairs2DFP", useCounts=False),
            FingerprintSet(fingerprint_type="CDKSubstructureFP", useCounts=True),
            FingerprintSet(fingerprint_type="CDKKlekotaRothFP", useCounts=False),
            FingerprintSet(fingerprint_type="CDKAtomPairs2DFP", useCounts=True),
            PaDEL(),
        ])

>>>>>>> 30a4da1b
    @parameterized.expand(
        [(f"{desc_set}_{ModelTasks.CLASSIFICATION}", desc_set, ModelTasks.CLASSIFICATION) for desc_set in descriptor_sets] +
        [(f"{desc_set}_{ModelTasks.REGRESSION}", desc_set, ModelTasks.REGRESSION) for desc_set in descriptor_sets]
    )
    def test_descriptors_all(self, _, desc_set, task):
        np.random.seed(42)

        # get the data set
        ds_name = f"{desc_set}_{task}_{datetime.now()}" # unique name to avoid conflicts
        logging.debug(f"Testing data set: {ds_name}")
        dataset = self.create_large_dataset(
            name=ds_name,
            task=task,
            th=[0, 1, 10, 1200] if task == ModelTasks.CLASSIFICATION else None
        )

        # run the preparation
        descriptor_sets = [desc_set]
        preparation = dict()
        preparation.update(self.default_preparation)
        preparation['feature_calculator'] = DescriptorsCalculator(descriptor_sets)
        dataset.prepareDataset(**preparation)

        # test some basic consistency rules on the resulting features
        expected_length = sum([len(x.descriptors) for x in descriptor_sets if x in dataset.descriptorCalculator])
        features = dataset.getFeatures(concat=True)
        self.assertEqual(features.shape[0], len(dataset))
        self.assertEqual(features.shape[1], expected_length)

        # save to file and check if it can be loaded and the features are still there and correct
        dataset.save()
        ds_loaded = QSPRDataset.fromFile(dataset.storePath, n_jobs=N_CPU, chunk_size=CHUNK_SIZE)
        if ds_loaded.task == ModelTasks.CLASSIFICATION:
            self.assertEqual(ds_loaded.targetProperty, "CL_class")
        self.assertTrue(ds_loaded.task == task)
        self.assertTrue(ds_loaded.descriptorCalculator)
        self.assertTrue(
            isinstance(
                ds_loaded.descriptorCalculator,
                DescriptorsCalculator))
        for descset in ds_loaded.descriptorCalculator.descsets:
            self.assertTrue(isinstance(descset, DescriptorSet))
        self.assertTrue(len(ds_loaded.descriptorCalculator.descsets) == len(descriptor_sets))
        features = ds_loaded.getFeatures(concat=True)
        self.assertEqual(features.shape[0], len(ds_loaded))
        self.assertEqual(features.shape[1], expected_length)


class TestDataSplitters(DataSets, TestCase):

    def validate_split(self, dataset):
        self.assertTrue(dataset.X is not None)
        self.assertTrue(dataset.X_ind is not None)
        self.assertTrue(dataset.y is not None)
        self.assertTrue(dataset.y_ind is not None)

    def test_randomsplit(self):
        dataset = self.create_large_dataset()
        dataset.prepareDataset(split=randomsplit(0.1))
        self.validate_split(dataset)

    def test_temporalsplit(self):
        dataset = self.create_large_dataset()
        split = temporalsplit(
            dataset=dataset,
            timesplit=2000,
            timeprop="Year of first disclosure")

        dataset.prepareDataset(split=split)
        self.validate_split(dataset)

        # test if dates higher than 2000 are in test set
        self.assertTrue(sum(dataset.X_ind['Year of first disclosure'] > 2000) == len(dataset.X_ind))

    def test_scaffoldsplit(self):
        dataset = self.create_large_dataset()
        split = scaffoldsplit(dataset, Murcko(), 0.1)
        dataset.prepareDataset(split=split)
        self.validate_split(dataset)

    def test_serialization(self):
        dataset = self.create_large_dataset()
        split = scaffoldsplit(dataset, Murcko(), 0.1)
        calculator = DescriptorsCalculator([FingerprintSet(fingerprint_type="MorganFP", radius=3, nBits=1024)])
        dataset.prepareDataset(
            split=split,
            feature_calculator=calculator,
            feature_standardizer=StandardScaler())
        self.validate_split(dataset)
        dataset.save()

        dataset_new = QSPRDataset.fromFile(dataset.storePath)
        self.validate_split(dataset_new)
        self.assertTrue(dataset_new.descriptorCalculator)
        self.assertTrue(dataset_new.feature_standardizer)
        self.assertTrue(dataset_new.fold_generator.featureStandardizer)
        self.assertTrue(len(dataset_new.featureNames) == 1024)

        dataset_new.clearFiles()


class TestFoldSplitters(DataSets, TestCase):

    def validate_folds(self, dataset, more=None):
        k = 0
        for X_train, X_test, y_train, y_test, train_index, test_index in dataset.createFolds():
            k += 1
            self.assertEqual(len(X_train), len(y_train))
            self.assertEqual(len(X_test), len(y_test))
            self.assertEqual(len(train_index), len(y_train))
            self.assertEqual(len(test_index), len(y_test))

            if more:
                more(X_train, X_test, y_train, y_test, train_index, test_index)

        self.assertEqual(k, 5)

    def test_defaults(self):
        # test default settings with regression
        dataset = self.create_large_dataset()
        dataset.addDescriptors(DescriptorsCalculator(
            [FingerprintSet(fingerprint_type="MorganFP", radius=3, nBits=1024)]))
        self.validate_folds(dataset)

        # test default settings with classification
        dataset.makeClassification(th=[20])
        self.validate_folds(dataset)

        # test with a standarizer
        scaler = MinMaxScaler(feature_range=(1, 2))
        dataset.prepareDataset(feature_standardizer=scaler)

        def check_min_max(X_train, X_test, y_train, y_test, train_index, test_index):
            self.assertTrue(np.max(X_train) == 2)
            self.assertTrue(np.min(X_train) == 1)
            self.assertTrue(np.max(X_test) == 2)
            self.assertTrue(np.min(X_test) == 1)

        self.validate_folds(dataset, more=check_min_max)


class TestDataFilters(DataSets, TestCase):

    def test_Categoryfilter(self):
        remove_cation = CategoryFilter(
            name="moka_ionState7.4", values=["cationic"])
        df_anion = remove_cation(self.df_large)
        self.assertTrue(
            (df_anion["moka_ionState7.4"] == "cationic").sum() == 0)

        only_cation = CategoryFilter(
            name="moka_ionState7.4",
            values=["cationic"],
            keep=True)
        df_cation = only_cation(self.df_large)
        self.assertTrue(
            (df_cation["moka_ionState7.4"] != "cationic").sum() == 0)


class TestFeatureFilters(PathMixIn, TestCase):

    def setUp(self):
        super().setUp()
        self.descriptors = ["Descriptor_F1", "Descriptor_F2", "Descriptor_F3", "Descriptor_F4", "Descriptor_F5"]
        self.df = pd.DataFrame(
            data=np.array(
                [["C", 1, 4, 2, 6, 2, 1],
                 ["C", 1, 8, 4, 2, 4, 2],
                 ["C", 1, 4, 3, 2, 5, 3],
                 ["C", 1, 8, 4, 9, 8, 4],
                 ["C", 1, 4, 2, 3, 9, 5],
                 ["C", 1, 8, 4, 7, 12, 6]]),
            columns=["SMILES"] + self.descriptors + ["y"]
        )
        self.dataset = QSPRDataset(
            "TestFeatureFilters",
            target_prop="y",
            df=self.df,
            store_dir=self.qsprdatapath,
            n_jobs=N_CPU,
            chunk_size=CHUNK_SIZE)

    def test_lowVarianceFilter(self):
        self.dataset.filterFeatures([lowVarianceFilter(0.01)])

        # check if correct columns selected and values still original
        self.assertListEqual(list(self.dataset.featureNames), self.descriptors[1:])
        self.assertListEqual(list(self.dataset.X.columns), self.descriptors[1:])

    def test_highCorrelationFilter(self):
        self.dataset.filterFeatures([highCorrelationFilter(0.8)])

        # check if correct columns selected and values still original
        self.descriptors.pop(2)
        self.assertListEqual(list(self.dataset.featureNames), self.descriptors)
        self.assertListEqual(list(self.dataset.X.columns), self.descriptors)

    def test_BorutaFilter(self):
        self.dataset.filterFeatures([BorutaFilter()])

        # check if correct columns selected and values still original
        self.assertListEqual(list(self.dataset.featureNames), self.descriptors[-1:])
        self.assertListEqual(list(self.dataset.X.columns), self.descriptors[-1:])


class TestDescriptorCalculation(DataSets, TestCase):

    def setUp(self):
        super().setUp()
        self.dataset = self.create_large_dataset(self.__class__.__name__)

    def test_switching(self):
        feature_calculator = DescriptorsCalculator(
            descsets=[FingerprintSet(fingerprint_type="MorganFP", radius=3, nBits=2048), DrugExPhyschem()])
        split = randomsplit(test_fraction=0.1)
        lv = lowVarianceFilter(0.05)
        hc = highCorrelationFilter(0.9)

        self.dataset.prepareDataset(
            split=split,
            feature_calculator=feature_calculator,
            feature_filters=[lv, hc],
            recalculate_features=True,
            fill_value=None
        )

        # create new dataset with different feature calculator
        dataset_next = self.create_large_dataset(self.__class__.__name__)
        dataset_next.prepareDataset(
            split=split,
            feature_calculator=feature_calculator,
            feature_filters=[lv, hc],
            recalculate_features=True,
            fill_value=None
        )


class TestDescriptorsets(DataSets, TestCase):

    def setUp(self):
        super().setUp()
        self.dataset = self.create_small_dataset(self.__class__.__name__)

    def test_PredictorDesc(self):
        # give path to saved model parameters
        meta_path = f'{os.path.dirname(__file__)}/test_files/test_predictor/qspr/models/SVC_CLASSIFICATION/SVC_CLASSIFICATION_meta.json'
        from qsprpred.models.models import QSPRsklearn
        model = QSPRsklearn.fromFile(meta_path)
        desc_calc = DescriptorsCalculator([PredictorDesc(model)])

        self.dataset.addDescriptors(desc_calc)
        self.assertEqual(self.dataset.X.shape, (len(self.dataset), 1))
        self.assertTrue(self.dataset.X.any().any())

        # test from file instantiation
        desc_calc.toFile(f"{self.qsprdatapath}/test_calc.json")
        desc_calc_file = DescriptorsCalculator.fromFile(f"{self.qsprdatapath}/test_calc.json")
        self.dataset.addDescriptors(desc_calc_file, recalculate=True)
        self.assertEqual(self.dataset.X.shape, (len(self.dataset), 1))
        self.assertTrue(self.dataset.X.any().any())

    def test_fingerprintSet(self):
        desc_calc = DescriptorsCalculator([FingerprintSet(fingerprint_type="MorganFP", radius=3, nBits=1000)])
        self.dataset.addDescriptors(desc_calc)

        self.assertEqual(self.dataset.X.shape, (len(self.dataset), 1000))
        self.assertTrue(self.dataset.X.any().any())
        self.assertTrue(self.dataset.X.any().sum() > 1)

    def test_TanimotoDistances(self):
        list_of_smiles = ["C", "CC", "CCC", "CCCC", "CCCCC", "CCCCCC", "CCCCCCC"]
        desc_calc = DescriptorsCalculator(
            [TanimotoDistances(list_of_smiles=list_of_smiles, fingerprint_type="MorganFP", radius=3, nBits=1000)])
        self.dataset.addDescriptors(desc_calc)

    def test_Mordred(self):
        desc_calc = DescriptorsCalculator([Mordred()])
        self.dataset.addDescriptors(desc_calc)

        self.assertEqual(
            self.dataset.X.shape,
            (len(self.dataset), len(mordred.Calculator(mordreddescriptors).descriptors)))
        self.assertTrue(self.dataset.X.any().any())
        self.assertTrue(self.dataset.X.any().sum() > 1)

    def test_Mold2(self):
        desc_calc = DescriptorsCalculator([Mold2()])
        self.dataset.addDescriptors(desc_calc)

        self.assertEqual(
            self.dataset.X.shape,
            (len(self.dataset), 777))
        self.assertTrue(self.dataset.X.any().any())
        self.assertTrue(self.dataset.X.any().sum() > 1)

    # FIXME: PaDEL descriptors are not available on Linux
    @skipIf(platform.system() == "Linux", "PaDEL descriptors are not available on Linux")
    def test_PaDEL(self):
        desc_calc = DescriptorsCalculator([PaDEL()])
        self.dataset.addDescriptors(desc_calc)

        self.assertEqual(
            self.dataset.X.shape,
            (len(self.dataset), 1444))
        self.assertTrue(self.dataset.X.any().any())
        self.assertTrue(self.dataset.X.any().sum() > 1)

    def test_DrugExPhyschem(self):
        desc_calc = DescriptorsCalculator([DrugExPhyschem()])
        self.dataset.addDescriptors(desc_calc)

        self.assertEqual(self.dataset.X.shape, (len(self.dataset), 19))
        self.assertTrue(self.dataset.X.any().any())
        self.assertTrue(self.dataset.X.any().sum() > 1)

    def test_rdkit_descs(self):
        desc_calc = DescriptorsCalculator([rdkit_descs()])
        self.dataset.addDescriptors(desc_calc)

        self.assertEqual(self.dataset.X.shape, (len(self.dataset), len(Descriptors._descList)))
        self.assertTrue(self.dataset.X.any().any())
        self.assertTrue(self.dataset.X.any().sum() > 1)

        # with 3D
        desc_calc = DescriptorsCalculator([rdkit_descs(compute_3Drdkit=True)])
        self.dataset.addDescriptors(desc_calc, recalculate=True)
        self.assertEqual(self.dataset.X.shape, (len(self.dataset), len(Descriptors._descList) + 10))


class TestScaffolds(DataSets, TestCase):

    def setUp(self):
        super().setUp()
        self.dataset = self.create_small_dataset(self.__class__.__name__)

    def test_scaffold_add(self):
        self.dataset.addScaffolds([Murcko()])
        scaffs = self.dataset.getScaffolds()
        self.assertEqual(scaffs.shape, (len(self.dataset), 1))

        self.dataset.addScaffolds([Murcko()], add_rdkit_scaffold=True, recalculate=True)
        scaffs = self.dataset.getScaffolds(includeMols=True)
        self.assertEqual(scaffs.shape, (len(self.dataset), 2))
        for mol in scaffs[f"Scaffold_{Murcko()}_RDMol"]:
            self.assertTrue(isinstance(mol, Chem.rdchem.Mol))


class TestFeatureStandardizer(DataSets, TestCase):

    def setUp(self):
        super().setUp()
        self.dataset = self.create_small_dataset(self.__class__.__name__)
        self.dataset.addDescriptors(DescriptorsCalculator(
            [FingerprintSet(fingerprint_type="MorganFP", radius=3, nBits=1000)]))

    def test_featurestandarizer(self):
        scaler = SKLearnStandardizer.fromFit(self.dataset.X, StandardScaler())
        scaled_features = scaler(self.dataset.X)
        scaler.toFile(
            f'{os.path.dirname(__file__)}/test_files/qspr/data/test_scaler.json')
        scaler_fromfile = SKLearnStandardizer.fromFile(
            f'{os.path.dirname(__file__)}/test_files/qspr/data/test_scaler.json')
        scaled_features_fromfile = scaler_fromfile(self.dataset.X)
        self.assertIsInstance(scaled_features, np.ndarray)
        self.assertEqual(scaled_features.shape, (len(self.dataset), 1000))
        self.assertEqual(
            np.array_equal(
                scaled_features,
                scaled_features_fromfile),
            True)<|MERGE_RESOLUTION|>--- conflicted
+++ resolved
@@ -403,11 +403,9 @@
         Mordred(),
         Mold2(),
     ]
-<<<<<<< HEAD
-=======
     if platform.system() != "Linux":
         # FIXME: Java-based descriptors do not run on Linux
-        sets.append([
+        descriptor_sets.append([
             FingerprintSet(fingerprint_type="CDKFP", searchDepth=7, size=2048),
             FingerprintSet(fingerprint_type="CDKExtendedFP", searchDepth=7, size=2048),
             FingerprintSet(fingerprint_type="CDKEStatedFP"),
@@ -423,7 +421,6 @@
             PaDEL(),
         ])
 
->>>>>>> 30a4da1b
     @parameterized.expand(
         [(f"{desc_set}_{ModelTasks.CLASSIFICATION}", desc_set, ModelTasks.CLASSIFICATION) for desc_set in descriptor_sets] +
         [(f"{desc_set}_{ModelTasks.REGRESSION}", desc_set, ModelTasks.REGRESSION) for desc_set in descriptor_sets]
