"""This module holds the test for functions regarding QSPR data preparation."""
import os
import shutil
import time
from unittest import TestCase

import mordred
import numpy as np
import pandas as pd
from mordred import descriptors as mordreddescriptors
from rdkit import Chem

from qsprpred.data.data import QSPRDataset
from qsprpred.data.utils.datafilters import CategoryFilter
from qsprpred.data.utils.datasplitters import randomsplit, scaffoldsplit, temporalsplit
from qsprpred.data.utils.descriptorcalculator import DescriptorsCalculator
from qsprpred.data.utils.descriptorsets import (
    DrugExPhyschem,
    FingerprintSet,
    Mordred,
    TanimotoDistances,
    rdkit_descs,
)
from qsprpred.data.utils.feature_standardization import SKLearnStandardizer
from qsprpred.data.utils.featurefilters import (
    BorutaFilter,
    highCorrelationFilter,
    lowVarianceFilter,
)
from qsprpred.data.utils.scaffolds import Murcko
from qsprpred.models.tasks import ModelTasks
from rdkit.Chem import AllChem, Descriptors, MolFromSmiles
from sklearn.preprocessing import StandardScaler, MinMaxScaler

N_CPU = 4
CHUNK_SIZE = 20


class PathMixIn:
    datapath = f'{os.path.dirname(__file__)}/test_files/data'
    qsprmodelspath = f'{os.path.dirname(__file__)}/test_files/qspr/models'
    qsprdatapath = f'{os.path.dirname(__file__)}/test_files/qspr/data'

    @classmethod
    def setUpClass(cls):
        cls.clean_directories()
        if not os.path.exists(cls.qsprmodelspath):
            os.makedirs(cls.qsprmodelspath)
        if not os.path.exists(cls.qsprdatapath):
            os.makedirs(cls.qsprdatapath)

    @classmethod
    def tearDownClass(cls):
        cls.clean_directories()

    @classmethod
    def clean_directories(cls):
        if os.path.exists(cls.qsprmodelspath):
            shutil.rmtree(cls.qsprmodelspath)
        if os.path.exists(cls.qsprdatapath):
            shutil.rmtree(cls.qsprdatapath)


class DataSets(PathMixIn):
    df_large = pd.read_csv(
        f'{os.path.dirname(__file__)}/test_files/data/test_data_large.tsv',
        sep='\t')
    df_small = pd.read_csv(
        f'{os.path.dirname(__file__)}/test_files/data/test_data.tsv',
        sep='\t').sample(10)

    def create_dataset(self, df, name="QSPRDataset_test", task=ModelTasks.REGRESSION, target_prop='CL'):
        return QSPRDataset(
            name, target_prop=target_prop, task=task, df=df,
            store_dir=self.qsprdatapath, n_jobs=N_CPU, chunk_size=CHUNK_SIZE)
    def create_small_dataset(self, name="QSPRDataset_test", task=ModelTasks.REGRESSION, target_prop='CL'):
        return self.create_dataset(self.df_small, name, task=task, target_prop=target_prop)

    def create_large_dataset(self, name="QSPRDataset_test", task=ModelTasks.REGRESSION, target_prop='CL'):
        return self.create_dataset(self.df_large, name, task=task, target_prop=target_prop)


class StopWatch:

    def __init__(self):
        self.start = time.perf_counter()

    def reset(self):
        self.start = time.perf_counter()

    def stop(self, msg='Time it took: '):
        ret = time.perf_counter() - self.start
        print(msg + str(ret))
        self.reset()
        return ret


class TestDataSetCreationSerialization(DataSets, TestCase):

    def test_defaults(self):
        # creation from data frame
        dataset = QSPRDataset(
            "test_defaults",
            "CL",
            df=self.df_small,
            store_dir=self.qsprdatapath,
            n_jobs=N_CPU,
            chunk_size=CHUNK_SIZE,
        )
        self.assertIn("HBD", dataset.getProperties())
        dataset.removeProperty("HBD")
        self.assertNotIn("HBD", dataset.getProperties())
        stopwatch = StopWatch()
        dataset.save()
        stopwatch.stop('Saving took: ')
        self.assertTrue(os.path.exists(dataset.storePath))

        def check_consistency(dataset_to_check):
            self.assertNotIn("Notes", dataset_to_check.getProperties())
            self.assertNotIn("HBD", dataset_to_check.getProperties())
            self.assertTrue(len(self.df_small) - 1 == len(dataset_to_check))
            self.assertEqual(dataset_to_check.task, ModelTasks.REGRESSION)
            self.assertTrue(dataset_to_check.hasProperty("CL"))
            self.assertEqual(dataset_to_check.targetProperty, "CL")
            self.assertEqual(dataset_to_check.originalTargetProperty, "CL")
            self.assertEqual(len(dataset_to_check.X), len(dataset_to_check))
            self.assertEqual(len(dataset_to_check.X_ind), 0)
            self.assertEqual(len(dataset_to_check.y), len(dataset_to_check))
            self.assertEqual(len(dataset_to_check.y_ind), 0)

        # creation from file
        stopwatch.reset()
        dataset_new = QSPRDataset.fromFile(dataset.storePath)
        stopwatch.stop('Loading from file took: ')
        check_consistency(dataset_new)

        # creation by reinitialization
        stopwatch.reset()
        dataset_new = QSPRDataset(
            "test_defaults",
            "CL",
            store_dir=self.qsprdatapath,
            n_jobs=N_CPU,
            chunk_size=CHUNK_SIZE,
        )
        stopwatch.stop('Reinitialization took: ')
        check_consistency(dataset_new)

        # creation from a table file
        stopwatch.reset()
        dataset_new = QSPRDataset.fromTableFile(
            "test_defaults",
            f'{os.path.dirname(__file__)}/test_files/data/test_data.tsv',
            target_prop="CL",
            store_dir=self.qsprdatapath,
            n_jobs=N_CPU,
            chunk_size=CHUNK_SIZE,
        )
        stopwatch.stop('Loading from table file took: ')
        self.assertTrue(isinstance(dataset_new, QSPRDataset))
        check_consistency(dataset_new)

        dataset_new = QSPRDataset.fromTableFile(
            "test_defaults_new", # new name implies HBD below should exist again
            f'{os.path.dirname(__file__)}/test_files/data/test_data.tsv',
            target_prop="CL",
            store_dir=self.qsprdatapath,
            n_jobs=N_CPU,
            chunk_size=CHUNK_SIZE,
        )
        self.assertTrue(isinstance(dataset_new, QSPRDataset))
        self.assertIn("HBD", dataset_new.getProperties())
        dataset_new.removeProperty("HBD")
        check_consistency(dataset_new)

    def test_target_property(self):
        dataset = QSPRDataset(
            "test_target_property",
            "CL",
            df=self.df_small,
            store_dir=self.qsprdatapath,
            n_jobs=N_CPU,
            chunk_size=CHUNK_SIZE,
        )

        def test_bad_init(dataset_to_test):
            with self.assertRaises(AssertionError):
                dataset_to_test.makeClassification([])
            with self.assertRaises(TypeError):
                dataset_to_test.makeClassification(th=6.5)
            with self.assertRaises(AssertionError):
                dataset_to_test.makeClassification(th=[0, 2, 3])
            with self.assertRaises(AssertionError):
                dataset_to_test.makeClassification(th=[0, 2, 3])
        th = [0, 20, 40, 60]
        def test_classification(dataset_to_test):
            self.assertEqual(dataset_to_test.task, ModelTasks.CLASSIFICATION)
            self.assertEqual(dataset_to_test.targetProperty, "CL_class")
            self.assertEqual(dataset_to_test.originalTargetProperty, "CL")
            y = dataset_to_test.getTargetProperties(concat=True)
            self.assertTrue(y.columns[0] == dataset_to_test.targetProperty)
            self.assertEqual(y[dataset_to_test.targetProperty].unique().shape[0], (len(th) - 1))
            self.assertEqual(dataset_to_test.th, th)

        test_bad_init(dataset)
        dataset.makeClassification(th=th)
        test_classification(dataset)
        th = [0, 15, 30, 60]
        dataset.makeClassification(th=th)
        test_classification(dataset)
        dataset.save()

        dataset_new = QSPRDataset.fromFile(dataset.storePath)
        test_bad_init(dataset)
        test_classification(dataset_new)

        dataset_new.makeRegression(target_property="CL")
        def check_regression(dataset_to_check):
            self.assertEqual(dataset_to_check.task, ModelTasks.REGRESSION)
            self.assertTrue(dataset_to_check.hasProperty("CL"))
            self.assertEqual(dataset_to_check.targetProperty, "CL")
            self.assertEqual(dataset_to_check.originalTargetProperty, "CL")
            y = dataset_to_check.getTargetProperties(concat=True)
            self.assertNotEqual(y[dataset_to_check.targetProperty].unique().shape[0], (len(th) - 1))

        check_regression(dataset_new)
        dataset_new.save()
        dataset_new = QSPRDataset.fromFile(dataset.storePath)
        check_regression(dataset_new)

class TestDataSetPreparation(DataSets, TestCase):

    def test_preparation(self):
        paths = []
        tasks = [ModelTasks.REGRESSION, ModelTasks.CLASSIFICATION]
        for task in tasks:
            dataset = QSPRDataset(
                f"test_create_prep_{task.name}", "CL", df=self.df_large,
                store_dir=self.qsprdatapath, task=task, th=[0, 1, 10, 1200]
                if task == ModelTasks.CLASSIFICATION else None, n_jobs=N_CPU, chunk_size=CHUNK_SIZE)
            np.random.seed(42)
            descriptor_sets = [
                Mordred(),
                FingerprintSet(fingerprint_type="MorganFP", radius=3, nBits=2048),
                rdkit_descs(),
                DrugExPhyschem()
            ]
            expected_length = sum([len(x.descriptors) for x in descriptor_sets])
            dataset.prepareDataset(
                feature_calculator=DescriptorsCalculator(descriptor_sets),
                split=randomsplit(0.1),
                datafilters=[
                    CategoryFilter(
                        name="moka_ionState7.4",
                        values=["cationic"])],
                feature_filters=[lowVarianceFilter(0.05),
                                 highCorrelationFilter(0.8)])

            # test some basics
            descriptors = dataset.getDescriptors()
            descriptor_names = dataset.getDescriptorNames()
            self.assertEqual(len(descriptor_names), expected_length)
            self.assertEqual(descriptors.shape[0], len(dataset))
            self.assertEqual(descriptors.shape[1], expected_length)

            # save to file
            dataset.save()
            paths.append(dataset.storePath)

        for path, task in zip(paths, tasks):
            ds = QSPRDataset.fromFile(path, n_jobs=N_CPU, chunk_size=CHUNK_SIZE)
            if ds.task == ModelTasks.CLASSIFICATION:
                self.assertEqual(ds.targetProperty, "CL_class")
            self.assertTrue(ds.task == task)
            self.assertTrue(ds.descriptorCalculator)
            self.assertTrue(
                isinstance(
                    ds.descriptorCalculator,
                    DescriptorsCalculator))


class TestDataSplitters(DataSets, TestCase):

    def validate_split(self, dataset):
        self.assertTrue(dataset.X is not None)
        self.assertTrue(dataset.X_ind is not None)
        self.assertTrue(dataset.y is not None)
        self.assertTrue(dataset.y_ind is not None)

    def test_randomsplit(self):
        dataset = self.create_large_dataset()
        dataset.prepareDataset(split=randomsplit(0.1))
        self.validate_split(dataset)

    def test_temporalsplit(self):
        dataset = self.create_large_dataset()
        split = temporalsplit(
            dataset=dataset,
            timesplit=2000,
            timeprop="Year of first disclosure")

        dataset.prepareDataset(split=split)
        self.validate_split(dataset)

        # test if dates higher than 2000 are in test set
        self.assertTrue(sum(dataset.X_ind['Year of first disclosure'] > 2000) == len(dataset.X_ind))

    def test_scaffoldsplit(self):
        dataset = self.create_large_dataset()
        split = scaffoldsplit(dataset, Murcko(), 0.1)
        dataset.prepareDataset(split=split)
        self.validate_split(dataset)

    def test_serialization(self):
        dataset = self.create_large_dataset()
        split = scaffoldsplit(dataset, Murcko(), 0.1)
        calculator = DescriptorsCalculator([MorganFP(radius=3, nBits=1024)])
        standardizers = [StandardScaler()]
        dataset.prepareDataset(
            split=split,
            feature_calculator=calculator,
            feature_standardizers=standardizers)
        self.validate_split(dataset)
        dataset.save()

        dataset_new = QSPRDataset.fromFile(dataset.storePath)
        self.validate_split(dataset_new)
        self.assertTrue(dataset_new.descriptorCalculator)
        self.assertTrue(len(dataset_new.feature_standardizers) == 1)
        self.assertTrue(len(dataset_new.fold_generator.featureStandardizers) == 1)
        self.assertTrue(len(dataset_new.featureNames) == 1024)

        dataset_new.clearFiles()

class TestFoldSplitters(DataSets, TestCase):

    def validate_folds(self, dataset, more=None):
        k = 0
        for X_train, X_test, y_train, y_test, train_index, test_index in dataset.createFolds():
            k += 1
            self.assertEqual(len(X_train), len(y_train))
            self.assertEqual(len(X_test), len(y_test))
            self.assertEqual(len(train_index), len(y_train))
            self.assertEqual(len(test_index), len(y_test))

            if more:
                more(X_train, X_test, y_train, y_test, train_index, test_index)

        self.assertEqual(k, 5)

    def test_defaults(self):
        # test default settings with regression
        dataset = self.create_large_dataset()
        dataset.addDescriptors(DescriptorsCalculator([MorganFP(radius=3, nBits=1024)]))
        self.validate_folds(dataset)

        # test default settings with classification
        dataset.makeClassification(th=[20])
        self.validate_folds(dataset)

        # test with a standarizer
        scaler = MinMaxScaler(feature_range=(1, 2))
        dataset.prepareDataset(feature_standardizers=[scaler])
        def check_min_max(X_train, X_test, y_train, y_test, train_index, test_index):
            self.assertTrue(np.max(X_train) == 2)
            self.assertTrue(np.min(X_train) == 1)
            self.assertTrue(np.max(X_test) == 2)
            self.assertTrue(np.min(X_test) == 1)

        self.validate_folds(dataset, more=check_min_max)

class TestDataFilters(DataSets, TestCase):

    def test_Categoryfilter(self):
        remove_cation = CategoryFilter(
            name="moka_ionState7.4", values=["cationic"])
        df_anion = remove_cation(self.df_large)
        self.assertTrue(
            (df_anion["moka_ionState7.4"] == "cationic").sum() == 0)

        only_cation = CategoryFilter(
            name="moka_ionState7.4",
            values=["cationic"],
            keep=True)
        df_cation = only_cation(self.df_large)
        self.assertTrue(
            (df_cation["moka_ionState7.4"] != "cationic").sum() == 0)


class TestFeatureFilters(PathMixIn, TestCase):

    def setUp(self):
        super().setUp()
        self.descriptors = ["Descriptor_F1", "Descriptor_F2", "Descriptor_F3", "Descriptor_F4", "Descriptor_F5"]
        self.df = pd.DataFrame(
            data=np.array(
                [["C", 1, 4, 2, 6, 2, 1],
                 ["C", 1, 8, 4, 2, 4, 2],
                 ["C", 1, 4, 3, 2, 5, 3],
                 ["C", 1, 8, 4, 9, 8, 4],
                 ["C", 1, 4, 2, 3, 9, 5],
                 ["C", 1, 8, 4, 7, 12, 6]]),
            columns=["SMILES"] + self.descriptors + ["y"]
        )
        self.dataset = QSPRDataset("TestFeatureFilters", target_prop="y", df=self.df, store_dir=self.qsprdatapath, n_jobs=N_CPU, chunk_size=CHUNK_SIZE)

    def test_lowVarianceFilter(self):
        self.dataset.filterFeatures([lowVarianceFilter(0.01)])

        # check if correct columns selected and values still original
        self.assertListEqual(list(self.dataset.featureNames), self.descriptors[1:])
        self.assertListEqual(list(self.dataset.X.columns), self.descriptors[1:])

    def test_highCorrelationFilter(self):
        self.dataset.filterFeatures([highCorrelationFilter(0.8)])

        # check if correct columns selected and values still original
        self.descriptors.pop(2)
        self.assertListEqual(list(self.dataset.featureNames), self.descriptors)
        self.assertListEqual(list(self.dataset.X.columns), self.descriptors)

    def test_BorutaFilter(self):
        self.dataset.filterFeatures([BorutaFilter()])

        # check if correct columns selected and values still original
        self.assertListEqual(list(self.dataset.featureNames), self.descriptors[-1:])
        self.assertListEqual(list(self.dataset.X.columns), self.descriptors[-1:])


class TestDescriptorsets(DataSets, TestCase):

    def setUp(self):
        super().setUp()
        self.dataset = self.create_small_dataset(self.__class__.__name__)

<<<<<<< HEAD
    def test_fingerprintSet(self):
        mols = self.prep_testdata()
        desc_calc = FingerprintSet(fingerprint_type="MorganFP", radius=3, nBits=1000)
        descriptors = desc_calc(mols[2])
        self.assertIsInstance(descriptors, list)
        descriptors = pd.DataFrame([descriptors])
        self.assertEqual(descriptors.shape, (1, 1000))
        self.assertTrue(descriptors.any().any())
        self.assertTrue(descriptors.any().sum() > 1)
=======
    def test_MorganFP(self):
        desc_calc = DescriptorsCalculator([MorganFP(3, nBits=1000)])
        self.dataset.addDescriptors(desc_calc)

        self.assertEqual(self.dataset.X.shape, (len(self.dataset), 1000))
        self.assertTrue(self.dataset.X.any().any())
        self.assertTrue(self.dataset.X.any().sum() > 1)
>>>>>>> 2ee371c8

    def test_TanimotoDistances(self):
        mols = self.prep_testdata()
        list_of_smiles = ["C", "CC", "CCC", "CCCC", "CCCCC", "CCCCCC", "CCCCCCC"]
        desc_calc = TanimotoDistances(list_of_smiles=list_of_smiles, fingerprint_type="MorganFP", radius=3, nBits=1000)
        descriptors = desc_calc(mols[2])
        self.assertIsInstance(descriptors, list)
        descriptors = pd.DataFrame([descriptors])
        self.assertEqual(descriptors.shape, (1, 7))
        self.assertTrue(descriptors.any().any())
        self.assertTrue(descriptors.any().sum() > 1)

    def test_Mordred(self):
        desc_calc = DescriptorsCalculator([Mordred()])
        self.dataset.addDescriptors(desc_calc)

        self.assertEqual(
            self.dataset.X.shape,
            (len(self.dataset), len(mordred.Calculator(mordreddescriptors).descriptors)))
        self.assertTrue(self.dataset.X.any().any())
        self.assertTrue(self.dataset.X.any().sum() > 1)

    def test_DrugExPhyschem(self):
        desc_calc = DescriptorsCalculator([DrugExPhyschem()])
        self.dataset.addDescriptors(desc_calc)

        self.assertEqual(self.dataset.X.shape, (len(self.dataset), 19))
        self.assertTrue(self.dataset.X.any().any())
        self.assertTrue(self.dataset.X.any().sum() > 1)

    def test_rdkit_descs(self):
        desc_calc = DescriptorsCalculator([rdkit_descs()])
        self.dataset.addDescriptors(desc_calc)

        self.assertEqual(self.dataset.X.shape, (len(self.dataset), len(Descriptors._descList)))
        self.assertTrue(self.dataset.X.any().any())
        self.assertTrue(self.dataset.X.any().sum() > 1)

        # with 3D
<<<<<<< HEAD
        desc_calc = rdkit_descs(compute_3Drdkit=True)
        descriptors = desc_calc(mols[1])
        self.assertIsInstance(descriptors, list)
        descriptors = pd.DataFrame([descriptors])
        self.assertEqual(descriptors.shape,
                         (1, (len(Descriptors._descList) + 10)))
        self.assertTrue(descriptors.any().any())
        self.assertTrue(descriptors.any().sum() > 1)


class TestDescriptorCalculator(PathMixIn, TestCase):
    def prep_testdata(self):
        df = pd.read_csv(
            f'{os.path.dirname(__file__)}/test_files/data/test_data.tsv',
            sep='\t')
        mols = [MolFromSmiles(smiles) for smiles in df.SMILES]
        return mols

    def test_descriptorcalculator(self):
        from mordred import ABCIndex
        mols = self.prep_testdata()
        desc_calc = DescriptorsCalculator(
            [FingerprintSet(fingerprint_type="MorganFP", radius=2, nBits=10), DrugExPhyschem(), Mordred(ABCIndex)])
        mols.append(None)
        descriptors = desc_calc(mols)
        self.assertIsInstance(descriptors, pd.DataFrame)
        self.assertEqual(descriptors.shape, (11, 31))
        self.assertTrue(descriptors.any().any())
        self.assertEqual(desc_calc.get_len(), 31)

        filter = highCorrelationFilter(0.99)
        descriptors = filter(descriptors)
        desc_calc.keepDescriptors(descriptors)
        desc_calc.toFile(
            f"{os.path.dirname(__file__)}/test_files/qspr/data/test_calc.json")
        DescriptorsCalculator.fromFile(
            f"{os.path.dirname(__file__)}/test_files/qspr/data/test_calc.json")


class TestFeatureStandardizer(PathMixIn, TestCase):
    def prep_testdata(self):
        df = pd.read_csv(
            f'{os.path.dirname(__file__)}/test_files/data/test_data.tsv',
            sep='\t')
        mols = [MolFromSmiles(smiles) for smiles in df.SMILES]
        features = [
            AllChem.GetMorganFingerprintAsBitVect(
                x, 3, 1000) for x in mols]
        return features
=======
        desc_calc = DescriptorsCalculator([rdkit_descs(compute_3Drdkit=True)])
        self.dataset.addDescriptors(desc_calc, recalculate=True)
        self.assertEqual(self.dataset.X.shape, (len(self.dataset), len(Descriptors._descList) + 10))

class TestScaffolds(DataSets, TestCase):

    def setUp(self):
        super().setUp()
        self.dataset = self.create_small_dataset(self.__class__.__name__)

    def test_scaffold_add(self):
        self.dataset.addScaffolds([Murcko()])
        scaffs = self.dataset.getScaffolds()
        self.assertEqual(scaffs.shape, (len(self.dataset), 1))

        self.dataset.addScaffolds([Murcko()], add_rdkit_scaffold=True, recalculate=True)
        scaffs = self.dataset.getScaffolds(includeMols=True)
        self.assertEqual(scaffs.shape, (len(self.dataset), 2))
        for mol in scaffs[f"Scaffold_{Murcko()}_RDMol"]:
            self.assertTrue(isinstance(mol, Chem.rdchem.Mol))


class TestFeatureStandardizer(DataSets, TestCase):

    def setUp(self):
        super().setUp()
        self.dataset = self.create_small_dataset(self.__class__.__name__)
        self.dataset.addDescriptors(DescriptorsCalculator([MorganFP(3, nBits=1000)]))
>>>>>>> 2ee371c8

    def test_featurestandarizer(self):
        scaler = SKLearnStandardizer.fromFit(self.dataset.X, StandardScaler())
        scaled_features = scaler(self.dataset.X)
        scaler.toFile(
            f'{os.path.dirname(__file__)}/test_files/qspr/data/test_scaler.json')
        scaler_fromfile = SKLearnStandardizer.fromFile(
            f'{os.path.dirname(__file__)}/test_files/qspr/data/test_scaler.json')
        scaled_features_fromfile = scaler_fromfile(self.dataset.X)
        self.assertIsInstance(scaled_features, np.ndarray)
        self.assertEqual(scaled_features.shape, (len(self.dataset), 1000))
        self.assertEqual(
            np.array_equal(
                scaled_features,
                scaled_features_fromfile),
            True)<|MERGE_RESOLUTION|>--- conflicted
+++ resolved
@@ -8,8 +8,6 @@
 import numpy as np
 import pandas as pd
 from mordred import descriptors as mordreddescriptors
-from rdkit import Chem
-
 from qsprpred.data.data import QSPRDataset
 from qsprpred.data.utils.datafilters import CategoryFilter
 from qsprpred.data.utils.datasplitters import randomsplit, scaffoldsplit, temporalsplit
@@ -29,8 +27,9 @@
 )
 from qsprpred.data.utils.scaffolds import Murcko
 from qsprpred.models.tasks import ModelTasks
+from rdkit import Chem
 from rdkit.Chem import AllChem, Descriptors, MolFromSmiles
-from sklearn.preprocessing import StandardScaler, MinMaxScaler
+from sklearn.preprocessing import MinMaxScaler, StandardScaler
 
 N_CPU = 4
 CHUNK_SIZE = 20
@@ -73,6 +72,7 @@
         return QSPRDataset(
             name, target_prop=target_prop, task=task, df=df,
             store_dir=self.qsprdatapath, n_jobs=N_CPU, chunk_size=CHUNK_SIZE)
+
     def create_small_dataset(self, name="QSPRDataset_test", task=ModelTasks.REGRESSION, target_prop='CL'):
         return self.create_dataset(self.df_small, name, task=task, target_prop=target_prop)
 
@@ -161,7 +161,7 @@
         check_consistency(dataset_new)
 
         dataset_new = QSPRDataset.fromTableFile(
-            "test_defaults_new", # new name implies HBD below should exist again
+            "test_defaults_new",  # new name implies HBD below should exist again
             f'{os.path.dirname(__file__)}/test_files/data/test_data.tsv',
             target_prop="CL",
             store_dir=self.qsprdatapath,
@@ -193,6 +193,7 @@
             with self.assertRaises(AssertionError):
                 dataset_to_test.makeClassification(th=[0, 2, 3])
         th = [0, 20, 40, 60]
+
         def test_classification(dataset_to_test):
             self.assertEqual(dataset_to_test.task, ModelTasks.CLASSIFICATION)
             self.assertEqual(dataset_to_test.targetProperty, "CL_class")
@@ -215,6 +216,7 @@
         test_classification(dataset_new)
 
         dataset_new.makeRegression(target_property="CL")
+
         def check_regression(dataset_to_check):
             self.assertEqual(dataset_to_check.task, ModelTasks.REGRESSION)
             self.assertTrue(dataset_to_check.hasProperty("CL"))
@@ -227,6 +229,7 @@
         dataset_new.save()
         dataset_new = QSPRDataset.fromFile(dataset.storePath)
         check_regression(dataset_new)
+
 
 class TestDataSetPreparation(DataSets, TestCase):
 
@@ -332,6 +335,7 @@
 
         dataset_new.clearFiles()
 
+
 class TestFoldSplitters(DataSets, TestCase):
 
     def validate_folds(self, dataset, more=None):
@@ -361,6 +365,7 @@
         # test with a standarizer
         scaler = MinMaxScaler(feature_range=(1, 2))
         dataset.prepareDataset(feature_standardizers=[scaler])
+
         def check_min_max(X_train, X_test, y_train, y_test, train_index, test_index):
             self.assertTrue(np.max(X_train) == 2)
             self.assertTrue(np.min(X_train) == 1)
@@ -368,6 +373,7 @@
             self.assertTrue(np.min(X_test) == 1)
 
         self.validate_folds(dataset, more=check_min_max)
+
 
 class TestDataFilters(DataSets, TestCase):
 
@@ -402,7 +408,13 @@
                  ["C", 1, 8, 4, 7, 12, 6]]),
             columns=["SMILES"] + self.descriptors + ["y"]
         )
-        self.dataset = QSPRDataset("TestFeatureFilters", target_prop="y", df=self.df, store_dir=self.qsprdatapath, n_jobs=N_CPU, chunk_size=CHUNK_SIZE)
+        self.dataset = QSPRDataset(
+            "TestFeatureFilters",
+            target_prop="y",
+            df=self.df,
+            store_dir=self.qsprdatapath,
+            n_jobs=N_CPU,
+            chunk_size=CHUNK_SIZE)
 
     def test_lowVarianceFilter(self):
         self.dataset.filterFeatures([lowVarianceFilter(0.01)])
@@ -433,25 +445,13 @@
         super().setUp()
         self.dataset = self.create_small_dataset(self.__class__.__name__)
 
-<<<<<<< HEAD
     def test_fingerprintSet(self):
-        mols = self.prep_testdata()
-        desc_calc = FingerprintSet(fingerprint_type="MorganFP", radius=3, nBits=1000)
-        descriptors = desc_calc(mols[2])
-        self.assertIsInstance(descriptors, list)
-        descriptors = pd.DataFrame([descriptors])
-        self.assertEqual(descriptors.shape, (1, 1000))
-        self.assertTrue(descriptors.any().any())
-        self.assertTrue(descriptors.any().sum() > 1)
-=======
-    def test_MorganFP(self):
-        desc_calc = DescriptorsCalculator([MorganFP(3, nBits=1000)])
+        desc_calc = DescriptorsCalculator([FingerprintSet(fingerprint_type="MorganFP", radius=3, nBits=1000)])
         self.dataset.addDescriptors(desc_calc)
 
         self.assertEqual(self.dataset.X.shape, (len(self.dataset), 1000))
         self.assertTrue(self.dataset.X.any().any())
         self.assertTrue(self.dataset.X.any().sum() > 1)
->>>>>>> 2ee371c8
 
     def test_TanimotoDistances(self):
         mols = self.prep_testdata()
@@ -460,20 +460,22 @@
         descriptors = desc_calc(mols[2])
         self.assertIsInstance(descriptors, list)
         descriptors = pd.DataFrame([descriptors])
-        self.assertEqual(descriptors.shape, (1, 7))
-        self.assertTrue(descriptors.any().any())
-        self.assertTrue(descriptors.any().sum() > 1)
-
-    def test_Mordred(self):
-        desc_calc = DescriptorsCalculator([Mordred()])
-        self.dataset.addDescriptors(desc_calc)
-
         self.assertEqual(
             self.dataset.X.shape,
             (len(self.dataset), len(mordred.Calculator(mordreddescriptors).descriptors)))
         self.assertTrue(self.dataset.X.any().any())
         self.assertTrue(self.dataset.X.any().sum() > 1)
 
+    def test_Mordred(self):
+        desc_calc = DescriptorsCalculator([Mordred()])
+        self.dataset.addDescriptors(desc_calc)
+
+        self.assertEqual(
+            self.dataset.X.shape,
+            (len(self.dataset), len(mordred.Calculator(mordreddescriptors).descriptors)))
+        self.assertTrue(self.dataset.X.any().any())
+        self.assertTrue(self.dataset.X.any().sum() > 1)
+
     def test_DrugExPhyschem(self):
         desc_calc = DescriptorsCalculator([DrugExPhyschem()])
         self.dataset.addDescriptors(desc_calc)
@@ -491,60 +493,10 @@
         self.assertTrue(self.dataset.X.any().sum() > 1)
 
         # with 3D
-<<<<<<< HEAD
-        desc_calc = rdkit_descs(compute_3Drdkit=True)
-        descriptors = desc_calc(mols[1])
-        self.assertIsInstance(descriptors, list)
-        descriptors = pd.DataFrame([descriptors])
-        self.assertEqual(descriptors.shape,
-                         (1, (len(Descriptors._descList) + 10)))
-        self.assertTrue(descriptors.any().any())
-        self.assertTrue(descriptors.any().sum() > 1)
-
-
-class TestDescriptorCalculator(PathMixIn, TestCase):
-    def prep_testdata(self):
-        df = pd.read_csv(
-            f'{os.path.dirname(__file__)}/test_files/data/test_data.tsv',
-            sep='\t')
-        mols = [MolFromSmiles(smiles) for smiles in df.SMILES]
-        return mols
-
-    def test_descriptorcalculator(self):
-        from mordred import ABCIndex
-        mols = self.prep_testdata()
-        desc_calc = DescriptorsCalculator(
-            [FingerprintSet(fingerprint_type="MorganFP", radius=2, nBits=10), DrugExPhyschem(), Mordred(ABCIndex)])
-        mols.append(None)
-        descriptors = desc_calc(mols)
-        self.assertIsInstance(descriptors, pd.DataFrame)
-        self.assertEqual(descriptors.shape, (11, 31))
-        self.assertTrue(descriptors.any().any())
-        self.assertEqual(desc_calc.get_len(), 31)
-
-        filter = highCorrelationFilter(0.99)
-        descriptors = filter(descriptors)
-        desc_calc.keepDescriptors(descriptors)
-        desc_calc.toFile(
-            f"{os.path.dirname(__file__)}/test_files/qspr/data/test_calc.json")
-        DescriptorsCalculator.fromFile(
-            f"{os.path.dirname(__file__)}/test_files/qspr/data/test_calc.json")
-
-
-class TestFeatureStandardizer(PathMixIn, TestCase):
-    def prep_testdata(self):
-        df = pd.read_csv(
-            f'{os.path.dirname(__file__)}/test_files/data/test_data.tsv',
-            sep='\t')
-        mols = [MolFromSmiles(smiles) for smiles in df.SMILES]
-        features = [
-            AllChem.GetMorganFingerprintAsBitVect(
-                x, 3, 1000) for x in mols]
-        return features
-=======
         desc_calc = DescriptorsCalculator([rdkit_descs(compute_3Drdkit=True)])
         self.dataset.addDescriptors(desc_calc, recalculate=True)
         self.assertEqual(self.dataset.X.shape, (len(self.dataset), len(Descriptors._descList) + 10))
+
 
 class TestScaffolds(DataSets, TestCase):
 
@@ -570,7 +522,6 @@
         super().setUp()
         self.dataset = self.create_small_dataset(self.__class__.__name__)
         self.dataset.addDescriptors(DescriptorsCalculator([MorganFP(3, nBits=1000)]))
->>>>>>> 2ee371c8
 
     def test_featurestandarizer(self):
         scaler = SKLearnStandardizer.fromFit(self.dataset.X, StandardScaler())
