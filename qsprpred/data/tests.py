--- conflicted
+++ resolved
@@ -24,46 +24,36 @@
     highCorrelationFilter,
     lowVarianceFilter,
 )
+from qsprpred.models.tasks import ModelTasks
 from rdkit.Chem import AllChem, Descriptors, MolFromSmiles
 from sklearn.preprocessing import StandardScaler
 
-from qsprpred.models.tasks import ModelTasks
-
 
 class PathMixIn:
     datapath = f'{os.path.dirname(__file__)}/test_files/data'
-<<<<<<< HEAD
-    qsprdatapath = f'{os.path.dirname(__file__)}/test_files/qspr/data'
     qsprmodelspath = f'{os.path.dirname(__file__)}/test_files/qspr/models'
-=======
-    datapath_out = f'{os.path.dirname(__file__)}/test_files/data_out'
-    qsprmodelspath = f'{os.path.dirname(__file__)}/test_files/qsprmodels'
->>>>>>> 44a384d0
 
     @classmethod
     def setUpClass(cls):
         if not os.path.exists(cls.qsprmodelspath):
-<<<<<<< HEAD
-            os.makedirs(cls.qsprmodelspath)
-        if not os.path.exists(cls.qsprdatapath):
-            os.makedirs(cls.qsprdatapath)
-=======
             os.mkdir(cls.qsprmodelspath)
         if not os.path.exists(cls.datapath_out):
             os.mkdir(cls.datapath_out)
->>>>>>> 44a384d0
 
     @classmethod
     def tearDownClass(cls):
         shutil.rmtree(cls.qsprmodelspath)
-<<<<<<< HEAD
-        shutil.rmtree(cls.qsprdatapath)
-=======
         shutil.rmtree(cls.datapath_out)
 
+
 class DataSets:
-    df_large = pd.read_csv(f'{os.path.dirname(__file__)}/test_files/data/test_data_large.tsv', sep='\t')
-    df_small = pd.read_csv(f'{os.path.dirname(__file__)}/test_files/data/test_data.tsv', sep='\t')
+    df_large = pd.read_csv(
+        f'{os.path.dirname(__file__)}/test_files/data/test_data_large.tsv',
+        sep='\t')
+    df_small = pd.read_csv(
+        f'{os.path.dirname(__file__)}/test_files/data/test_data.tsv',
+        sep='\t')
+
 
 class StopWatch:
 
@@ -79,11 +69,16 @@
         self.reset()
         return ret
 
+
 class TestData(PathMixIn, DataSets, TestCase):
 
     def test_creation_preparation(self):
         # regular creation
-        dataset = QSPRDataset("test_create", "CL", df=self.df_large, store_dir=self.datapath_out)
+        dataset = QSPRDataset(
+            "test_create",
+            "CL",
+            df=self.df_large,
+            store_dir=self.datapath_out)
         self.assertIn("Notes", dataset.getProperties())
         dataset.removeProperty("Notes")
         self.assertNotIn("Notes", dataset.getProperties())
@@ -107,23 +102,30 @@
         with self.assertRaises(TypeError):
             dataset_new.makeClassification(th=6.5)
         with self.assertRaises(AssertionError):
-            dataset_new.makeClassification(th=[0,2,3])
+            dataset_new.makeClassification(th=[0, 2, 3])
         with self.assertRaises(AssertionError):
-            dataset_new.makeClassification(th=[0,2,3])
-
-        dataset_new.makeClassification(th=[0,1,10,1200])
+            dataset_new.makeClassification(th=[0, 2, 3])
+
+        dataset_new.makeClassification(th=[0, 1, 10, 1200])
         self.assertEqual(dataset_new.task, ModelTasks.CLASSIFICATION)
 
         paths = []
         tasks = [ModelTasks.REGRESSION, ModelTasks.CLASSIFICATION]
         for task in tasks:
-            dataset = QSPRDataset(f"test_create_{task.name}", "CL", df=self.df_large, store_dir=self.datapath_out, task=task, th=[0,1,10,1200] if task == ModelTasks.CLASSIFICATION else None)
+            dataset = QSPRDataset(
+                f"test_create_{task.name}", "CL", df=self.df_large,
+                store_dir=self.datapath_out, task=task, th=[0, 1, 10, 1200]
+                if task == ModelTasks.CLASSIFICATION else None)
             np.random.seed(42)
             dataset.prepareDataset(
-               feature_calculator=DescriptorsCalculator([MorganFP(3, 1000)]),
-               datafilters=[CategoryFilter(name="moka_ionState7.4", values=["cationic"])],
-               feature_filters=[lowVarianceFilter(0.05), highCorrelationFilter(0.8)]
-            )
+                feature_calculator=DescriptorsCalculator(
+                    [MorganFP(3, 1000)]),
+                datafilters=[
+                    CategoryFilter(
+                        name="moka_ionState7.4",
+                        values=["cationic"])],
+                feature_filters=[lowVarianceFilter(0.05),
+                                 highCorrelationFilter(0.8)])
 
             # test some basics
             descriptors = dataset.getDescriptors()
@@ -142,43 +144,63 @@
                 self.assertEqual(ds.targetProperty, "CL_class")
             self.assertTrue(ds.task == task)
             self.assertTrue(ds.descriptorCalculator)
-            self.assertTrue(isinstance(ds.descriptorCalculator, DescriptorsCalculator))
->>>>>>> 44a384d0
+            self.assertTrue(
+                isinstance(
+                    ds.descriptorCalculator,
+                    DescriptorsCalculator))
+
 
 class TestDataSplitters(PathMixIn, TestCase):
-    df = pd.read_csv(f'{os.path.dirname(__file__)}/test_files/data/test_data_large.tsv', sep='\t')
+    df = pd.read_csv(
+        f'{os.path.dirname(__file__)}/test_files/data/test_data_large.tsv',
+        sep='\t')
 
     def test_randomsplit(self):
         split = randomsplit()
         split(self.df, "SMILES", "CL")
 
     def test_temporalsplit(self):
-        split = temporalsplit(timesplit=2015, timecol="Year of first disclosure")
+        split = temporalsplit(
+            timesplit=2015,
+            timecol="Year of first disclosure")
         split(self.df, "SMILES", "CL")
 
     def test_scaffoldsplit(self):
         split = scaffoldsplit()
         split(self.df, "SMILES", "CL")
 
+
 class TestDataFilters(PathMixIn, TestCase):
-    df = pd.read_csv(f'{os.path.dirname(__file__)}/test_files/data/test_data_large.tsv', sep='\t')
+    df = pd.read_csv(
+        f'{os.path.dirname(__file__)}/test_files/data/test_data_large.tsv',
+        sep='\t')
 
     def test_Categoryfilter(self):
-        remove_cation = CategoryFilter(name="moka_ionState7.4", values=["cationic"])
+        remove_cation = CategoryFilter(
+            name="moka_ionState7.4", values=["cationic"])
         df_anion = remove_cation(self.df)
-        self.assertTrue((df_anion["moka_ionState7.4"] == "cationic").sum() == 0)
-
-        only_cation = CategoryFilter(name="moka_ionState7.4", values=["cationic"], keep=True)
+        self.assertTrue(
+            (df_anion["moka_ionState7.4"] == "cationic").sum() == 0)
+
+        only_cation = CategoryFilter(
+            name="moka_ionState7.4",
+            values=["cationic"],
+            keep=True)
         df_cation = only_cation(self.df)
-        self.assertTrue((df_cation["moka_ionState7.4"] != "cationic").sum() == 0)
+        self.assertTrue(
+            (df_cation["moka_ionState7.4"] != "cationic").sum() == 0)
+
 
 class TestFeatureFilters(PathMixIn, TestCase):
-    df = pd.DataFrame(data = np.array([[1, 4, 2, 6, 2 ,1],
-                                        [1, 8, 4, 2, 4 ,2],
-                                        [1, 4, 3, 2, 5 ,3],
-                                        [1, 8, 4, 9, 8 ,4],
-                                        [1, 4, 2, 3, 9 ,5],
-                                        [1, 8, 4, 7, 12,6]]), columns=["F1", "F2", "F3", "F4", "F5", "y"])
+    df = pd.DataFrame(
+        data=np.array(
+            [[1, 4, 2, 6, 2, 1],
+             [1, 8, 4, 2, 4, 2],
+             [1, 4, 3, 2, 5, 3],
+             [1, 8, 4, 9, 8, 4],
+             [1, 4, 2, 3, 9, 5],
+             [1, 8, 4, 7, 12, 6]]),
+        columns=["F1", "F2", "F3", "F4", "F5", "y"])
 
     def test_lowVarianceFilter(self):
         filter = lowVarianceFilter(0.01)
@@ -198,15 +220,20 @@
 
     def test_BorutaFilter(self):
         filter = BorutaFilter()
-        X = filter(features = self.df[["F1", "F2", "F3", "F4", "F5"]], y_col=self.df["y"])
+        X = filter(
+            features=self.df[["F1", "F2", "F3", "F4", "F5"]],
+            y_col=self.df["y"])
 
         # check if correct columns selected and values still original
         self.assertListEqual(list(X.columns), ["F5"])
         self.assertTrue(self.df[X.columns].equals(X))
 
+
 class TestDescriptorsets(PathMixIn, TestCase):
     def prep_testdata(self):
-        df = pd.read_csv(f'{os.path.dirname(__file__)}/test_files/data/test_data.tsv', sep='\t')
+        df = pd.read_csv(
+            f'{os.path.dirname(__file__)}/test_files/data/test_data.tsv',
+            sep='\t')
         mols = [MolFromSmiles(smiles) for smiles in df.SMILES]
         return mols
 
@@ -224,7 +251,9 @@
         desc_calc = Mordred()
         descriptors = desc_calc(mols[1])
         self.assertIsInstance(descriptors, pd.DataFrame)
-        self.assertEqual(descriptors.shape, (1, len(mordred.Calculator(mordreddescriptors).descriptors)))
+        self.assertEqual(
+            descriptors.shape,
+            (1, len(mordred.Calculator(mordreddescriptors).descriptors)))
         self.assertTrue(descriptors.any().any())
         self.assertTrue(descriptors.any().sum() > 1)
 
@@ -246,57 +275,69 @@
         self.assertTrue(descriptors.any().any())
         self.assertTrue(descriptors.any().sum() > 1)
 
-        #with 3D
+        # with 3D
         desc_calc = rdkit_descs(compute_3Drdkit=True)
         descriptors = desc_calc(mols[1])
         self.assertIsInstance(descriptors, pd.DataFrame)
-        self.assertEqual(descriptors.shape, (1, (len(Descriptors._descList) + 10)))
+        self.assertEqual(descriptors.shape,
+                         (1, (len(Descriptors._descList) + 10)))
         self.assertTrue(descriptors.any().any())
         self.assertTrue(descriptors.any().sum() > 1)
 
 
 class TestDescriptorCalculator(PathMixIn, TestCase):
     def prep_testdata(self):
-        df = pd.read_csv(f'{os.path.dirname(__file__)}/test_files/data/test_data.tsv', sep='\t')
+        df = pd.read_csv(
+            f'{os.path.dirname(__file__)}/test_files/data/test_data.tsv',
+            sep='\t')
         mols = [MolFromSmiles(smiles) for smiles in df.SMILES]
         return mols
-    
+
     def test_descriptorcalculator(self):
         from mordred import ABCIndex
         mols = self.prep_testdata()
-        desc_calc = DescriptorsCalculator([MorganFP(2, 10), DrugExPhyschem(), Mordred(ABCIndex)])
+        desc_calc = DescriptorsCalculator(
+            [MorganFP(2, 10), DrugExPhyschem(), Mordred(ABCIndex)])
         mols.append(None)
         descriptors = desc_calc(mols)
         self.assertIsInstance(descriptors, pd.DataFrame)
-        self.assertEqual(descriptors.shape, (11,31))
+        self.assertEqual(descriptors.shape, (11, 31))
         self.assertTrue(descriptors.any().any())
         self.assertEqual(desc_calc.get_len(), 31)
 
         filter = highCorrelationFilter(0.99)
         descriptors = filter(descriptors)
         desc_calc.keepDescriptors(descriptors)
-<<<<<<< HEAD
-        desc_calc.toFile(f"{os.path.dirname(__file__)}/test_files/qspr/data/test_calc.json")
-        descriptorsCalculator.fromFile(f"{os.path.dirname(__file__)}/test_files/qspr/data/test_calc.json")
-=======
-        desc_calc.toFile(f"{os.path.dirname(__file__)}/test_files/qsprmodels/test_calc.json")
-        DescriptorsCalculator.fromFile(f"{os.path.dirname(__file__)}/test_files/qsprmodels/test_calc.json")
->>>>>>> 44a384d0
+        desc_calc.toFile(
+            f"{os.path.dirname(__file__)}/test_files/qspr/data/test_calc.json")
+        descriptorsCalculator.fromFile(
+            f"{os.path.dirname(__file__)}/test_files/qspr/data/test_calc.json")
+
 
 class TestFeatureStandardizer(PathMixIn, TestCase):
     def prep_testdata(self):
-        df = pd.read_csv(f'{os.path.dirname(__file__)}/test_files/data/test_data.tsv', sep='\t')
+        df = pd.read_csv(
+            f'{os.path.dirname(__file__)}/test_files/data/test_data.tsv',
+            sep='\t')
         mols = [MolFromSmiles(smiles) for smiles in df.SMILES]
-        features = [AllChem.GetMorganFingerprintAsBitVect(x, 3, 1000) for x in mols]
+        features = [
+            AllChem.GetMorganFingerprintAsBitVect(
+                x, 3, 1000) for x in mols]
         return features
-    
+
     def test_featurestandarizer(self):
         features = self.prep_testdata()
         scaler = SKLearnStandardizer.fromFit(features, StandardScaler())
         scaled_features = scaler(features)
-        scaler.toFile(f'{os.path.dirname(__file__)}/test_files/qspr/data/test_scaler.json')
-        scaler_fromfile = SKLearnStandardizer.fromFile(f'{os.path.dirname(__file__)}/test_files/qspr/data/test_scaler.json')
+        scaler.toFile(
+            f'{os.path.dirname(__file__)}/test_files/qspr/data/test_scaler.json')
+        scaler_fromfile = SKLearnStandardizer.fromFile(
+            f'{os.path.dirname(__file__)}/test_files/qspr/data/test_scaler.json')
         scaled_features_fromfile = scaler_fromfile(features)
         self.assertIsInstance(scaled_features, np.ndarray)
-        self.assertEqual(scaled_features.shape, (10,1000))
-        self.assertEqual(np.array_equal(scaled_features, scaled_features_fromfile), True)+        self.assertEqual(scaled_features.shape, (10, 1000))
+        self.assertEqual(
+            np.array_equal(
+                scaled_features,
+                scaled_features_fromfile),
+            True)