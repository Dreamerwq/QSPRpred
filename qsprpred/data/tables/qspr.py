--- conflicted
+++ resolved
@@ -1198,8 +1198,7 @@
             return
         self.applicabilityDomain.fit(X)
         return self.applicabilityDomain.transform(X_ind)
-        
-        
+
     def dropOutliers(self):
         """Drop outliers from the test set based on the applicability domain."""
         if self.applicabilityDomain is None:
@@ -1229,18 +1228,12 @@
                 "outliers will not be dropped."
             )
             return
-<<<<<<< HEAD
         self.addProperty("Split_IsOutlier", len(self) * [False])
         self.addProperty(
             "Split_IsOutlier",
-            ~mask["in_domain"],
+            ~mask,
             mask.index.values
         )
-=======
-        self.df["Split_IsOutlier"] = False
-        self.df.loc[X_ind.index, "Split_IsOutlier"] = ~mask
-
->>>>>>> 3d745cc0
         logger.info(
             f"Marked {(~mask).sum().sum()} samples from the test set as outlier."
         )