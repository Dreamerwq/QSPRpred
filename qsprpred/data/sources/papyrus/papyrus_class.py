--- conflicted
+++ resolved
@@ -8,12 +8,8 @@
 import papyrus_scripts
 from papyrus_scripts.download import download_papyrus
 
-<<<<<<< HEAD
 from ..data_source import DataSource
-from ...data import MoleculeTable
-=======
 from ...tables.mol import MoleculeTable
->>>>>>> b0b31b22
 from .papyrus_filter import papyrus_filter
 
 
