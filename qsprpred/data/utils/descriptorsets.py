"""Descriptorset: a collection of descriptors that can be calculated for a molecule.

To add a new descriptor or fingerprint calculator:
* Add a descriptor subclass for your descriptor calculator
* Add a function to retrieve your descriptor by name to the descriptor retriever class
"""
from abc import ABC, abstractmethod

import numpy as np
import pandas as pd
from rdkit import Chem, DataStructs
from rdkit.Chem import Mol

from ...models.interfaces import QSPRModel
from .descriptor_utils.drugexproperties import Property
from .descriptor_utils.fingerprints import get_fingerprint
from .descriptor_utils.rdkitdescriptors import RdkitDescriptors


class DescriptorSet(ABC):
    __len__ = lambda self: self.getLen()

    @abstractmethod
    def __call__(self, *args, **kwargs):
        """
        Calculate the descriptors for a given input.

        Args:
            *args: arguments to be passed to perform the calculation
            **kwargs: keyword arguments to be passed to perform the calculation

        Returns:
            DataFrame or np.array of descriptors with shape [n_inputs, n_descriptors]
        """

    @property
    @abstractmethod
    def descriptors(self):
        """Return a list of descriptor names."""

    @descriptors.setter
    @abstractmethod
    def descriptors(self, value):
        """Set the descriptor names."""

    def getLen(self):
        """Return the number of descriptors."""
        return len(self.descriptors)

    @property
    @abstractmethod
    def isFP(self):
        """Return True if descriptorset is fingerprint."""

    @property
    @abstractmethod
    def settings(self):
        """Return dictionary with arguments used to initialize the descriptorset."""

    @abstractmethod
    def __str__(self):
        """Return string representation of the descriptorset."""


class MoleculeDescriptorSet(DescriptorSet):
    """Abstract base class for descriptorsets.

    Descriptorset: a collection of descriptors that can be calculated for a molecule.
    """
    @abstractmethod
    def __call__(self, mols: list[str | Mol]):
        """
        Calculate the descriptor for a molecule.

        Args:
            mols: list of molecules (SMILES `str` or RDKit Mol)

        Returns:
            an array or data frame of descriptor values of shape (n_mols, n_descriptors)
        """

    @staticmethod
    def iterMols(mols: list[str | Mol], to_list=False):
        """
        Create a molecule iterator or list from RDKit molecules or SMILES.

        Args:
            mols: list of molecules (SMILES `str` or RDKit Mol)
            to_list: if True, return a list instead of an iterator

        Returns:
            an array or data frame of descriptor values of shape (n_mols, n_descriptors)
        """
        ret = (Chem.MolFromSmiles(mol) if isinstance(mol, str) else mol for mol in mols)
        if to_list:
            ret = list(ret)
        return ret


class DataFrameDescriptorSet(DescriptorSet):
    def __init__(self, df: pd.DataFrame):
        self._df = df
        self._descriptors = df.columns.tolist() if df is not None else []

    def getDF(self):
        return self._df

    def getIndex(self):
        return self._df.index if self._df is not None else None

    def __call__(self, index, *args, **kwargs):
        if self._df is None:
            raise ValueError("No dataframe set.")
        ret = pd.DataFrame(index=index)
        ret = ret.merge(self._df, how="left", left_index=True, right_index=True)
        return ret[self.descriptors]

    @property
    def descriptors(self):
        return self._descriptors

    @descriptors.setter
    def descriptors(self, value):
        self._descriptors = value

    @property
    def isFP(self):
        return False

    @property
    def settings(self):
        return {"df": None}

    def __str__(self):
        return "DataFrame"


class FingerprintSet(MoleculeDescriptorSet):
    """Generic fingerprint descriptorset can be used to calculate any fingerprint type
    defined in descriptorutils.fingerprints.
    """
    def __init__(self, fingerprint_type, *args, **kwargs):
        """
        Initialize the descriptor with the same arguments as you would pass to your
        fingerprint type of choice.

        Args:
            fingerprint_type: fingerprint type
            *args: fingerprint specific arguments
            **kwargs: fingerprint specific arguments keyword arguments
        """
        self._isFP = True
        self.fingerprintType = fingerprint_type
        self.getFingerprint = get_fingerprint(self.fingerprintType, *args, **kwargs)

        self._keepindices = None

    def __call__(self, mols):
        """Calculate the fingerprint for a list of molecules."""
        mols = [Chem.AddHs(mol) for mol in self.iterMols(mols)]
        ret = self.getFingerprint(mols)

        if self.keepindices:
            ret = ret[:, self.keepindices]

        return ret

    @property
    def keepindices(self):
        """Return the indices of the fingerprint to keep."""
        return self._keepindices

    @keepindices.setter
    def keepindices(self, val):
        """Set the indices of the fingerprint to keep."""
        self._keepindices = [int(x) for x in val] if val else None

    @property
    def isFP(self):
        """Return True if descriptorset is fingerprint."""
        return self._isFP

    @property
    def settings(self):
        """Return dictionary with arguments used to initialize the descriptorset."""
        return {
            "fingerprint_type": self.fingerprintType,
            **self.getFingerprint.settings,
        }

    def getLen(self):
        """Return the length of the fingerprint."""
        return len(self.getFingerprint)

    def __str__(self):
        return f"FingerprintSet_{self.fingerprintType}"

    @property
    def descriptors(self):
        """Return the indices of the fingerprint that are kept."""
        indices = self.keepindices if self.keepindices else range(self.getLen())
        return [f"{idx}" for idx in indices]

    @descriptors.setter
    def descriptors(self, value):
        """Set the indices of the fingerprint to keep."""
        self.keepindices(value)


class DrugExPhyschem(MoleculeDescriptorSet):
    """
    Physciochemical properties originally used in DrugEx for QSAR modelling.

    Args:
        props: list of properties to calculate
    """
    def __init__(self, physchem_props=None):
        """Initialize the descriptorset with Property arguments (a list of properties to
        calculate) to select a subset.

        Args:
            physchem_props: list of properties to calculate
        """
        self._isFP = False
        self.props = list(Property(physchem_props).props)

    def __call__(self, mols):
        """Calculate the DrugEx properties for a molecule."""
        calculator = Property(self.props)
        return calculator.getScores(self.iterMols(mols, to_list=True))

    @property
    def isFP(self):
        return self._isFP

    @property
    def settings(self):
        return {"physchem_props": self.props}

    @property
    def descriptors(self):
        return self.props

    @descriptors.setter
    def descriptors(self, props):
        """Set new props as a list of names."""
        self.props = list(Property(props).props)

    def __str__(self):
        return "DrugExPhyschem"


class RDKitDescs(MoleculeDescriptorSet):
    """
    Calculate RDkit descriptors.

    Args:
        rdkit_descriptors: list of descriptors to calculate, if none, all 2D rdkit
            descriptors will be calculated
        compute_3Drdkit: if True, 3D descriptors will be calculated
    """
    def __init__(self, rdkit_descriptors=None, compute_3Drdkit=False):
        self._isFP = False
        # TODO: RdkitDescriptors probably needs refactoring; see definition
        self._calculator = RdkitDescriptors(rdkit_descriptors, compute_3Drdkit)
        self._descriptors = self._calculator.descriptors
        self.compute3Drdkit = compute_3Drdkit

    def __call__(self, mols):
        return self._calculator.getScores(self.iterMols(mols, to_list=True))

    @property
    def isFP(self):
        return self._isFP

    @property
    def settings(self):
        return {
            "rdkit_descriptors": self.descriptors,
            "compute_3Drdkit": self.compute3Drdkit,
        }

    @property
    def descriptors(self):
        return self._descriptors

    @descriptors.setter
    def descriptors(self, descriptors):
        self._calculator.descriptors = descriptors
        self._descriptors = descriptors

    def __str__(self):
        return "RDkit"


class TanimotoDistances(MoleculeDescriptorSet):
    """
    Calculate Tanimoto distances to a list of SMILES sequences.

    Args:
        list_of_smiles (list of strings): list of SMILES to calculate the distances.
        fingerprint_type (str): fingerprint type to use.
        *args: `fingerprint` arguments
        **kwargs: `fingerprint` keyword arguments, should contain fingerprint_type
    """
    def __init__(self, list_of_smiles, fingerprint_type, *args, **kwargs):
        """Initialize the descriptorset with a list of SMILES sequences and a
        fingerprint type.

        Args:
            list_of_smiles (list of strings): list of SMILES sequences to calculate
                distance to
            fingerprint_type (str): fingerprint type to use
        """
        self._descriptors = list_of_smiles
        self.fingerprintType = fingerprint_type
        self._args = args
        self._kwargs = kwargs
        self._isFP = False

        # intialize fingerprint calculator
        self.getFingerprint = get_fingerprint(
            self.fingerprintType, *self._args, **self._kwargs
        )
        self.calculate_fingerprints(list_of_smiles)

    def __call__(self, mols):
        """Calculate the Tanimoto distances to the list of SMILES sequences.

        Args:
            mols (List[str] or List[rdkit.Chem.rdchem.Mol]): SMILES sequences or RDKit
                molecules to calculate the distances.
        """
        mols = [
            Chem.MolFromSmiles(mol) if isinstance(mol, str) else mol for mol in mols
        ]
        # Convert np.arrays to BitVects
        fps = [
            DataStructs.CreateFromBitString("".join(map(str, x)))
            for x in self.getFingerprint(mols)
        ]
        return [
            list(1 - np.array(DataStructs.BulkTanimotoSimilarity(fp, self.fps)))
            for fp in fps
        ]

    def calculate_fingerprints(self, list_of_smiles):
        """Calculate the fingerprints for the list of SMILES sequences."""
        # Convert np.arrays to BitVects
        self.fps = [
            DataStructs.CreateFromBitString("".join(map(str, x))) for x in self.
            getFingerprint([Chem.MolFromSmiles(smiles) for smiles in list_of_smiles])
        ]

    @property
    def isFP(self):
        return self._isFP

    @property
    def settings(self):
        return {
            "fingerprint_type": self.fingerprintType,
            "list_of_smiles": self._descriptors,
            "args": self._args,
            "kwargs": self._kwargs,
        }

    @property
    def descriptors(self):
        return self._descriptors

    @descriptors.setter
    def descriptors(self, list_of_smiles):
        """Set new list of SMILES sequences to calculate distance to."""
        self._descriptors = list_of_smiles
        self.list_of_smiles = list_of_smiles
        self.fps = self.calculate_fingerprints(self.list_of_smiles)

    def __str__(self):
        return "TanimotoDistances"


class PredictorDesc(MoleculeDescriptorSet):
    """MoleculeDescriptorSet that uses a Predictor object to calculate descriptors from
    a molecule."""
    def __init__(self, model: list[QSPRModel | str]):
        """
        Initialize the descriptorset with a `QSPRModel` object.

        Args:
            model: a fitted model instance or a path to the model's meta file
        """

        if isinstance(model, str):
            from qsprpred.models.interfaces import QSPRModel

            self.model = QSPRModel.fromFile(model)
        else:
            self.model = model

        self._descriptors = [self.model.name]

    def __call__(self, mols):
        """
        Calculate the descriptor for a list of molecules.

        Args:
            mols (list): list of smiles or rdkit molecules

        Returns:
            an array of descriptor values
        """
        mols = list(mols)
        if type(mols[0]) != str:
            mols = [Chem.MolToSmiles(mol) for mol in mols]
        return self.model.predictMols(mols, use_probas=False)

    @property
    def isFP(self):
        return False

    @property
    def settings(self):
        """Return args and kwargs used to initialize the descriptorset."""
        return {
            "model":
                self.model.
                metaFile  # FIXME: we save absolute path to meta file so this descriptor
            # set is not really portable
        }

    @property
    def descriptors(self):
        return self._descriptors

    @descriptors.setter
    def descriptors(self, descriptors):
        self._descriptors = descriptors

    def getLen(self):
        return 1

    def __str__(self):
        return "PredictorDesc"


class _DescriptorSetRetriever:
    """Based on recipe 8.21 of the book "Python Cookbook".

    To support a new type of descriptor, just add a function "get_descname(self, *args,
    **kwargs)".
    """
    def getDescriptor(self, desc_type, *args, **kwargs):
        if desc_type.lower() == "descriptor":
            raise Exception("Please specify the type of fingerprint you want to use.")
        method_name = "get" + desc_type
        method = getattr(self, method_name)
        if method is None:
            raise Exception(f"{desc_type} is not a supported descriptor set type.")
        return method(*args, **kwargs)

    def getFingerprintSet(self, *args, **kwargs):
        """Wrapper to get a fingerprint set."""
        return FingerprintSet(*args, **kwargs)

    def getDrugExPhyschem(self, *args, **kwargs):
        """Wrapper to get DrugEx physichochemical properties."""
        return DrugExPhyschem(*args, **kwargs)

    def getMordred(self, *args, **kwargs):
        """Wrapper to get Mordred descriptors - depends on optional dependency."""
        from qsprpred.extra.data.utils.descriptorsets import Mordred

        return Mordred(*args, **kwargs)

    def getMold2(self, *args, **kwargs):
        """Wrapper to get Mold2 descriptors - depends on optional dependency."""
        from qsprpred.extra.data.utils.descriptorsets import Mold2

        return Mold2(*args, **kwargs)

    def getPaDEL(self, *args, **kwargs):
        """Wrapper to get PaDEL descriptors - depends on optional dependency."""
        from qsprpred.extra.data.utils.descriptorsets import PaDEL

        return PaDEL(*args, **kwargs)

<<<<<<< HEAD
    def getRDkit(self, *args, **kwargs):
        """Wrapper to get rdkit descriptors."""
        return RDKitDescs(*args, **kwargs)
=======
    def get_ExtendedValenceSignature(self, *args, **kwargs):
        from qsprpred.extra.data.utils.descriptorsets import ExtendedValenceSignature
        return ExtendedValenceSignature(*args, **kwargs)

    def get_RDkit(self, *args, **kwargs):
        return rdkit_descs(*args, **kwargs)
>>>>>>> 003bcafb

    def getPredictorDesc(self, *args, **kwargs):
        """Wrapper to get predictors as descriptors."""
        return PredictorDesc(*args, **kwargs)

    def getProDec(self, *args, **kwargs):
        """Wrapper to get protein descriptorsfrom prodec - depends on optional
        dependency."""
        from qsprpred.extra.data.utils.descriptorsets import ProDec

        return ProDec(*args, **kwargs)

    def getTanimotoDistances(self, *args, **kwargs):
        """Wrapper to get bulk tanimoto distances."""
        return TanimotoDistances(*args, **kwargs)

    def get_DataFrame(self, *args, **kwargs):
        return DataFrameDescriptorSet(*args, **kwargs)


def get_descriptor(desc_type: str, *args, **kwargs):
    """Wrapper to get a descriptorfunction from _DescriptorSetRetriever."""
    return _DescriptorSetRetriever().getDescriptor(desc_type, *args, **kwargs)<|MERGE_RESOLUTION|>--- conflicted
+++ resolved
@@ -485,18 +485,13 @@
 
         return PaDEL(*args, **kwargs)
 
-<<<<<<< HEAD
     def getRDkit(self, *args, **kwargs):
         """Wrapper to get rdkit descriptors."""
         return RDKitDescs(*args, **kwargs)
-=======
-    def get_ExtendedValenceSignature(self, *args, **kwargs):
+
+    def getExtendedValenceSignature(self, *args, **kwargs):
         from qsprpred.extra.data.utils.descriptorsets import ExtendedValenceSignature
         return ExtendedValenceSignature(*args, **kwargs)
-
-    def get_RDkit(self, *args, **kwargs):
-        return rdkit_descs(*args, **kwargs)
->>>>>>> 003bcafb
 
     def getPredictorDesc(self, *args, **kwargs):
         """Wrapper to get predictors as descriptors."""
