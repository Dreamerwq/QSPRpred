--- conflicted
+++ resolved
@@ -129,13 +129,9 @@
 
     @property
     def descriptors(self):
-<<<<<<< HEAD
         """Return the indices of the fingerprint that are kept."""
-        return [f"{idx}" for idx in range(self.get_len())]
-=======
         indices = self.keepindices if self.keepindices else range(self.get_len())
         return [f"{idx}" for idx in indices]
->>>>>>> 2ee371c8
 
     @descriptors.setter
     def descriptors(self, value):
