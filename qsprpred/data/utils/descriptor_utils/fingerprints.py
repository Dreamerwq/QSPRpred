--- conflicted
+++ resolved
@@ -2,12 +2,8 @@
 
 import numpy as np
 from rdkit import DataStructs
-<<<<<<< HEAD
-from rdkit.Chem import AllChem, MACCSkeys
-=======
 from rdkit.Avalon import pyAvalonTools
-from rdkit.Chem import AllChem, rdMolDescriptors, rdmolops
->>>>>>> 981b209e
+from rdkit.Chem import AllChem, MACCSkeys, rdMolDescriptors, rdmolops
 
 from .interfaces import Fingerprint
 
@@ -49,6 +45,38 @@
     def getKey(self):
         return "MorganFP"
 
+class RDkitMACCSFP(Fingerprint):
+    """RDkits implementation of MACCS keys fingerprint."""
+
+    def getFingerprints(self, mols):
+        """Return the MACCS fingerprints for the input molecules.
+
+        Args:
+            mols: molecules to obtain the fingerprint of
+
+        Returns:
+            fingerprint (list): `list` of fingerprints for "mols"
+        """
+        convertFP = DataStructs.ConvertToNumpyArray
+
+        ret = np.zeros((len(mols), len(self)))
+        for idx, mol in enumerate(mols):
+            fp = MACCSkeys.GenMACCSKeys(mol)
+            np_fp = np.zeros(len(fp))
+            convertFP(fp, np_fp)
+            ret[idx] = np_fp
+
+        return ret
+
+    @property
+    def settings(self):
+        return {}
+
+    def __len__(self):
+        return 167
+
+    def getKey(self):
+        return "RDKitMACCSFP"
 
 class MaccsFP(Fingerprint):
     def __init__(self, nBits=167, **kwargs):
@@ -253,38 +281,6 @@
     def getKey(self):
         return "LayeredFP"
 
-class RDkitMACCSFP(fingerprint):
-    """RDkits implementation of MACCS keys fingerprint."""
-
-    def getFingerprints(self, mols):
-        """Return the MACCS fingerprints for the input molecules.
-
-        Args:
-            mols: molecules to obtain the fingerprint of
-
-        Returns:
-            fingerprint (list): `list` of fingerprints for "mols"
-        """
-        convertFP = DataStructs.ConvertToNumpyArray
-
-        ret = np.zeros((len(mols), len(self)))
-        for idx, mol in enumerate(mols):
-            fp = MACCSkeys.GenMACCSKeys(mol)
-            np_fp = np.zeros(len(fp))
-            convertFP(fp, np_fp)
-            ret[idx] = np_fp
-
-        return ret
-
-    @property
-    def settings(self):
-        return {}
-
-    def __len__(self):
-        return 167
-
-    def getKey(self):
-        return "RDKitMACCSFP"
 
 class _FingerprintRetriever:
     """Based on recipe 8.21 of the book "Python Cookbook".
@@ -303,10 +299,6 @@
 
     def getMorganFP(self, *args, **kwargs):
         return MorganFP(*args, **kwargs)
-    
-    def get_RDKitMACCSFP(self, *args, **kwargs):
-        return RDkitMACCSFP(*args, **kwargs)
-
     def getMaccsFP(self, *args, **kwargs):
         return MaccsFP(*args, **kwargs)
 
@@ -327,6 +319,9 @@
 
     def getLayeredFP(self, *args, **kwargs):
         return LayeredFP(*args, **kwargs)
+    
+    def getRDKitMACCSFP(self, *args, **kwargs):
+        return RDkitMACCSFP(*args, **kwargs)
 
     def getCDKFP(self, *args, **kwargs):
         from qsprpred.extra.data.utils.descriptor_utils.fingerprints import CDKFP
