--- conflicted
+++ resolved
@@ -267,23 +267,14 @@
             }
         )
 
-<<<<<<< HEAD
-    def evaluate(self, save=True, ES_val_size=0.1, parameters=None, score_func=None):
-        """Make predictions for crossvalidation and independent test set.
-
-        Args:
-            save (bool): wether to save the cross validation predictions
-            ES_val_size (float): validation set size for early stopping in CV
-            parameters (dict): model parameters, if None, the parameters from the model are used
-            score_func (Metric): scoring function for the model, if None, the default scoring function for the task is used
-=======
     def evaluate(
         self,
         save: bool = True,
         es_val_size: float = 0.1,
         parameters: dict | None = None,
+        score_func=None
     ) -> np.ndarray:
-        """Make predictions for cross-validation and independent test set.
+        """Make predictions for crossvalidation and independent test set.
 
         Args:
             save (bool):
@@ -296,7 +287,9 @@
         Returns:
             np.ndarray:
                 predictions for test set and cross-validation for further analysis
->>>>>>> 981b209e
+            score_func (Metric):
+                scoring function for the model, if None, the default scoring function
+                for the task is used
         """
         evalparams = self.parameters if parameters is None else parameters
         score_func = self.score_func if score_func is None else score_func
