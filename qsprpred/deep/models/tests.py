import os
from typing import Type
from unittest import TestCase

import torch
from parameterized import parameterized

from ...data.data import QSPRDataset
from ...deep.models.models import QSPRDNN, Chemprop
from ...deep.models.neural_network import STFullyConnected
from ...models.tasks import TargetTasks, ModelTasks
from ...models.tests import ModelDataSetsMixIn, ModelTestMixIn
from ...data.utils.descriptorcalculator import MoleculeDescriptorsCalculator
from ...data.utils.descriptorsets import SmilesDesc
from ...data.utils.datasplitters import RandomSplit
from sklearn.impute import SimpleImputer

GPUS = list(range(torch.cuda.device_count()))


class NeuralNet(ModelDataSetsMixIn, ModelTestMixIn, TestCase):
    """This class holds the tests for the QSPRDNN class."""
    @property
    def gridFile(self):
        """Return the path to the grid file with test
        search spaces for hyperparameter optimization.
        """
        return f"{os.path.dirname(__file__)}/test_files/search_space_test.json"

    @staticmethod
    def getModel(
        base_dir: str,
        name: str,
        alg: Type | None = None,
        dataset: QSPRDataset = None,
        parameters: dict | None = None,
        random_state: int | None = None,
    ):
        """Initialize model with data set.

        Args:
            base_dir: Base directory for model.
            name: Name of the model.
            alg: Algorithm to use.
            dataset: Data set to use.
            parameters: Parameters to use.
        """
        return QSPRDNN(
            base_dir=base_dir,
            alg=alg,
            data=dataset,
            name=name,
            parameters=parameters,
            gpus=GPUS,
            patience=3,
            tol=0.02,
            random_state=random_state
        )

    @parameterized.expand(
        [
            (f"{alg_name}_{task}", task, alg_name, alg, th, random_state)
            for alg, alg_name, task, th in (
                (STFullyConnected, "STFullyConnected", TargetTasks.REGRESSION, None),
                (STFullyConnected, "STFullyConnected", TargetTasks.SINGLECLASS, [6.5]),
                (
                    STFullyConnected,
                    "STFullyConnected",
                    TargetTasks.MULTICLASS,
                    [0, 1, 10, 1100],
                ),
            )
            for random_state in (
                None,
                42
            )
        ]
    )
<<<<<<< HEAD
    def test_qsprpred_model(
        self, _, task: TargetTasks, alg_name: str, alg: Type, th: float, random_state: int | None
=======
    def testSingleTaskModel(
        self, _, task: TargetTasks, alg_name: str, alg: Type, th: float
>>>>>>> 14c3bae1
    ):
        """Test the QSPRDNN model in one configuration.

        Args:
            task: Task to test.
            alg_name: Name of the algorithm.
            alg: Algorithm to use.
            th: Threshold to use for classification models.
            random_state: Seed to be used for random operations.
        """
        # initialize dataset
        dataset = self.createLargeTestDataSet(
            name=f"{alg_name}_{task}",
            target_props=[{
                "name": "CL",
                "task": task,
                "th": th
            }],
            preparation_settings=self.getDefaultPrep(),
        )

        # initialize model for training from class
        alg_name = f"{alg_name}_{task}_th={th}"
        model = self.getModel(
<<<<<<< HEAD
            base_dir=self.generatedModelsPath, name=f"{alg_name}", alg=alg, dataset=dataset, random_state=random_state
        )
        self.fitTest(model, random_state)
        predictor = QSPRDNN(name=alg_name, base_dir=model.baseDir, random_state=random_state)
        pred_use_probas, pred_not_use_probas = self.predictorTest(predictor)
        if random_state is not None:
            model.cleanFiles()
            model = self.getModel(
                base_dir=self.generatedModelsPath, name=f"{alg_name}", alg=alg, dataset=dataset, random_state=random_state
            )
            self.fitTest(model, random_state)
            predictor = QSPRDNN(name=alg_name, base_dir=model.baseDir, random_state=random_state)
            self.predictorTest(predictor,
                expected_pred_use_probas=pred_use_probas,
                expected_pred_not_use_probas=pred_not_use_probas)
=======
            base_dir=self.generatedModelsPath,
            name=f"{alg_name}",
            alg=alg,
            dataset=dataset
        )
        self.fitTest(model)
        predictor = QSPRDNN(name=alg_name, base_dir=model.baseDir)
        self.predictorTest(predictor)


class ChemProp(ModelDataSetsMixIn, ModelTestMixIn, TestCase):
    """This class holds the tests for the QSPRDNN class."""
    @property
    def gridFile(self):
        """Return the path to the grid file with test
        search spaces for hyperparameter optimization.
        """
        return f"{os.path.dirname(__file__)}/test_files/search_space_test.json"

    @staticmethod
    def getModel(
        base_dir: str,
        name: str,
        dataset: QSPRDataset = None,
        parameters: dict | None = None,
    ):
        """Initialize model with data set.

        Args:
            base_dir: Base directory for model.
            name: Name of the model.
            alg: Algorithm to use.
            dataset: Data set to use.
            parameters: Parameters to use.
        """
        if parameters is None:
            parameters = {"gpu": GPUS[0] if len(GPUS) > 0 else None}
        else:
            parameters["gpu"] = GPUS[0] if len(GPUS) > 0 else None
        return Chemprop(
            base_dir=base_dir, data=dataset, name=name, parameters=parameters
        )

    @parameterized.expand(
        [
            (f"{alg_name}_{task}", task, alg_name, th) for alg_name, task, th in (
                ("MoleculeModel", TargetTasks.REGRESSION, None),
                ("MoleculeModel", TargetTasks.SINGLECLASS, [6.5]),
                ("MoleculeModel", TargetTasks.MULTICLASS, [0, 1, 10, 1100]),
            )
        ]
    )
    def testSingleTaskModel(self, _, task: TargetTasks, alg_name: str, th: float):
        """Test the QSPRDNN model in one configuration.

        Args:
            task: Task to test.
            alg_name: Name of the algorithm.
            alg: Algorithm to use.
            th: Threshold to use for classification models.
        """
        # initialize dataset
        dataset = self.createLargeTestDataSet(
            name=f"{alg_name}_{task}",
            target_props=[{
                "name": "CL",
                "task": task,
                "th": th
            }],
            preparation_settings=None
        )
        dataset.prepareDataset(
            feature_calculators=[
                MoleculeDescriptorsCalculator(desc_sets=[SmilesDesc()])
            ],
            split=RandomSplit(test_fraction=0.1)
        )
        # initialize model for training from class
        alg_name = f"{alg_name}_{task}_th={th}"
        model = self.getModel(
            base_dir=self.generatedModelsPath, name=f"{alg_name}", dataset=dataset
        )
        self.fitTest(model)
        predictor = Chemprop(name=alg_name, base_dir=model.baseDir)
        self.predictorTest(predictor)

    @parameterized.expand(
        [
            (f"{alg_name}_{task}", task, alg_name) for alg_name, task in (
                ("MoleculeModel", ModelTasks.MULTITASK_REGRESSION),
                ("MoleculeModel", ModelTasks.MULTITASK_SINGLECLASS),
            )
        ]
    )
    def testMultiTaskmodel(self, _, task: TargetTasks, alg_name: str):
        """Test the QSPRDNN model in one configuration.

            Args:
                task: Task to test.
                alg_name: Name of the algorithm.
                alg: Algorithm to use.
                th: Threshold to use for classification models.
            """
        if task == ModelTasks.MULTITASK_REGRESSION:
            target_props = [
                {
                    "name": "fu",
                    "task": TargetTasks.SINGLECLASS,
                    "th": [0.3]
                },
                {
                    "name": "CL",
                    "task": TargetTasks.SINGLECLASS,
                    "th": [6.5]
                },
            ]
        else:
            target_props = [
                {
                    "name": "fu",
                    "task": TargetTasks.SINGLECLASS,
                    "th": [0.3]
                },
                {
                    "name": "CL",
                    "task": TargetTasks.SINGLECLASS,
                    "th": [6.5]
                },
            ]
        # initialize dataset
        dataset = self.createLargeTestDataSet(
            name=f"{alg_name}_{task}",
            target_props=target_props,
            target_imputer=SimpleImputer(strategy="mean"),
            preparation_settings=None
        )
        dataset.prepareDataset(
            feature_calculators=[
                MoleculeDescriptorsCalculator(desc_sets=[SmilesDesc()])
            ],
            split=RandomSplit(test_fraction=0.1)
        )
        # initialize model for training from class
        alg_name = f"{alg_name}_{task}"
        model = self.getModel(
            base_dir=self.generatedModelsPath, name=f"{alg_name}", dataset=dataset
        )
        self.fitTest(model)
        predictor = Chemprop(name=alg_name, base_dir=model.baseDir)
        self.predictorTest(predictor)
>>>>>>> 14c3bae1
<|MERGE_RESOLUTION|>--- conflicted
+++ resolved
@@ -76,13 +76,8 @@
             )
         ]
     )
-<<<<<<< HEAD
-    def test_qsprpred_model(
+    def testSingleTaskModel(
         self, _, task: TargetTasks, alg_name: str, alg: Type, th: float, random_state: int | None
-=======
-    def testSingleTaskModel(
-        self, _, task: TargetTasks, alg_name: str, alg: Type, th: float
->>>>>>> 14c3bae1
     ):
         """Test the QSPRDNN model in one configuration.
 
@@ -107,8 +102,11 @@
         # initialize model for training from class
         alg_name = f"{alg_name}_{task}_th={th}"
         model = self.getModel(
-<<<<<<< HEAD
-            base_dir=self.generatedModelsPath, name=f"{alg_name}", alg=alg, dataset=dataset, random_state=random_state
+            base_dir=self.generatedModelsPath,
+            name=f"{alg_name}",
+            alg=alg,
+            dataset=dataset,
+            random_state=random_state
         )
         self.fitTest(model, random_state)
         predictor = QSPRDNN(name=alg_name, base_dir=model.baseDir, random_state=random_state)
@@ -123,15 +121,6 @@
             self.predictorTest(predictor,
                 expected_pred_use_probas=pred_use_probas,
                 expected_pred_not_use_probas=pred_not_use_probas)
-=======
-            base_dir=self.generatedModelsPath,
-            name=f"{alg_name}",
-            alg=alg,
-            dataset=dataset
-        )
-        self.fitTest(model)
-        predictor = QSPRDNN(name=alg_name, base_dir=model.baseDir)
-        self.predictorTest(predictor)
 
 
 class ChemProp(ModelDataSetsMixIn, ModelTestMixIn, TestCase):
@@ -273,5 +262,4 @@
         )
         self.fitTest(model)
         predictor = Chemprop(name=alg_name, base_dir=model.baseDir)
-        self.predictorTest(predictor)
->>>>>>> 14c3bae1
+        self.predictorTest(predictor)