#!/usr/bin/env python

import argparse
import json
import os
import os.path
import sys
from copy import deepcopy
from datetime import datetime
<<<<<<< HEAD
=======
from importlib.util import find_spec
>>>>>>> cf06e081

import numpy as np
import optuna
from sklearn.cross_decomposition import PLSRegression
from sklearn.ensemble import RandomForestClassifier, RandomForestRegressor
from sklearn.naive_bayes import GaussianNB
from sklearn.neighbors import KNeighborsClassifier, KNeighborsRegressor
from sklearn.svm import SVC, SVR
from xgboost import XGBClassifier, XGBRegressor

from .data.data import QSPRDataset
from .extra.gpu.models.dnn import DNNModel
from .logs.utils import backup_files, enable_file_logger
from .models.assessment_methods import CrossValAssessor, TestSetAssessor
from .models.early_stopping import EarlyStoppingMode
from .models.hyperparam_optimization import GridSearchOptimization, OptunaOptimization
from .models.metrics import SklearnMetric
from .models.sklearn import QSPRModel, SklearnModel
from .models.tasks import TargetTasks


def QSPRArgParser(txt=None):
    """Define and read command line arguments."""
    parser = argparse.ArgumentParser(
        formatter_class=argparse.ArgumentDefaultsHelpFormatter
    )
    # base arguments
    parser.add_argument(
        "-dp",
        "--data_paths",
        type=str,
        nargs="*",
        help=(
            "Each data file path to be used as input for the model, "
            "e.g ./target1_MULTICLASS_df.pkl"
        ),
    )
    parser.add_argument(
        "-o",
        "--output_dir",
        type=str,
        default=".",
        help="Directory to write the output model files to",
    )
    parser.add_argument("-de", "--debug", action="store_true")
    parser.add_argument(
        "-sb",
        "--skip_backup",
        action="store_true",
        help="Skip backup of files. WARNING: this may overwrite "
        "previous results, use with caution.",
    )
    parser.add_argument(
        "-ran", "--random_state", type=int, default=1, help="Seed for the random state"
    )
    parser.add_argument("-ncpu", "--ncpu", type=int, default=8, help="Number of CPUs")
    parser.add_argument(
        "-gpus", "--gpus", nargs="*", default=["0"], help="List of GPUs"
    )
    # model arguments
    parser.add_argument(
        "-ms",
        "--model_suffix",
        type=str,
        default=None,
        help="Suffix to add to model name",
    )
    # model type arguments
    parser.add_argument(
        "-mt",
        "--model_types",
        type=str,
        nargs="*",
        choices=["RF", "XGB", "SVM", "PLS", "NB", "KNN", "DNN"],
        default=["RF", "XGB", "SVM", "PLS", "NB", "KNN", "DNN"],
        help=(
            "Modeltype, defaults to run all ModelTasks, choose from: 'RF', 'XGB', "
            "'DNN', 'SVM', 'PLS' (only with REG), 'NB' (only with CLS) 'KNN'"
        ),
    )

    # model settings
    parser.add_argument(
        "-p",
        "--parameters",
        type=str,
        default=None,
        help=(
            "file path of json file with non-default parameter settings, "
            "e.g. ./parameters.json"
        ),
    )
    parser.add_argument(
        "-sw",
        "--sample_weighing",
        action="store_true",
        help="Sets balanced class weights.",
    )
    parser.add_argument(
        "-pat",
        "--patience",
        type=int,
        default=50,
        help="for DNN, number of epochs for early stopping",
    )
    parser.add_argument(
        "-tol",
        "--tolerance",
        type=float,
        default=0.01,
        help="for DNN, minimum absolute change of loss to count as progress",
    )

    # model training procedure
    parser.add_argument(
        "-s",
        "--save_model",
        action="store_true",
        help="If included then the model will be trained on all data and saved",
    )
    parser.add_argument(
        "-op",
        "--optimization",
        type=str,
        default=None,
        help=
        "Hyperparameter optimization, if 'None' no optimization, if 'grid' gridsearch, \
                            if 'bayes' bayesian optimization",
    )
    parser.add_argument(
        "-ss",
        "--search_space",
        type=str,
        default=None,
        help=(
            "search_space hyperparameter optimization json file location "
            "(./my_search_space.json). If None, default "
            "qsprpred.models.search_space.json used."
        ),
    )
    parser.add_argument(
        "-nj",
        "--n_jobs",
        type=int,
        default=1,
        help=(
            "number of parallel trials for hyperparameter optimization, "
            "warning this increase the number of CPU's used (ncpu x n_jobs)"
        ),
    )
    parser.add_argument(
        "-nt",
        "--n_trials",
        type=int,
        default=20,
        help="number of trials for bayes optimization",
    )
    parser.add_argument(
        "-me",
        "--model_evaluation",
        action="store_true",
        help=(
            "If on, model evaluation through cross validation and "
            "independent test set is performed."
        ),
    )

    if txt:
        args = parser.parse_args(txt)
    else:
        args = parser.parse_args()

    return args


def QSPR_modelling(args):
    """Optimize, evaluate and train estimators."""

    # read in file with specified parameters for model fitting
    parameters = None
    if args.parameters:
        try:
            with open(f"{args.parameters}") as json_file:
                par_dicts = np.array(json.load(json_file))
        except FileNotFoundError:
            log.error(f"Parameter settings file ({args.parameters}) not found.")
            sys.exit()

    if args.optimization in ["grid", "bayes"]:
        if args.search_space:
            grid_params = QSPRModel.loadParamsGrid(
                args.search_space,
                args.optimization,
                args.model_types,
            )
        else:
            # Get default search space
            model_types = deepcopy(args.model_types)
            if "DNN" in args.model_types:
                dnn_grid_params = DNNModel.loadParamsGrid(
                    None, args.optimization, "DNN"
                )
                model_types.remove("DNN")
            grid_params = QSPRModel.loadParamsGrid(None, args.optimization, model_types)
            if "DNN" in args.model_types:
                grid_params = np.concatenate((grid_params, dnn_grid_params))

    for dataset in args.datasets:
        log.info(f"Dataset: {dataset.name}")

        tasks = [prop.task for prop in dataset.targetProperties]
        if all(TargetTasks.REGRESSION == task for task in tasks):
            reg = True
        elif all(task.isClassification() for task in tasks):
            reg = False
        else:
            raise ValueError("Mixed tasks not supported")
        reg_abbr = "regression" if reg else "classification"

        for model_type in args.model_types:
            log.info(f"Model: {model_type} {reg_abbr}")

            if model_type not in ["RF", "XGB", "DNN", "SVM", "PLS", "NB", "KNN"]:
                log.warning(f"Model type {model_type} does not exist")
                continue
            if model_type == "NB" and reg:
                log.warning("NB with regression invalid, skipped.")
                continue
            if model_type == "PLS" and not reg:
                log.warning("PLS with classification invalid, skipped.")
                continue

            alg_dict = {
                "RF": RandomForestRegressor if reg else RandomForestClassifier,
                "XGB": XGBRegressor if reg else XGBClassifier,
                "SVM": SVR if reg else SVC,
                "PLS": PLSRegression,
                "NB": GaussianNB,
                "KNN": KNeighborsRegressor if reg else KNeighborsClassifier,
                "DNN": None,
            }

            # setting some default parameters
            parameters = {}
            if alg_dict[model_type] == XGBRegressor:
                parameters["objective"] = "reg:squarederror"
            elif alg_dict[model_type] == XGBClassifier:
                parameters["objective"] = "binary:logistic"
                parameters["use_label_encoder"] = False
                parameters["eval_metric"] = "logloss"
            if alg_dict[model_type] == SVC:
                parameters["probability"] = True
            if model_type not in ["NB", "PLS", "SVM", "DNN"]:
                parameters["n_jobs"] = args.ncpu

            # class_weight and scale_pos_weight are only used for RF, XGB and SVM
            if not reg:
                class_weight = "balanced" if args.sample_weighing else None
                if alg_dict[model_type] in [RandomForestClassifier, SVC]:
                    parameters["class_weight"] = class_weight
                counts = dataset.y.value_counts()
                scale_pos_weight = (
                    counts[0] / counts[1] if (
                        args.sample_weighing and len(tasks) == 1 and
                        not tasks[0].isMultiClass()
                    ) else 1
                )
                if alg_dict[model_type] == XGBClassifier:
                    parameters["scale_pos_weight"] = scale_pos_weight

            # set parameters from file
            if args.parameters:
                try:
                    parameters = par_dicts[par_dicts[:, 0] == model_type, 1][0]
                except BaseException:
                    log.warning(
                        f"Model type {model_type} not in parameter file, "
                        "default parameter settings used."
                    )

            # Create QSPR model object
            model_name = (
                f"{model_type}_{dataset.name}" if not args.model_suffix else
                f"{model_type}_{dataset.name}_{args.model_suffix}"
            )
            if model_type == "DNN":
                QSPRmodel = DNNModel(
                    base_dir=f"{args.output_dir}",
                    data=dataset,
                    parameters=parameters,
                    name=model_name,
                    gpus=args.gpus,
                    patience=args.patience,
                    tol=args.tolerance,
                    random_state=args.random_state,
                )
            else:
                QSPRmodel = SklearnModel(
                    base_dir=f"{args.output_dir}",
                    data=dataset,
                    alg=alg_dict[model_type],
                    name=model_name,
                    parameters=parameters,
                    random_state=args.random_state,
                )

            # if desired run parameter optimization
            score_func = SklearnMetric.getDefaultMetric(QSPRmodel.task)
            if args.optimization == "grid":
                search_space_gs = grid_params[grid_params[:, 0] == model_type, 1][0]
                log.info(search_space_gs)
                gridsearcher = GridSearchOptimization(
                    scoring=score_func, param_grid=search_space_gs
                )
                best_params = gridsearcher.optimize(QSPRmodel)
                QSPRmodel.saveParams(best_params)
            elif args.optimization == "bayes":
                search_space_bs = grid_params[grid_params[:, 0] == model_type, 1][0]
                log.info(search_space_bs)
                if reg and model_type == "RF":
                    if dataset.y.min()[0] < 0 or dataset.y_ind.min()[0] < 0:
                        search_space_bs.update(
                            {"criterion": ["categorical", ["squared_error"]]}
                        )
                    else:
                        search_space_bs.update(
                            {
                                "criterion":
                                    ["categorical", ["squared_error", "poisson"]]
                            }
                        )
                elif model_type == "RF":
                    search_space_bs.update(
                        {"criterion": ["categorical", ["gini", "entropy"]]}
                    )
                bayesoptimizer = OptunaOptimization(
                    scoring=score_func,
                    param_grid=search_space_bs,
                    n_trials=args.n_trials,
                    n_jobs=args.n_jobs,
                )
                best_params = bayesoptimizer.optimize(QSPRmodel)

            # initialize models from saved or default parameters

            if args.model_evaluation:
                CrossValAssessor(mode=EarlyStoppingMode.RECORDING)(QSPRmodel)
                TestSetAssessor(mode=EarlyStoppingMode.NOT_RECORDING)(QSPRmodel)

            if args.save_model:
                if (model_type == "DNN") and not (args.model_evaluation):
                    log.warning(
                        "Fit skipped: DNN can only be fitted after cross-validation "
                        "for determining optimal number of epochs to stop training."
                    )
                else:
                    QSPRmodel.fitAttached()


if __name__ == "__main__":
    args = QSPRArgParser()

    # Backup files
    datasets = [QSPRDataset.fromFile(data_file) for data_file in args.data_paths]
    file_prefixes = [
        f"{alg}_{dataset.name}" for alg in args.model_types for dataset in datasets
    ]
    if args.model_suffix:
        file_prefixes = [f"{prefix}_{args.model_suffix}" for prefix in file_prefixes]

    if not args.skip_backup:
        backup_msg = backup_files(
            args.output_dir, tuple(file_prefixes), cp_suffix="_params"
        )

    if not os.path.exists(args.output_dir):
        os.mkdir(args.output_dir)

    logSettings = enable_file_logger(
        args.output_dir,
        "QSPRmodel.log",
        args.debug,
        __name__,
        vars(args),
        disable_existing_loggers=False,
    )

    log = logSettings.log
    if not args.skip_backup:
        log.info(backup_msg)

    # Add optuna logging
    optuna.logging.enable_propagation()  # Propagate logs to the root logger.
    # Stop showing logs in sys.stderr.
    optuna.logging.disable_default_handler()
    optuna.logging.set_verbosity(optuna.logging.DEBUG)

    # Create json log file with used commandline arguments
    with open(f"{args.output_dir}/QSPRmodel.json", "w") as f:
        json.dump(vars(args), f)
    log.info(f"Command line arguments written to {args.output_dir}/QSPRmodel.json")

    # Optimize, evaluate and train estimators according to QSPR arguments
    log.info(
        "QSPR modelling started: %s" % datetime.now().strftime("%Y-%m-%d %H:%M:%S")
    )

    args.datasets = datasets
    QSPR_modelling(args)

    log.info(
        "QSPR modelling completed: %s" % datetime.now().strftime("%Y-%m-%d %H:%M:%S")
    )<|MERGE_RESOLUTION|>--- conflicted
+++ resolved
@@ -7,10 +7,7 @@
 import sys
 from copy import deepcopy
 from datetime import datetime
-<<<<<<< HEAD
-=======
 from importlib.util import find_spec
->>>>>>> cf06e081
 
 import numpy as np
 import optuna
