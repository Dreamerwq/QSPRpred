--- conflicted
+++ resolved
@@ -235,13 +235,8 @@
             self.data = data
             self.targetProperties = self.data.targetProperties
             self.nTargets = len(self.targetProperties)
-<<<<<<< HEAD
-            self.featureCalculators = self.data.descriptorCalculators
+            self.featureCalculators = self.data.descriptorSets
             self.featureStandardizer = self.data.featureStandardizer
-=======
-            self.featureCalculators = self.data.descriptorSets
-            self.featureStandardizer = self.data.feature_standardizer
->>>>>>> 63a6a08d
         else:
             self.data = None
             self.targetProperties = None
