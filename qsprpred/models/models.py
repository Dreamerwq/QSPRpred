"""Here the QSPRmodel classes can be found.

At the moment there is a class for sklearn type models. However, one for a pytorch DNN
model can be fount in `qsprpred.deep`. To add more types a model class implementing
the `QSPRModel` interface can be added.
"""

import os
from copy import deepcopy
from datetime import datetime
from inspect import isclass
from typing import Any

import numpy as np
import pandas as pd
import sklearn_json as skljson
from sklearn.svm import SVC, SVR

from ..data.data import QSPRDataset
from ..logs import logger
from ..models.interfaces import QSPRModel
from ..models.tasks import ModelTasks


class QSPRsklearn(QSPRModel):
    """QSPRModel class for sklearn type models.

    Wrap your sklearn model class in this class
    to use it with the `QSPRModel` interface.
    """
    def __init__(
        self,
        base_dir: str,
        alg=None,
        data: QSPRDataset = None,
        name: str = None,
        parameters: dict = None,
        autoload: bool = True,
        scoring=None,
    ):
        """Initialize QSPRsklearn model.

        Args:
            base_dir (str): base directory for model
            alg (Type): sklearn model class
            data (QSPRDataset): data set to use for model
            name (str): customized model name
            parameters (dict): model parameters
            autoload (bool): load model from file
            scoring (str): scoring function to use for model evaluation
        """
        super().__init__(base_dir, alg, data, name, parameters, autoload, scoring)
        # check for incompatible tasks
        if self.task == ModelTasks.MULTITASK_MIXED:
            raise ValueError(
                "MultiTask with a mix of classification and regression tasks "
                "is not supported for sklearn models."
            )
        if self.task == ModelTasks.MULTITASK_MULTICLASS:
            raise NotImplementedError(
<<<<<<< HEAD
                "At the moment there are no supported metrics "
                "for multi-task multi-class/mix multi-and-single class classification."
            )
        # initialize models with defined parameters
        if type(self.estimator) in [SVC, SVR]:
            logger.warning(
                "parameter max_iter set to 10000 to avoid training getting stuck. \
                            Manually set this parameter if this is not desired."
            )
            if self.parameters:
                self.parameters.update({"max_iter": 10000})
            else:
                self.parameters = {"max_iter": 10000}
        # set parameters if defined
=======
                'At the moment there are no supported metrics for multi-task multi-class/mix multi-and-single class classification.')

>>>>>>> 003bcafb
        if self.parameters not in [None, {}] and hasattr(self, "estimator"):
            self.estimator.set_params(**self.parameters)
        # log some things
        logger.info("parameters: %s" % self.parameters)
        logger.debug(f'Model "{self.name}" initialized in: "{self.baseDir}"')

    def fit(self) -> str:
        """Fit the underlying scikit-learn estimator.

        Returns:
            str: path to saved model
        """
        # check if data is available
        self.checkForData()
        # get data into fit set
        X_all = self.data.getFeatures(concat=True).values
        y_all = self.data.getTargetPropertiesValues(concat=True)
        if not self.task.isMultiTask:
            y_all = y_all.values.ravel()
        fit_set = {"X": X_all}
        # PLSRegression uses "Y" instead of "y"
        if type(self.estimator).__name__ == "PLSRegression":
            fit_set["Y"] = y_all
        else:
            fit_set["y"] = y_all
        # fit model
        logger.info(
            "Model fit started: %s" % datetime.now().strftime("%Y-%m-%d %H:%M:%S")
        )
        self.estimator.fit(**fit_set)
        logger.info(
            "Model fit ended: %s" % datetime.now().strftime("%Y-%m-%d %H:%M:%S")
        )
        # save model
        return self.save()

    def evaluate(
        self,
        save: bool = True,
        parameters: dict = None,
        **kwargs
    ) -> float | np.ndarray:
        """Make predictions for crossvalidation and independent test set.

        Args:
            save (bool):
                save predictions to file
                (don't save predictions when used in bayesian optimization)
            parameters (dict):
                model parameters, if None, the parameters from the model are used
            **kwargs:
                additional keyword arguments for the estimator's predict method

        Returns:
            float | np.ndarray:
                predictions for evaluation
        """
        evalparams = self.parameters if parameters is None else parameters
        # check if data is available
        self.checkForData()
        folds = self.data.createFolds()
        X, X_ind = self.data.getFeatures()
        y, y_ind = self.data.getTargetPropertiesValues()
        # prepare arrays to store molecule ids
        cvs_ids = np.array([None] * len(X))
        inds_ids = X_ind.index.to_numpy()
        # cvs and inds are used to store the predictions for the cross validation
        # and the independent test set
        if self.task.isRegression():
            cvs = np.zeros((y.shape[0], self.nTargets))
        else:
            # cvs, inds need to be lists of arrays
            # for multiclass-multitask classification
            cvs = [
                np.zeros((y.shape[0], prop.nClasses)) for prop in self.targetProperties
            ]
            inds = [
                np.zeros((y_ind.shape[0], prop.nClasses))
                for prop in self.targetProperties
            ]

        fold_counter = np.zeros(y.shape[0])
        # cross validation
        for i, (X_train, X_test, y_train, y_test, idx_train,
                idx_test) in enumerate(folds):
            crossvalmodel = self.loadEstimator(evalparams)
            # log some things
            logger.info(
                "cross validation fold %s started: %s" %
                (i, datetime.now().strftime("%Y-%m-%d %H:%M:%S"))
            )
            # store molecule indices
            fold_counter[idx_test] = i
            # initialize fit set
            fit_set = {"X": X_train}
            # self.data.createFolds() returns numpy arrays by default
            # so we don't call `.values` here
            if (isclass(self.alg) and self.alg.__name__
                == "PLSRegression") or (type(self.alg).__name__ == "PLSRegression"):
                fit_set["Y"] = y_train.ravel()
            elif self.isMultiTask:
                fit_set["y"] = y_train
            else:
                fit_set["y"] = y_train.ravel()
            crossvalmodel.fit(**fit_set)
            # predict and store predictions
            if self.task.isRegression():
                preds = crossvalmodel.predict(X_test)
                # some sklearn regression models return 1d arrays
                # and others 2d arrays (e.g. PLSRegression)
                if preds.ndim == 1:
                    preds = preds.reshape(-1, 1)
                cvs[idx_test] = preds
            else:
                # for the multiclass-multitask case predict_proba returns a list of
                # arrays, otherwise a single array is returned
                preds = crossvalmodel.predict_proba(X_test)
                for idx in range(len(self.data.targetProperties)):
                    if len(self.data.targetProperties) == 1:
                        cvs[idx][idx_test] = preds
                    else:
                        cvs[idx][idx_test] = preds[idx]
            cvs_ids[idx_test] = X.iloc[idx_test].index.to_numpy()
            # log some things
            logger.info(
                "cross validation fold %s ended: %s" %
                (i, datetime.now().strftime("%Y-%m-%d %H:%M:%S"))
            )
        # fitting on whole trainingset and predicting on test set
        fit_set = {"X": X}
        if type(self.estimator).__name__ == "PLSRegression":
            fit_set["Y"] = y.values.ravel()
        elif self.isMultiTask:
            fit_set["y"] = y
        else:
            fit_set["y"] = y.values.ravel()
        indmodel = self.loadEstimator(evalparams)
        indmodel.fit(**fit_set)
        # if independent test set is available, predict on it
        if X_ind.shape[0] > 0:
            if self.task.isRegression():
                preds = indmodel.predict(X_ind)
                # some sklearn regression models return 1d arrays
                # and others 2d arrays (e.g. PLSRegression)
                if preds.ndim == 1:
                    preds = preds.reshape(-1, 1)
                inds = preds
            else:
                # for the multiclass-multitask case predict_proba returns a list of
                # arrays, otherwise a single array is returned
                preds = indmodel.predict_proba(X_ind)
                for idx in range(self.nTargets):
                    if self.nTargets == 1:
                        inds[idx] = preds
                    else:
                        inds[idx] = preds[idx]
        else:
            logger.warning(
                "No independent test set available. "
                "Skipping prediction on independent test set."
            )
        # save crossvalidation results
        if save:
            index_name = self.data.getDF().index.name
            ind_index = pd.Index(inds_ids, name=index_name)
            cvs_index = pd.Index(cvs_ids, name=index_name)
            train, test = y.add_suffix("_Label"), y_ind.add_suffix("_Label")
            train, test = pd.DataFrame(
                train.values, columns=train.columns, index=cvs_index
            ), pd.DataFrame(test.values, columns=test.columns, index=ind_index)
            for idx, prop in enumerate(self.data.targetProperties):
                if prop.task.isClassification():
                    # convert one-hot encoded predictions to class labels
                    # and add to train and test
                    (
                        train[f"{prop.name}_Prediction"],
                        test[f"{prop.name}_Prediction"],
                    ) = np.argmax(cvs[idx], axis=1), np.argmax(inds[idx], axis=1)
                    # add probability columns to train and test set
                    train = pd.concat(
                        [
                            train,
                            pd.DataFrame(cvs[idx], index=cvs_index
                                        ).add_prefix(f"{prop.name}_ProbabilityClass_"),
                        ],
                        axis=1,
                    )
                    test = pd.concat(
                        [
                            test,
                            pd.DataFrame(inds[idx], index=ind_index
                                        ).add_prefix(f"{prop.name}_ProbabilityClass_"),
                        ],
                        axis=1,
                    )
                else:
                    (
                        train[f"{prop.name}_Prediction"],
                        test[f"{prop.name}_Prediction"],
                    ) = (cvs[:, idx], inds[:, idx])
            train["Fold"] = fold_counter
            train.to_csv(self.outPrefix + ".cv.tsv", sep="\t")
            test.to_csv(self.outPrefix + ".ind.tsv", sep="\t")
        # Return predictions in the right format for scorer
        if self.task.isRegression():
            return cvs
        elif self.scoreFunc.needsProbasToScore:
            if self.task in [
                ModelTasks.SINGLECLASS,
                ModelTasks.MULTITASK_SINGLECLASS,
            ]:
                return np.transpose([y_pred[:, 1] for y_pred in cvs])
            elif self.task.isMultiTask():
                return cvs
            else:
                return cvs[0]
        else:
            return np.transpose([np.argmax(y_pred, axis=1) for y_pred in cvs])

    def loadEstimator(self, params: dict = None) -> Any:
        """Load estimator from alg and params.

        Args:
            params (dict): parameters
        """
        if params:
            if self.parameters is not None:
                temp_params = deepcopy(self.parameters)
                temp_params.update(params)
                return self.alg(**temp_params)
            else:
                return self.alg(**params)
        elif self.parameters is not None:
            return self.alg(**self.parameters)
        else:
            return self.alg()

    def loadEstimatorFromFile(self, params: dict = None, fallback_load: bool = True):
        """Load estimator from file.

        Args:
            params (dict): parameters
            fallback_load (bool):
                if `True`, init estimator from alg
                and params if no estimator found at path
        """
        path = f"{self.outPrefix}.json"
        if os.path.isfile(path):
            estimator = skljson.from_json(path)
            self.alg = estimator.__class__
            if params:
                return estimator.set_params(**params)
            else:
                return estimator
        elif fallback_load:
            return self.loadEstimator(params)
        else:
            raise FileNotFoundError(
                f"No estimator found at {path}, loading estimator from file failed."
            )

    def saveEstimator(self) -> str:
        """See `QSARModel.saveEstimator`."""
        estimator_path = f"{self.outPrefix}.json"
        skljson.to_json(self.estimator, estimator_path)
        return estimator_path

    def predict(self, X: pd.DataFrame | np.ndarray | QSPRDataset):
        """See `QSARModel.predict`."""
        if isinstance(X, QSPRDataset):
            X = X.getFeatures(raw=True, concat=True)
        if self.featureStandardizer:
            X = self.featureStandardizer(X)
        return self.estimator.predict(X)

    def predictProba(self, X: pd.DataFrame | np.ndarray | QSPRDataset):
        """See `QSARModel.predictProba`."""
        if isinstance(X, QSPRDataset):
            X = X.getFeatures(raw=True, concat=True)
        if self.featureStandardizer:
            X = self.featureStandardizer(X)
        return self.estimator.predict_proba(X)<|MERGE_RESOLUTION|>--- conflicted
+++ resolved
@@ -1,7 +1,7 @@
 """Here the QSPRmodel classes can be found.
 
 At the moment there is a class for sklearn type models. However, one for a pytorch DNN
-model can be fount in `qsprpred.deep`. To add more types a model class implementing
+model can be found in `qsprpred.deep`. To add more types a model class implementing
 the `QSPRModel` interface can be added.
 """
 
@@ -58,7 +58,6 @@
             )
         if self.task == ModelTasks.MULTITASK_MULTICLASS:
             raise NotImplementedError(
-<<<<<<< HEAD
                 "At the moment there are no supported metrics "
                 "for multi-task multi-class/mix multi-and-single class classification."
             )
@@ -73,10 +72,6 @@
             else:
                 self.parameters = {"max_iter": 10000}
         # set parameters if defined
-=======
-                'At the moment there are no supported metrics for multi-task multi-class/mix multi-and-single class classification.')
-
->>>>>>> 003bcafb
         if self.parameters not in [None, {}] and hasattr(self, "estimator"):
             self.estimator.set_params(**self.parameters)
         # log some things
