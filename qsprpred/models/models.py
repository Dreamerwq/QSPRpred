--- conflicted
+++ resolved
@@ -221,15 +221,10 @@
         if data is not None:
             self.targetProperties = data.targetProperties
             self.nTargets = len(self.targetProperties)
-<<<<<<< HEAD
-            self.featureCalculators = self.data.descriptorSets
-            self.featureStandardizer = self.data.featureStandardizer
-=======
             self.featureCalculators = data.descriptorSets
-            self.featureStandardizer = data.feature_standardizer
+            self.featureStandardizer = data.featureStandardizer
             if self.randomState is None:
                 self.initRandomState(data.randomState)
->>>>>>> 26d91b87
         else:
             self.targetProperties = None
             self.nTargets = None
@@ -629,7 +624,10 @@
         logger.info(
             "Model fit ended: %s" % datetime.now().strftime("%Y-%m-%d %H:%M:%S")
         )
-        if hasattr(self.data, "applicabilityDomain") and self.data.applicabilityDomain is not None:
+        if (
+            hasattr(self.data, "applicabilityDomain")
+            and self.data.applicabilityDomain is not None
+        ):
             self.data.applicabilityDomain.fit(X_all)
             self.applicabilityDomain = self.data.applicabilityDomain
         if save_data:
