--- conflicted
+++ resolved
@@ -90,57 +90,9 @@
     def _scorerFunc(self, y_true, y_pred):
         """Return the scoring function of a sklearn scorer."""
         # From https://stackoverflow.com/questions/63943410/getting-a-scoring-function-by-name-in-scikit-learn
-<<<<<<< HEAD
-        return scorer._sign * scorer._score_func(y_true, y_pred, **scorer._kwargs)
-
-    @classmethod
-    def getMetric(cls, name: str):
-        """Return a scorer function object from a sklearn scorer name.
-
-        Args:
-            name (str): Name of the scorer function.
-
-        Returns:
-            scorer (SklearnMetric): scorer function from sklearn.metrics wrapped in
-                                    `SklearnMetric` class
-        """
-        scorer = metrics.get_scorer(name)
-
-        return SklearnMetric(
-            name=name, func=partial(SklearnMetric.scorerFunc, scorer), scorer=scorer
+        return self.scorer._sign * self.scorer._score_func(
+            y_true, y_pred, **self.scorer._kwargs
         )
-
-    @classmethod
-    def getDefaultMetric(
-        cls,
-        task: ModelTasks,
-    ):
-        """Get default scoring function for a QSPRModel from sklearn.metrics.
-
-        Default scoring functions are:
-            - explained_variance for regression
-            - roc_auc_ovr_weighted for single class classification
-            - roc_auc for multi class classification
-
-        Args:
-            task (ModelTasks): Task of the model.
-
-        Raises:
-            ValueError: If the model type is currently not supported by sklearn.metrics.
-
-        Returns:
-            scorer (SklearnMetric):
-                scorer function from sklearn.metrics wrapped in `SklearnMetric` class
-        """
-        if task.isRegression():
-            scorer = SklearnMetric.getMetric("explained_variance")
-        elif task in [ModelTasks.MULTICLASS, ModelTasks.MULTITASK_SINGLECLASS]:
-            scorer = SklearnMetric.getMetric("roc_auc_ovr_weighted")
-        elif task in [ModelTasks.SINGLECLASS]:
-            scorer = SklearnMetric.getMetric("roc_auc")
-        else:
-            raise ValueError("No supported scoring function for task %s" % task)
-        return scorer
 
 
 def calibration_error(
@@ -217,9 +169,4 @@
     if norm == "L2":
         calibration_error = np.sqrt(calibration_error)
 
-    return calibration_error
-=======
-        return self.scorer._sign * self.scorer._score_func(
-            y_true, y_pred, **self.scorer._kwargs
-        )
->>>>>>> 01e4ce63
+    return calibration_error