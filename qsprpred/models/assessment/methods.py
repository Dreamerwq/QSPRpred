--- conflicted
+++ resolved
@@ -8,15 +8,6 @@
 import pandas as pd
 from sklearn.model_selection import KFold
 
-<<<<<<< HEAD
-from qsprpred.data.sampling.splits import DataSplit
-from qsprpred.data.tables.qspr import QSPRDataset
-from qsprpred.logs import logger
-from qsprpred.models.early_stopping import EarlyStoppingMode
-from qsprpred.models.metrics import SklearnMetrics
-from qsprpred.models.model import QSPRModel
-from qsprpred.models.monitors import AssessorMonitor, BaseMonitor
-=======
 from .metrics.scikit_learn import SklearnMetrics
 from ...data import QSPRDataset
 from ...data.sampling.splits import DataSplit
@@ -24,7 +15,6 @@
 from ...models.early_stopping import EarlyStoppingMode
 from ...models.model import QSPRModel
 from ...models.monitors import AssessorMonitor, BaseMonitor
->>>>>>> 5e72309b
 
 
 class ModelAssessor(ABC):
@@ -43,12 +33,12 @@
     """
 
     def __init__(
-            self,
-            scoring: str | Callable[[Iterable, Iterable], float],
-            monitor: AssessorMonitor | None = None,
-            use_proba: bool = True,
-            mode: EarlyStoppingMode | None = None,
-            split_multitask_scores: bool = False,
+        self,
+        scoring: str | Callable[[Iterable, Iterable], float],
+        monitor: AssessorMonitor | None = None,
+        use_proba: bool = True,
+        mode: EarlyStoppingMode | None = None,
+        split_multitask_scores: bool = False,
     ):
         """Initialize the evaluation method class.
 
@@ -69,13 +59,13 @@
 
     @abstractmethod
     def __call__(
-            self,
-            model: QSPRModel,
-            ds: QSPRDataset,
-            save: bool = True,
-            parameters: dict | None = None,
-            monitor: AssessorMonitor | None = None,
-            **kwargs,
+        self,
+        model: QSPRModel,
+        ds: QSPRDataset,
+        save: bool = True,
+        parameters: dict | None = None,
+        monitor: AssessorMonitor | None = None,
+        **kwargs,
     ) -> np.ndarray:
         """Evaluate the model.
 
@@ -95,12 +85,12 @@
         """
 
     def predictionsToDataFrame(
-            self,
-            model: QSPRModel,
-            y: np.array,
-            predictions: np.ndarray | list[np.ndarray],
-            index: pd.Series,
-            extra_columns: dict[str, np.ndarray] | None = None,
+        self,
+        model: QSPRModel,
+        y: np.array,
+        predictions: np.ndarray | list[np.ndarray],
+        index: pd.Series,
+        extra_columns: dict[str, np.ndarray] | None = None,
     ) -> pd.DataFrame:
         """Create a dataframe with true values and predictions.
 
@@ -154,14 +144,14 @@
     """
 
     def __init__(
-            self,
-            scoring: str | Callable[[Iterable, Iterable], float],
-            split: DataSplit | None = None,
-            monitor: AssessorMonitor | None = None,
-            use_proba: bool = True,
-            mode: EarlyStoppingMode | None = None,
-            round: int = 5,
-            split_multitask_scores: bool = False,
+        self,
+        scoring: str | Callable[[Iterable, Iterable], float],
+        split: DataSplit | None = None,
+        monitor: AssessorMonitor | None = None,
+        use_proba: bool = True,
+        mode: EarlyStoppingMode | None = None,
+        round: int = 5,
+        split_multitask_scores: bool = False,
     ):
         super().__init__(scoring, monitor, use_proba, mode, split_multitask_scores)
         self.split = split
@@ -170,13 +160,13 @@
         self.round = round
 
     def __call__(
-            self,
-            model: QSPRModel,
-            ds: QSPRDataset,
-            save: bool = True,
-            parameters: dict | None = None,
-            monitor: AssessorMonitor | None = None,
-            **kwargs,
+        self,
+        model: QSPRModel,
+        ds: QSPRDataset,
+        save: bool = True,
+        parameters: dict | None = None,
+        monitor: AssessorMonitor | None = None,
+        **kwargs,
     ) -> np.ndarray:
         """Perform cross validation on the model with the given parameters.
 
@@ -201,14 +191,14 @@
         )
         evalparams = model.parameters if parameters is None else parameters
         X, _ = ds.getFeatures()
-        y, _ = ds.getTargets()
+        y, _ = ds.getTargetPropertiesValues()
         monitor.onAssessmentStart(model, ds, self.__class__.__name__)
         # cross validation
         fold_counter = np.zeros(y.shape[0])
         predictions = []
         scores = []
         for i, (X_train, X_test, y_train, y_test, idx_train, idx_test) in enumerate(
-                ds.iterFolds(split=split)
+            ds.iterFolds(split=split)
         ):
             logger.debug(
                 "cross validation fold %s started: %s"
@@ -288,13 +278,13 @@
     """
 
     def __init__(
-            self,
-            scoring: str | Callable[[Iterable, Iterable], float],
-            monitor: AssessorMonitor | None = None,
-            use_proba: bool = True,
-            mode: EarlyStoppingMode | None = None,
-            round: int = 5,
-            split_multitask_scores: bool = False,
+        self,
+        scoring: str | Callable[[Iterable, Iterable], float],
+        monitor: AssessorMonitor | None = None,
+        use_proba: bool = True,
+        mode: EarlyStoppingMode | None = None,
+        round: int = 5,
+        split_multitask_scores: bool = False,
     ):
         super().__init__(scoring, monitor, use_proba, mode, split_multitask_scores)
         if monitor is None:
@@ -302,13 +292,13 @@
         self.round = round
 
     def __call__(
-            self,
-            model: QSPRModel,
-            ds: QSPRDataset,
-            save: bool = True,
-            parameters: dict | None = None,
-            monitor: AssessorMonitor | None = None,
-            **kwargs,
+        self,
+        model: QSPRModel,
+        ds: QSPRDataset,
+        save: bool = True,
+        parameters: dict | None = None,
+        monitor: AssessorMonitor | None = None,
+        **kwargs,
     ) -> np.ndarray:
         """Make predictions for independent test set.
 
@@ -331,7 +321,7 @@
         monitor = monitor or self.monitor
         evalparams = model.parameters if parameters is None else parameters
         X, X_ind = ds.getFeatures()
-        y, y_ind = ds.getTargets()
+        y, y_ind = ds.getTargetPropertiesValues()
         monitor.onAssessmentStart(model, ds, self.__class__.__name__)
         monitor.onFoldStart(fold=0, X_train=X, y_train=y, X_test=X_ind, y_test=y_ind)
         # fit model
