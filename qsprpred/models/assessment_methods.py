"""This module holds assessment methods for QSPRModels"""

from datetime import datetime
from typing import Callable, Iterable

import numpy as np
import pandas as pd
from sklearn.model_selection import KFold

from ..data.interfaces import DataSplit
from ..logs import logger
from .early_stopping import EarlyStoppingMode
from .interfaces import AssessorMonitor, ModelAssessor, QSPRModel
from .monitors import BaseMonitor


class CrossValAssessor(ModelAssessor):
    """Perform cross validation on a model.

    Attributes:
        useProba (bool): use predictProba instead of predict for classification
        monitor (AssessorMonitor): monitor to use for assessment
        mode (EarlyStoppingMode): mode to use for early stopping
    """

    def __init__(
        self,
        scoring: str | Callable[[Iterable, Iterable], float],
        split: DataSplit | None = None,
        monitor: AssessorMonitor = BaseMonitor(),
        use_proba: bool = True,
        mode: EarlyStoppingMode | None = None,
    ):
        super().__init__(scoring, monitor, use_proba, mode)
        self.split = split

    def __call__(
        self,
        model: QSPRModel,
        save: bool = True,
        parameters: dict | None = None,
        monitor: AssessorMonitor | None = None,
        **kwargs,
    ) -> float | np.ndarray:
        """Perform cross validation on the model with the given parameters.

        Arguments:
            model (QSPRModel): model to assess
            scoring (str | Callable): scoring function to use
            save (bool): whether to save predictions to file
            parameters (dict): optional model parameters to use in assessment
            monitor (AssessorMonitor): optional, overrides monitor set in constructor
            **kwargs: additional keyword arguments for the fit function

        Returns:
            float | np.ndarray: predictions on the validation set
        """
        monitor = monitor or self.monitor
        model.checkForData()
        data = model.data
        split = self.split or KFold(
            n_splits=5, shuffle=True, random_state=data.randomState
        )
        evalparams = model.parameters if parameters is None else parameters
        self.scoreFunc.checkMetricCompatibility(model.task, self.useProba)
        # check if data is available
        model.checkForData()
        X, _ = model.data.getFeatures()
        y, _ = model.data.getTargetPropertiesValues()
        monitor.onAssessmentStart(model, self.__class__.__name__)
        # cross validation
        fold_counter = np.zeros(y.shape[0])
        predictions = []
        scores = []
        for i, (X_train, X_test, y_train, y_test, idx_train, idx_test) in enumerate(
                data.iterFolds(split=split)
        ):
            logger.debug(
                "cross validation fold %s started: %s"
                % (i, datetime.now().strftime("%Y-%m-%d %H:%M:%S"))
            )
            monitor.onFoldStart(
                fold=i, X_train=X_train, y_train=y_train, X_test=X_test, y_test=y_test
            )
            # fit model
            crossval_estimator = model.loadEstimator(evalparams)
            model_fit = model.fit(
                X_train, y_train, monitor, crossval_estimator, mode=self.mode, **kwargs
            )
            # make predictions
            if model.task.isRegression() or not self.useProba:
                fold_predictions = model.predict(X_test, crossval_estimator)
            else:
                fold_predictions = model.predictProba(X_test, crossval_estimator)

            # score
            score = self.scoreFunc(y.iloc[idx_test], fold_predictions)
            scores.append(score)
            # save molecule ids and fold number
            fold_counter[idx_test] = i
            logger.debug(
                "cross validation fold %s ended: %s"
                % (i, datetime.now().strftime("%Y-%m-%d %H:%M:%S"))
            )
            fold_predictions_df = self.predictionsToDataFrame(
                model,
                y.iloc[idx_test],
                fold_predictions,
                pd.Series(y.index).iloc[idx_test],
                extra_columns={"Fold": fold_counter[idx_test]},
            )
            monitor.onFoldEnd(model_fit, fold_predictions_df)
            predictions.append(fold_predictions_df)
        # save results
        if save:
<<<<<<< HEAD
            pd.concat(predictions).to_csv(f"{model.outPrefix}.cv.tsv", sep="\t")
=======
            # reorder predictions to match input order
            pd.concat(predictions).reindex(y.index).to_csv(f"{model.outPrefix}.cv.tsv", sep="\t")

>>>>>>> 98af7cf7
        monitor.onAssessmentEnd(pd.concat(predictions))
        return scores


class TestSetAssessor(ModelAssessor):
    """Assess a model on a test set.

    Attributes:+
        useProba (bool): use predictProba instead of predict for classification
        monitor (AssessorMonitor): monitor to use for assessment
        mode (EarlyStoppingMode): mode to use for early stopping
    """

    def __init__(
        self,
        scoring: str | Callable[[Iterable, Iterable], float],
        monitor: AssessorMonitor = BaseMonitor(),
        use_proba: bool = True,
        mode: EarlyStoppingMode | None = None,
    ):
        super().__init__(scoring, monitor, use_proba, mode)

    def __call__(
        self,
        model: QSPRModel,
        save: bool = True,
        parameters: dict | None = None,
        monitor: AssessorMonitor | None = None,
        **kwargs,
    ):
        """Make predictions for independent test set.

        Arguments:
            model (QSPRModel): model to assess
            scoring (str | Callable): scoring function to use
            save (bool): whether to save predictions to file
            parameters (dict): optional model parameters to use in assessment
            use_proba (bool): use predictProba instead of predict for classification
            monitor (AssessorMonitor): optional, overrides monitor set in constructor
            **kwargs: additional keyword arguments for the fit function

        Returns:
            float | np.ndarray: predictions for evaluation
        """
        monitor = monitor or self.monitor
        evalparams = model.parameters if parameters is None else parameters
        self.scoreFunc.checkMetricCompatibility(model.task, self.useProba)
        # check if data is available
        model.checkForData()
        X, X_ind = model.data.getFeatures()
        y, y_ind = model.data.getTargetPropertiesValues()
        monitor.onAssessmentStart(model, self.__class__.__name__)
        monitor.onFoldStart(fold=1, X_train=X, y_train=y, X_test=X_ind, y_test=y_ind)
        # fit model
        ind_estimator = model.loadEstimator(evalparams)
        ind_estimator = model.fit(
            X, y, monitor, ind_estimator, mode=self.mode, **kwargs
        )
        # predict values for independent test set
        if model.task.isRegression() or not self.useProba:
            predictions = model.predict(X_ind, ind_estimator)
        else:
            predictions = model.predictProba(X_ind, ind_estimator)
        # score
        score = self.scoreFunc(y_ind, predictions)
        predictions_df = self.predictionsToDataFrame(
            model, y_ind, predictions, y_ind.index
        )
        monitor.onFoldEnd(ind_estimator, predictions_df)
        # predict values for independent test set and save results
        if save:
            # reorder predictions to match input order
            predictions_df = predictions_df.reindex(y_ind.index)
            predictions_df.to_csv(f"{model.outPrefix}.ind.tsv", sep="\t")

        monitor.onAssessmentEnd(predictions_df)
        return [score]<|MERGE_RESOLUTION|>--- conflicted
+++ resolved
@@ -113,13 +113,8 @@
             predictions.append(fold_predictions_df)
         # save results
         if save:
-<<<<<<< HEAD
-            pd.concat(predictions).to_csv(f"{model.outPrefix}.cv.tsv", sep="\t")
-=======
             # reorder predictions to match input order
             pd.concat(predictions).reindex(y.index).to_csv(f"{model.outPrefix}.cv.tsv", sep="\t")
-
->>>>>>> 98af7cf7
         monitor.onAssessmentEnd(pd.concat(predictions))
         return scores
 
@@ -194,6 +189,5 @@
             # reorder predictions to match input order
             predictions_df = predictions_df.reindex(y_ind.index)
             predictions_df.to_csv(f"{model.outPrefix}.ind.tsv", sep="\t")
-
         monitor.onAssessmentEnd(predictions_df)
         return [score]