"""This module holds assessment methods for QSPRModels"""

from abc import ABC, abstractmethod
from datetime import datetime
from typing import Callable, Iterable

import numpy as np
import pandas as pd
from sklearn.model_selection import KFold

from .early_stopping import EarlyStoppingMode
from .models import QSPRModel
from .monitors import AssessorMonitor, BaseMonitor
from ..data.sampling.splits import DataSplit
from ..logs import logger
from ..models.metrics import SklearnMetrics


class ModelAssessor(ABC):
    """Base class for assessment methods.

    Attributes:
        scoreFunc (Metric): scoring function to use, should match the output of the
                        evaluation method (e.g. if the evaluation methods returns
                        class probabilities, the scoring function support class
                        probabilities)
        monitor (AssessorMonitor): monitor to use for assessment, if None, a BaseMonitor
            is used
        useProba (bool): use probabilities for classification models
        mode (EarlyStoppingMode): early stopping mode for fitting
        splitMultitaskScores (bool): whether to split the scores per task for multitask models
    """

    def __init__(
        self,
        scoring: str | Callable[[Iterable, Iterable], float],
        monitor: AssessorMonitor | None = None,
        use_proba: bool = True,
        mode: EarlyStoppingMode | None = None,
        split_multitask_scores: bool = False,
    ):
        """Initialize the evaluation method class.

        Args:
            scoring: str | Callable[[Iterable, Iterable], float],
            monitor (AssessorMonitor): monitor to track the evaluation
            use_proba (bool): use probabilities for classification models
            mode (EarlyStoppingMode): early stopping mode for fitting
            split_multitask_scores (bool): whether to split the scores per task for multitask models
        """
        self.monitor = monitor
        self.useProba = use_proba
        self.mode = mode
        self.scoreFunc = (
            SklearnMetrics(scoring) if isinstance(scoring, str) else scoring
        )
        self.splitMultitaskScores = split_multitask_scores

    @abstractmethod
    def __call__(
        self,
        model: QSPRModel,
        save: bool = True,
        parameters: dict | None = None,
        monitor: AssessorMonitor | None = None,
        **kwargs,
    ) -> float | np.ndarray:
        """Evaluate the model.

        Args:
            model (QSPRModel): model to evaluate
            save (bool): save predictions to file
            parameters (dict): parameters to use for the evaluation
            monitor (AssessorMonitor): monitor to track the evaluation, overrides
                                       the monitor set in the constructor
            kwargs: additional arguments for fit function of the model

        Returns:
            list[float]: scores of the model for each fold
        """

    def predictionsToDataFrame(
        self,
        model: QSPRModel,
        y: np.array,
        predictions: np.ndarray | list[np.ndarray],
        index: pd.Series,
        extra_columns: dict[str, np.ndarray] | None = None,
    ) -> pd.DataFrame:
        """Create a dataframe with true values and predictions.

        Args:
            model (QSPRModel): model to evaluate
            y (np.array): target values
            predictions (np.ndarray | list[np.ndarray]): predictions
            index (pd.Series): index of the data set
            extra_columns (dict[str, np.ndarray]): extra columns to add to the output
        """
        # Create dataframe with true values
        df_out = pd.DataFrame(
            y.values, columns=y.add_suffix("_Label").columns, index=index
        )
        # Add predictions to dataframe
        for idx, prop in enumerate(model.data.targetProperties):
            if prop.task.isClassification() and self.useProba:
                # convert one-hot encoded predictions to class labels
                # and add to train and test
                df_out[f"{prop.name}_Prediction"] = np.argmax(predictions[idx], axis=1)
                # add probability columns to train and test set
                df_out = pd.concat(
                    [
                        df_out,
                        pd.DataFrame(predictions[idx], index=index).add_prefix(
                            f"{prop.name}_ProbabilityClass_"
                        ),
                    ],
                    axis=1,
                )
            else:
                df_out[f"{prop.name}_Prediction"] = predictions[:, idx]
        # Add extra columns to dataframe if given (such as fold indexes)
        if extra_columns is not None:
            for col_name, col_values in extra_columns.items():
                df_out[col_name] = col_values
        return df_out


class CrossValAssessor(ModelAssessor):
    """Perform cross validation on a model.

    Attributes:
        useProba (bool): use predictProba instead of predict for classification
        monitor (AssessorMonitor): monitor to use for assessment, if None, a BaseMonitor
            is used
        mode (EarlyStoppingMode): mode to use for early stopping
        round (int): number of decimal places to round predictions to (default: 5)
        splitMultitaskScores (bool): whether to split the scores per task for multitask models
    """

    def __init__(
        self,
        scoring: str | Callable[[Iterable, Iterable], float],
        split: DataSplit | None = None,
        monitor: AssessorMonitor | None = None,
        use_proba: bool = True,
        mode: EarlyStoppingMode | None = None,
        round: int = 5,
        split_multitask_scores: bool = False,
    ):
        super().__init__(scoring, monitor, use_proba, mode, split_multitask_scores)
        self.split = split
        if monitor is None:
            self.monitor = BaseMonitor()
        self.round = round

    def __call__(
        self,
        model: QSPRModel,
        save: bool = True,
        parameters: dict | None = None,
        monitor: AssessorMonitor | None = None,
        **kwargs,
    ) -> float | np.ndarray:
        """Perform cross validation on the model with the given parameters.

        Arguments:
            model (QSPRModel): model to assess
            scoring (str | Callable): scoring function to use
            save (bool): whether to save predictions to file
            parameters (dict): optional model parameters to use in assessment
            monitor (AssessorMonitor): optional, overrides monitor set in constructor
            **kwargs: additional keyword arguments for the fit function

        Returns:
            float | np.ndarray: predictions on the validation set
        """
        monitor = monitor or self.monitor
        model.checkForData()
        data = model.data
        split = self.split or KFold(
            n_splits=5, shuffle=True, random_state=data.randomState
        )
        evalparams = model.parameters if parameters is None else parameters
        # check if data is available
        model.checkForData()
        X, _ = model.data.getFeatures()
        y, _ = model.data.getTargetPropertiesValues()
        monitor.onAssessmentStart(model, self.__class__.__name__)
        # cross validation
        fold_counter = np.zeros(y.shape[0])
        predictions = []
        scores = []
        for i, (X_train, X_test, y_train, y_test, idx_train, idx_test) in enumerate(
            data.iterFolds(split=split)
        ):
            logger.debug(
                "cross validation fold %s started: %s"
                % (i, datetime.now().strftime("%Y-%m-%d %H:%M:%S"))
            )
            monitor.onFoldStart(
                fold=i, X_train=X_train, y_train=y_train, X_test=X_test, y_test=y_test
            )
            # fit model
            crossval_estimator = model.loadEstimator(evalparams)
            model_fit = model.fit(
                X_train,
                y_train,
                crossval_estimator,
                self.mode,
                monitor=monitor,
                **kwargs,
            )
            # make predictions
            if model.task.isRegression() or not self.useProba:
                fold_predictions = model.predict(X_test, crossval_estimator)
            else:
                fold_predictions = model.predictProba(X_test, crossval_estimator)
            # score
<<<<<<< HEAD
            if self.splitMultitaskScores:
                scores_tasks = []
                for idx, prop in enumerate(model.data.targetProperties):
                    scores_tasks.append(self.scoreFunc(
                        y.iloc[idx_test, idx],
                        fold_predictions[:, idx]
                    ))
=======
            if model.isMultiTask and self.splitMultitaskScores:
                scores_tasks = []
                for idx, prop in enumerate(model.data.targetProperties):
                    if self.useProba and prop.task.isClassification():
                        prop_predictions = fold_predictions[idx]
                        prop_predictions = prop_predictions[:, 1]
                        scores_tasks.append(
                            self.scoreFunc(y.iloc[idx_test, idx], prop_predictions)
                        )
                    else:
                        scores_tasks.append(
                            self.scoreFunc(
                                y.iloc[idx_test, idx], fold_predictions[:, idx]
                            )
                        )
>>>>>>> 84d02639
                scores.append(scores_tasks)
            else:
                score = self.scoreFunc(y.iloc[idx_test], fold_predictions)
                scores.append(score)
            # save molecule ids and fold number
            fold_counter[idx_test] = i
            logger.debug(
                "cross validation fold %s ended: %s"
                % (i, datetime.now().strftime("%Y-%m-%d %H:%M:%S"))
            )
            fold_predictions_df = self.predictionsToDataFrame(
                model,
                y.iloc[idx_test],
                fold_predictions,
                pd.Series(y.index).iloc[idx_test],
                extra_columns={"Fold": fold_counter[idx_test]},
            )
            monitor.onFoldEnd(model_fit, fold_predictions_df)
            predictions.append(fold_predictions_df)
        # save results
        if save:
            pd.concat(predictions).round(self.round).to_csv(
                f"{model.outPrefix}.cv.tsv", sep="\t"
            )
        monitor.onAssessmentEnd(pd.concat(predictions))
        return np.array(scores)


class TestSetAssessor(ModelAssessor):
    """Assess a model on a test set.

    Attributes:+
        useProba (bool): use predictProba instead of predict for classification
        monitor (AssessorMonitor): monitor to use for assessment, if None, a BaseMonitor
            is used
        mode (EarlyStoppingMode): mode to use for early stopping
        round (int): number of decimal places to round predictions to (default: 3)
        splitMultitaskScores (bool): whether to split the scores per task for multitask models
    """

    def __init__(
        self,
        scoring: str | Callable[[Iterable, Iterable], float],
        monitor: AssessorMonitor | None = None,
        use_proba: bool = True,
        mode: EarlyStoppingMode | None = None,
        round: int = 5,
        split_multitask_scores: bool = False,
    ):
        super().__init__(scoring, monitor, use_proba, mode, split_multitask_scores)
        if monitor is None:
            self.monitor = BaseMonitor()
        self.round = round

    def __call__(
        self,
        model: QSPRModel,
        save: bool = True,
        parameters: dict | None = None,
        monitor: AssessorMonitor | None = None,
        **kwargs,
    ) -> float | np.ndarray:
        """Make predictions for independent test set.

        Arguments:
            model (QSPRModel): model to assess
            scoring (str | Callable): scoring function to use
            save (bool): whether to save predictions to file
            parameters (dict): optional model parameters to use in assessment
            use_proba (bool): use predictProba instead of predict for classification
            monitor (AssessorMonitor): optional, overrides monitor set in constructor
            **kwargs: additional keyword arguments for the fit function

        Returns:
            float | np.ndarray: predictions for evaluation
        """
        monitor = monitor or self.monitor
        evalparams = model.parameters if parameters is None else parameters
        # check if data is available
        model.checkForData()
        X, X_ind = model.data.getFeatures()
        y, y_ind = model.data.getTargetPropertiesValues()
        monitor.onAssessmentStart(model, self.__class__.__name__)
        monitor.onFoldStart(fold=0, X_train=X, y_train=y, X_test=X_ind, y_test=y_ind)
        # fit model
        ind_estimator = model.loadEstimator(evalparams)
        ind_estimator = model.fit(
            X, y, ind_estimator, self.mode, monitor=monitor, **kwargs
        )
        # predict values for independent test set
        if model.task.isRegression() or not self.useProba:
            predictions = model.predict(X_ind, ind_estimator)
        else:
            predictions = model.predictProba(X_ind, ind_estimator)
        # score
<<<<<<< HEAD
        if self.splitMultitaskScores:
            scores_tasks = []
            for idx, prop in enumerate(model.data.targetProperties):
                scores_tasks.append(self.scoreFunc(
                    y_ind.iloc[:, idx],
                    predictions[:, idx]
                ))
=======
        if model.isMultiTask and self.splitMultitaskScores:
            scores_tasks = []
            for idx, prop in enumerate(model.data.targetProperties):
                if self.useProba and prop.task.isClassification():
                    prop_predictions = predictions[idx]
                    prop_predictions = prop_predictions[:, 1]
                    scores_tasks.append(
                        self.scoreFunc(y_ind.iloc[:, idx], prop_predictions)
                    )
                else:
                    scores_tasks.append(
                        self.scoreFunc(y_ind.iloc[:, idx], predictions[:, idx])
                    )
>>>>>>> 84d02639
            score = scores_tasks
        else:
            score = [self.scoreFunc(y_ind, predictions)]
        predictions_df = self.predictionsToDataFrame(
            model, y_ind, predictions, y_ind.index
        )
        monitor.onFoldEnd(ind_estimator, predictions_df)
        # predict values for independent test set and save results
        if save:
            predictions_df.round(self.round).to_csv(
                f"{model.outPrefix}.ind.tsv", sep="\t"
            )
        monitor.onAssessmentEnd(predictions_df)
        return np.array(score)<|MERGE_RESOLUTION|>--- conflicted
+++ resolved
@@ -216,15 +216,6 @@
             else:
                 fold_predictions = model.predictProba(X_test, crossval_estimator)
             # score
-<<<<<<< HEAD
-            if self.splitMultitaskScores:
-                scores_tasks = []
-                for idx, prop in enumerate(model.data.targetProperties):
-                    scores_tasks.append(self.scoreFunc(
-                        y.iloc[idx_test, idx],
-                        fold_predictions[:, idx]
-                    ))
-=======
             if model.isMultiTask and self.splitMultitaskScores:
                 scores_tasks = []
                 for idx, prop in enumerate(model.data.targetProperties):
@@ -240,7 +231,6 @@
                                 y.iloc[idx_test, idx], fold_predictions[:, idx]
                             )
                         )
->>>>>>> 84d02639
                 scores.append(scores_tasks)
             else:
                 score = self.scoreFunc(y.iloc[idx_test], fold_predictions)
@@ -336,15 +326,6 @@
         else:
             predictions = model.predictProba(X_ind, ind_estimator)
         # score
-<<<<<<< HEAD
-        if self.splitMultitaskScores:
-            scores_tasks = []
-            for idx, prop in enumerate(model.data.targetProperties):
-                scores_tasks.append(self.scoreFunc(
-                    y_ind.iloc[:, idx],
-                    predictions[:, idx]
-                ))
-=======
         if model.isMultiTask and self.splitMultitaskScores:
             scores_tasks = []
             for idx, prop in enumerate(model.data.targetProperties):
@@ -358,7 +339,6 @@
                     scores_tasks.append(
                         self.scoreFunc(y_ind.iloc[:, idx], predictions[:, idx])
                     )
->>>>>>> 84d02639
             score = scores_tasks
         else:
             score = [self.scoreFunc(y_ind, predictions)]
