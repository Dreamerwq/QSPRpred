--- conflicted
+++ resolved
@@ -36,21 +36,14 @@
 from ..models.assessment_methods import CrossValAssessor, TestSetAssessor
 from ..models.early_stopping import EarlyStopping, EarlyStoppingMode, early_stopping
 from ..models.hyperparam_optimization import GridSearchOptimization, OptunaOptimization
-from ..models.metrics import SklearnMetric
 from ..models.models import QSPRModel
 from ..models.monitors import (
     AssessorMonitor,
-    BaseMonitor,
-    FileMonitor,
     FitMonitor,
     HyperparameterOptimizationMonitor,
-    ListMonitor,
+    BaseMonitor, FileMonitor, ListMonitor,
 )
-<<<<<<< HEAD
-=======
 from ..models.metrics import SklearnMetrics
-from ..models.monitors import BaseMonitor, FileMonitor, ListMonitor
->>>>>>> 01e4ce63
 from ..models.sklearn import SklearnModel
 from ..models.tasks import TargetTasks
 
@@ -750,24 +743,9 @@
 
 class TestMetrics(TestCase):
     """Test the SklearnMetrics from the metrics module."""
-<<<<<<< HEAD
-    def checkMetric(self, metric, task, y_true, y_pred, y_pred_proba=None):
-        """Check if the metric is correctly implemented."""
-        scorer = SklearnMetric.getMetric(metric)
-        self.assertEqual(scorer.name, metric)
-        self.assertTrue(scorer.supportsTask(task))
-        # lambda function to get the sklearn scoring function from the scorer object
-        sklearn_scorer = get_sklearn_scorer(metric)
-
-        def sklearn_func(y_true, y_pred):
-            return sklearn_scorer._sign * sklearn_scorer._score_func(
-                y_true, y_pred, **sklearn_scorer._kwargs
-            )
-=======
 
     def test_SklearnMetrics(self):
         """Test the sklearn metrics wrapper."""
->>>>>>> 01e4ce63
 
         # test regression metrics
         y_true = np.array([1.2, 2.2, 3.2, 4.2, 5.2])
