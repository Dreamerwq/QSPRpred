{
 "cells": [
  {
   "cell_type": "markdown",
   "metadata": {},
   "source": [
    "# Quick start guide to QSPRpred"
   ]
  },
  {
   "cell_type": "markdown",
   "metadata": {},
   "source": [
    "Welcome to the quick start guide to QSPRpred.\n",
    "Here we will cover the fundamentals of using QSPRpred.\n",
    "We will show you how to create a dataset, train a Quantitative Structure-Property Relationship (QSPR) model, and make predictions.\n",
    "This tutorial is not meant as an introduction to QSPR modelling and assumes a base level of knowledge on the topic. If you are interested in getting started with QSPR modelling, you could have a look at these [TeachOpenCADD tutorials](https://projects.volkamerlab.org/teachopencadd/).\n",
    "\n",
    "While this tutorial provides a good starting point, there are many additional features that are not covered here.\n",
    "For more in-depth information, you can explore [the other tutorials](README.md) and consult the [documentation](https://cddleiden.github.io/QSPRpred/docs/).\n"
   ]
  },
  {
   "cell_type": "markdown",
   "metadata": {},
   "source": [
    "## Creating a dataset\n",
    "In this tutorial, we will work with a dataset containing bioactivity data for various compounds tested on the human adenosine A2A receptor. The data was collected from [Papyrus](https://github.com/OlivierBeq/Papyrus-scripts), a curated bioactivity database. The tutorial data is available through [OneDrive](https://1drv.ms/u/s!AtzWqu0inkjX3QRxXOkTFNv7IV7u?e=PPj0O2) (just unzip and place the two datasets `A2A_LIGANDS.tsv` and `AR_LIGANDS.tsv` in the `tutorial_data` folder) or recreate the dataset yourself by running `tutorial_data/create_tutorial_data.py`.\n",
    "\n",
    "To start we will load the tsv file containing the dataset."
   ]
  },
  {
   "cell_type": "code",
   "execution_count": 11,
   "metadata": {},
   "outputs": [
    {
     "data": {
      "text/html": [
       "<div>\n",
       "<style scoped>\n",
       "    .dataframe tbody tr th:only-of-type {\n",
       "        vertical-align: middle;\n",
       "    }\n",
       "\n",
       "    .dataframe tbody tr th {\n",
       "        vertical-align: top;\n",
       "    }\n",
       "\n",
       "    .dataframe thead th {\n",
       "        text-align: right;\n",
       "    }\n",
       "</style>\n",
       "<table border=\"1\" class=\"dataframe\">\n",
       "  <thead>\n",
       "    <tr style=\"text-align: right;\">\n",
       "      <th></th>\n",
       "      <th>SMILES</th>\n",
       "      <th>pchembl_value_Mean</th>\n",
       "      <th>Year</th>\n",
       "    </tr>\n",
       "  </thead>\n",
       "  <tbody>\n",
       "    <tr>\n",
       "      <th>0</th>\n",
       "      <td>Cc1nn(-c2cc(NC(=O)CCN(C)C)nc(-c3ccc(C)o3)n2)c(...</td>\n",
       "      <td>8.68</td>\n",
       "      <td>2008.0</td>\n",
       "    </tr>\n",
       "    <tr>\n",
       "      <th>1</th>\n",
       "      <td>Nc1c(C(=O)Nc2ccc([N+](=O)[O-])cc2)sc2c1cc1CCCC...</td>\n",
       "      <td>4.82</td>\n",
       "      <td>2010.0</td>\n",
       "    </tr>\n",
       "    <tr>\n",
       "      <th>2</th>\n",
       "      <td>O=C(Nc1nc2ncccc2n2c(=O)n(-c3ccccc3)nc12)c1ccccc1</td>\n",
       "      <td>5.65</td>\n",
       "      <td>2009.0</td>\n",
       "    </tr>\n",
       "    <tr>\n",
       "      <th>3</th>\n",
       "      <td>CNC(=O)C12CC1C(n1cnc3c1nc(C#CCCCCC(=O)OC)nc3NC...</td>\n",
       "      <td>5.45</td>\n",
       "      <td>2009.0</td>\n",
       "    </tr>\n",
       "    <tr>\n",
       "      <th>4</th>\n",
       "      <td>CCCn1c(=O)c2c(nc3cc(OC)ccn32)n(CCCNC(=O)c2ccc(...</td>\n",
       "      <td>5.20</td>\n",
       "      <td>2019.0</td>\n",
       "    </tr>\n",
       "  </tbody>\n",
       "</table>\n",
       "</div>"
      ],
      "text/plain": [
       "                                              SMILES  pchembl_value_Mean  \\\n",
       "0  Cc1nn(-c2cc(NC(=O)CCN(C)C)nc(-c3ccc(C)o3)n2)c(...                8.68   \n",
       "1  Nc1c(C(=O)Nc2ccc([N+](=O)[O-])cc2)sc2c1cc1CCCC...                4.82   \n",
       "2   O=C(Nc1nc2ncccc2n2c(=O)n(-c3ccccc3)nc12)c1ccccc1                5.65   \n",
       "3  CNC(=O)C12CC1C(n1cnc3c1nc(C#CCCCCC(=O)OC)nc3NC...                5.45   \n",
       "4  CCCn1c(=O)c2c(nc3cc(OC)ccn32)n(CCCNC(=O)c2ccc(...                5.20   \n",
       "\n",
       "     Year  \n",
       "0  2008.0  \n",
       "1  2010.0  \n",
       "2  2009.0  \n",
       "3  2009.0  \n",
       "4  2019.0  "
      ]
     },
     "execution_count": 11,
     "metadata": {},
     "output_type": "execute_result"
    }
   ],
   "source": [
    "import pandas as pd\n",
    "\n",
    "df = pd.read_csv('tutorial_data/A2A_LIGANDS.tsv', sep='\\t')\n",
    "\n",
    "df.head()"
   ]
  },
  {
   "cell_type": "markdown",
   "metadata": {},
   "source": [
    "Now we will create a `QSPRDataset` object from the data.\n",
    "This object contains the data and metadata for the dataset, and can be used to train a QSPR model. Note that the modelling task (regression) and the target property (pchembl_value_Mean) are specified when creating the dataset.\n",
    "We set a random seed to ensure reproducibility, which is used for any random processes in the data preparation, such as splitting the data into training and test sets and shuffling of the dataframe."
   ]
  },
  {
   "cell_type": "code",
   "execution_count": 12,
   "metadata": {},
   "outputs": [
    {
     "data": {
      "text/html": [
       "<div>\n",
       "<style scoped>\n",
       "    .dataframe tbody tr th:only-of-type {\n",
       "        vertical-align: middle;\n",
       "    }\n",
       "\n",
       "    .dataframe tbody tr th {\n",
       "        vertical-align: top;\n",
       "    }\n",
       "\n",
       "    .dataframe thead th {\n",
       "        text-align: right;\n",
       "    }\n",
       "</style>\n",
       "<table border=\"1\" class=\"dataframe\">\n",
       "  <thead>\n",
       "    <tr style=\"text-align: right;\">\n",
       "      <th></th>\n",
       "      <th>SMILES</th>\n",
       "      <th>pchembl_value_Mean</th>\n",
       "      <th>Year</th>\n",
       "      <th>QSPRID</th>\n",
       "    </tr>\n",
       "    <tr>\n",
       "      <th>QSPRID</th>\n",
       "      <th></th>\n",
       "      <th></th>\n",
       "      <th></th>\n",
       "      <th></th>\n",
       "    </tr>\n",
       "  </thead>\n",
       "  <tbody>\n",
       "    <tr>\n",
       "      <th>QuickStartDataset_0000</th>\n",
       "      <td>Cc1nn(-c2cc(NC(=O)CCN(C)C)nc(-c3ccc(C)o3)n2)c(...</td>\n",
       "      <td>8.68</td>\n",
       "      <td>2008.0</td>\n",
       "      <td>QuickStartDataset_0000</td>\n",
       "    </tr>\n",
       "    <tr>\n",
       "      <th>QuickStartDataset_0001</th>\n",
       "      <td>Nc1c(C(=O)Nc2ccc([N+](=O)[O-])cc2)sc2c1cc1CCCC...</td>\n",
       "      <td>4.82</td>\n",
       "      <td>2010.0</td>\n",
       "      <td>QuickStartDataset_0001</td>\n",
       "    </tr>\n",
       "    <tr>\n",
       "      <th>QuickStartDataset_0002</th>\n",
       "      <td>O=C(Nc1nc2ncccc2n2c(=O)n(-c3ccccc3)nc12)c1ccccc1</td>\n",
       "      <td>5.65</td>\n",
       "      <td>2009.0</td>\n",
       "      <td>QuickStartDataset_0002</td>\n",
       "    </tr>\n",
       "    <tr>\n",
       "      <th>QuickStartDataset_0003</th>\n",
       "      <td>CNC(=O)C12CC1C(n1cnc3c1nc(C#CCCCCC(=O)OC)nc3NC...</td>\n",
       "      <td>5.45</td>\n",
       "      <td>2009.0</td>\n",
       "      <td>QuickStartDataset_0003</td>\n",
       "    </tr>\n",
       "    <tr>\n",
       "      <th>QuickStartDataset_0004</th>\n",
       "      <td>CCCn1c(=O)c2c(nc3cc(OC)ccn32)n(CCCNC(=O)c2ccc(...</td>\n",
       "      <td>5.20</td>\n",
       "      <td>2019.0</td>\n",
       "      <td>QuickStartDataset_0004</td>\n",
       "    </tr>\n",
       "    <tr>\n",
       "      <th>...</th>\n",
       "      <td>...</td>\n",
       "      <td>...</td>\n",
       "      <td>...</td>\n",
       "      <td>...</td>\n",
       "    </tr>\n",
       "    <tr>\n",
       "      <th>QuickStartDataset_4077</th>\n",
       "      <td>CNc1ncc(C(=O)NCc2ccc(OC)cc2)c2nc(-c3ccco3)nn12</td>\n",
       "      <td>7.09</td>\n",
       "      <td>2018.0</td>\n",
       "      <td>QuickStartDataset_4077</td>\n",
       "    </tr>\n",
       "    <tr>\n",
       "      <th>QuickStartDataset_4078</th>\n",
       "      <td>Nc1nc(-c2ccco2)c2ncn(C(=O)NCCc3ccccc3)c2n1</td>\n",
       "      <td>8.22</td>\n",
       "      <td>2008.0</td>\n",
       "      <td>QuickStartDataset_4078</td>\n",
       "    </tr>\n",
       "    <tr>\n",
       "      <th>QuickStartDataset_4079</th>\n",
       "      <td>Nc1nc(Nc2ccc(F)cc2)nc(CSc2nnc(N)s2)n1</td>\n",
       "      <td>4.89</td>\n",
       "      <td>2010.0</td>\n",
       "      <td>QuickStartDataset_4079</td>\n",
       "    </tr>\n",
       "    <tr>\n",
       "      <th>QuickStartDataset_4080</th>\n",
       "      <td>CCCOc1ccc(C=Cc2cc3c(c(=O)n(C)c(=O)n3C)n2C)cc1</td>\n",
       "      <td>6.51</td>\n",
       "      <td>2013.0</td>\n",
       "      <td>QuickStartDataset_4080</td>\n",
       "    </tr>\n",
       "    <tr>\n",
       "      <th>QuickStartDataset_4081</th>\n",
       "      <td>CCOC(=O)c1cnc(NCC(C)C)n2nc(-c3ccco3)nc12</td>\n",
       "      <td>7.35</td>\n",
       "      <td>2014.0</td>\n",
       "      <td>QuickStartDataset_4081</td>\n",
       "    </tr>\n",
       "  </tbody>\n",
       "</table>\n",
       "<p>4082 rows × 4 columns</p>\n",
       "</div>"
      ],
      "text/plain": [
       "                                                                   SMILES  \\\n",
       "QSPRID                                                                      \n",
       "QuickStartDataset_0000  Cc1nn(-c2cc(NC(=O)CCN(C)C)nc(-c3ccc(C)o3)n2)c(...   \n",
       "QuickStartDataset_0001  Nc1c(C(=O)Nc2ccc([N+](=O)[O-])cc2)sc2c1cc1CCCC...   \n",
       "QuickStartDataset_0002   O=C(Nc1nc2ncccc2n2c(=O)n(-c3ccccc3)nc12)c1ccccc1   \n",
       "QuickStartDataset_0003  CNC(=O)C12CC1C(n1cnc3c1nc(C#CCCCCC(=O)OC)nc3NC...   \n",
       "QuickStartDataset_0004  CCCn1c(=O)c2c(nc3cc(OC)ccn32)n(CCCNC(=O)c2ccc(...   \n",
       "...                                                                   ...   \n",
       "QuickStartDataset_4077     CNc1ncc(C(=O)NCc2ccc(OC)cc2)c2nc(-c3ccco3)nn12   \n",
       "QuickStartDataset_4078         Nc1nc(-c2ccco2)c2ncn(C(=O)NCCc3ccccc3)c2n1   \n",
       "QuickStartDataset_4079              Nc1nc(Nc2ccc(F)cc2)nc(CSc2nnc(N)s2)n1   \n",
       "QuickStartDataset_4080      CCCOc1ccc(C=Cc2cc3c(c(=O)n(C)c(=O)n3C)n2C)cc1   \n",
       "QuickStartDataset_4081           CCOC(=O)c1cnc(NCC(C)C)n2nc(-c3ccco3)nc12   \n",
       "\n",
       "                        pchembl_value_Mean    Year                  QSPRID  \n",
       "QSPRID                                                                      \n",
       "QuickStartDataset_0000                8.68  2008.0  QuickStartDataset_0000  \n",
       "QuickStartDataset_0001                4.82  2010.0  QuickStartDataset_0001  \n",
       "QuickStartDataset_0002                5.65  2009.0  QuickStartDataset_0002  \n",
       "QuickStartDataset_0003                5.45  2009.0  QuickStartDataset_0003  \n",
       "QuickStartDataset_0004                5.20  2019.0  QuickStartDataset_0004  \n",
       "...                                    ...     ...                     ...  \n",
       "QuickStartDataset_4077                7.09  2018.0  QuickStartDataset_4077  \n",
       "QuickStartDataset_4078                8.22  2008.0  QuickStartDataset_4078  \n",
       "QuickStartDataset_4079                4.89  2010.0  QuickStartDataset_4079  \n",
       "QuickStartDataset_4080                6.51  2013.0  QuickStartDataset_4080  \n",
       "QuickStartDataset_4081                7.35  2014.0  QuickStartDataset_4081  \n",
       "\n",
       "[4082 rows x 4 columns]"
      ]
     },
     "execution_count": 12,
     "metadata": {},
     "output_type": "execute_result"
    }
   ],
   "source": [
    "from qsprpred.data import QSPRDataset\n",
    "import os\n",
    "\n",
    "os.makedirs(\"tutorial_output/data\", exist_ok=True)\n",
    "\n",
    "dataset = QSPRDataset(\n",
<<<<<<< HEAD
    "\tdf=df,\n",
    "\tstore_dir=\"tutorial_output/data\",\n",
    "\tname=\"QuickStartDataset\",\n",
    "\ttarget_props=[{\"name\": \"pchembl_value_Mean\", \"task\": \"REGRESSION\"}],\n",
    "\trandom_state=42\n",
=======
    "    df=df,\n",
    "    store_dir=\"tutorial_output/data\",\n",
    "    name=\"QuickStartDataset\",\n",
    "    target_props=[{\"name\": \"pchembl_value_Mean\", \"task\": \"REGRESSION\"}],\n",
    "    random_state=42\n",
>>>>>>> e27ae9c7
    ")\n",
    "\n",
    "dataset.getDF()"
   ]
  },
  {
   "cell_type": "markdown",
   "metadata": {},
   "source": [
    "After creating the dataset, we need to prepare it for model training.\n",
    "To do this we need to specifiy what molecule descriptors to calculate as features for the model.\n",
    "Here we will calculate Morgan fingerprints.\n",
    "We will also specify what type of split to use to split the data into training and test sets.\n",
    "In this example we will use a random split with 80% of the data for training and 20% for testing.\n",
    "\n",
    "Finally, we will save the dataset so we can re-load it later for reproducibility and good data management purposes.\n",
    "This also means we can skip the data preparation step next time we want to train a model on this dataset."
   ]
  },
  {
   "cell_type": "code",
   "execution_count": 13,
   "metadata": {},
   "outputs": [
    {
     "name": "stdout",
     "output_type": "stream",
     "text": [
      "Number of samples in train set: 3265\n",
      "Number of samples in test set: 817\n"
     ]
    }
   ],
   "source": [
    "from qsprpred.data import RandomSplit\n",
    "from qsprpred.data.descriptors.sets import FingerprintSet\n",
    "from qsprpred.data.descriptors.calculators import MoleculeDescriptorsCalculator\n",
    "\n",
    "# define the feature calculator to calculate Morgan fingerprints\n",
    "feature_calculator = MoleculeDescriptorsCalculator(\n",
<<<<<<< HEAD
    "    desc_sets = [FingerprintSet(fingerprint_type=\"MorganFP\", radius=3, nBits=1024)]\n",
=======
    "    desc_sets=[FingerprintSet(fingerprint_type=\"MorganFP\", radius=3, nBits=2048)]\n",
>>>>>>> e27ae9c7
    ")\n",
    "\n",
    "# Specifiy random split for creating the train (80%) and test set (20%)\n",
    "rand_split = RandomSplit(test_fraction=0.2, dataset=dataset)\n",
    "\n",
    "# calculate compound features and split dataset into train and test\n",
    "dataset.prepareDataset(\n",
    "    split=rand_split,\n",
    "    feature_calculators=[feature_calculator],\n",
    ")\n",
    "\n",
    "print(f\"Number of samples in train set: {len(dataset.y)}\")\n",
    "print(f\"Number of samples in test set: {len(dataset.y_ind)}\")\n",
    "\n",
    "\n",
    "\n",
    "dataset.save()"
   ]
  },
  {
   "cell_type": "markdown",
   "metadata": {},
   "source": [
    "## Training a model"
   ]
  },
  {
   "cell_type": "markdown",
   "metadata": {},
   "source": [
    "Having successfully created a dataset, we can now train a QSAR model.\n",
    "Here we will train a model using the `KNeighborsRegressor` estimator from scikit-learn.\n",
    "\n",
    "To do this we first need to create a `QSPRModel` object, which contains the estimator and metadata for the model.\n",
    "We will use the `SklearnModel` subclass, which is a wrapper for scikit-learn models.\n",
    "\n",
    "In this example: the training of our model is divided into three steps:\n",
    "* cross-validation: estimate the performance of the model on the training set\n",
    "* test set evaluation: estimate the performance of the model on the test set\n",
    "* full training: train the model on the full dataset, to be used for making predictions"
   ]
  },
  {
   "cell_type": "code",
   "execution_count": 14,
   "metadata": {},
   "outputs": [
    {
     "name": "stderr",
     "output_type": "stream",
     "text": [
      "/home/helle/.conda/envs/qsprpred/lib/python3.11/site-packages/sklearn/utils/validation.py:767: FutureWarning: is_sparse is deprecated and will be removed in a future version. Check `isinstance(dtype, pd.SparseDtype)` instead.\n",
      "  if not hasattr(array, \"sparse\") and array.dtypes.apply(is_sparse).any():\n",
      "/home/helle/.conda/envs/qsprpred/lib/python3.11/site-packages/sklearn/utils/validation.py:605: FutureWarning: is_sparse is deprecated and will be removed in a future version. Check `isinstance(dtype, pd.SparseDtype)` instead.\n",
      "  if is_sparse(pd_dtype):\n",
      "/home/helle/.conda/envs/qsprpred/lib/python3.11/site-packages/sklearn/utils/validation.py:614: FutureWarning: is_sparse is deprecated and will be removed in a future version. Check `isinstance(dtype, pd.SparseDtype)` instead.\n",
      "  if is_sparse(pd_dtype) or not is_extension_array_dtype(pd_dtype):\n",
      "/home/helle/.conda/envs/qsprpred/lib/python3.11/site-packages/sklearn/utils/validation.py:767: FutureWarning: is_sparse is deprecated and will be removed in a future version. Check `isinstance(dtype, pd.SparseDtype)` instead.\n",
      "  if not hasattr(array, \"sparse\") and array.dtypes.apply(is_sparse).any():\n",
      "/home/helle/.conda/envs/qsprpred/lib/python3.11/site-packages/sklearn/utils/validation.py:605: FutureWarning: is_sparse is deprecated and will be removed in a future version. Check `isinstance(dtype, pd.SparseDtype)` instead.\n",
      "  if is_sparse(pd_dtype):\n",
      "/home/helle/.conda/envs/qsprpred/lib/python3.11/site-packages/sklearn/utils/validation.py:614: FutureWarning: is_sparse is deprecated and will be removed in a future version. Check `isinstance(dtype, pd.SparseDtype)` instead.\n",
      "  if is_sparse(pd_dtype) or not is_extension_array_dtype(pd_dtype):\n",
      "/home/helle/.conda/envs/qsprpred/lib/python3.11/site-packages/sklearn/utils/validation.py:767: FutureWarning: is_sparse is deprecated and will be removed in a future version. Check `isinstance(dtype, pd.SparseDtype)` instead.\n",
      "  if not hasattr(array, \"sparse\") and array.dtypes.apply(is_sparse).any():\n",
      "/home/helle/.conda/envs/qsprpred/lib/python3.11/site-packages/sklearn/utils/validation.py:605: FutureWarning: is_sparse is deprecated and will be removed in a future version. Check `isinstance(dtype, pd.SparseDtype)` instead.\n",
      "  if is_sparse(pd_dtype):\n",
      "/home/helle/.conda/envs/qsprpred/lib/python3.11/site-packages/sklearn/utils/validation.py:614: FutureWarning: is_sparse is deprecated and will be removed in a future version. Check `isinstance(dtype, pd.SparseDtype)` instead.\n",
      "  if is_sparse(pd_dtype) or not is_extension_array_dtype(pd_dtype):\n",
      "/home/helle/.conda/envs/qsprpred/lib/python3.11/site-packages/sklearn/utils/validation.py:767: FutureWarning: is_sparse is deprecated and will be removed in a future version. Check `isinstance(dtype, pd.SparseDtype)` instead.\n",
      "  if not hasattr(array, \"sparse\") and array.dtypes.apply(is_sparse).any():\n",
      "/home/helle/.conda/envs/qsprpred/lib/python3.11/site-packages/sklearn/utils/validation.py:605: FutureWarning: is_sparse is deprecated and will be removed in a future version. Check `isinstance(dtype, pd.SparseDtype)` instead.\n",
      "  if is_sparse(pd_dtype):\n",
      "/home/helle/.conda/envs/qsprpred/lib/python3.11/site-packages/sklearn/utils/validation.py:614: FutureWarning: is_sparse is deprecated and will be removed in a future version. Check `isinstance(dtype, pd.SparseDtype)` instead.\n",
      "  if is_sparse(pd_dtype) or not is_extension_array_dtype(pd_dtype):\n",
      "/home/helle/.conda/envs/qsprpred/lib/python3.11/site-packages/sklearn/utils/validation.py:767: FutureWarning: is_sparse is deprecated and will be removed in a future version. Check `isinstance(dtype, pd.SparseDtype)` instead.\n",
      "  if not hasattr(array, \"sparse\") and array.dtypes.apply(is_sparse).any():\n",
      "/home/helle/.conda/envs/qsprpred/lib/python3.11/site-packages/sklearn/utils/validation.py:605: FutureWarning: is_sparse is deprecated and will be removed in a future version. Check `isinstance(dtype, pd.SparseDtype)` instead.\n",
      "  if is_sparse(pd_dtype):\n",
      "/home/helle/.conda/envs/qsprpred/lib/python3.11/site-packages/sklearn/utils/validation.py:614: FutureWarning: is_sparse is deprecated and will be removed in a future version. Check `isinstance(dtype, pd.SparseDtype)` instead.\n",
      "  if is_sparse(pd_dtype) or not is_extension_array_dtype(pd_dtype):\n",
      "/home/helle/.conda/envs/qsprpred/lib/python3.11/site-packages/sklearn/utils/validation.py:767: FutureWarning: is_sparse is deprecated and will be removed in a future version. Check `isinstance(dtype, pd.SparseDtype)` instead.\n",
      "  if not hasattr(array, \"sparse\") and array.dtypes.apply(is_sparse).any():\n",
      "/home/helle/.conda/envs/qsprpred/lib/python3.11/site-packages/sklearn/utils/validation.py:605: FutureWarning: is_sparse is deprecated and will be removed in a future version. Check `isinstance(dtype, pd.SparseDtype)` instead.\n",
      "  if is_sparse(pd_dtype):\n",
      "/home/helle/.conda/envs/qsprpred/lib/python3.11/site-packages/sklearn/utils/validation.py:614: FutureWarning: is_sparse is deprecated and will be removed in a future version. Check `isinstance(dtype, pd.SparseDtype)` instead.\n",
      "  if is_sparse(pd_dtype) or not is_extension_array_dtype(pd_dtype):\n"
     ]
    },
    {
     "data": {
      "text/plain": [
       "'/zfsdata/data/helle/01_MainProjects/03_QSPRPred/Scripts/QSPRpred/tutorials/tutorial_output/models/QuickStartModel/QuickStartModel_meta.json'"
      ]
     },
     "execution_count": 14,
     "metadata": {},
     "output_type": "execute_result"
    }
   ],
   "source": [
    "from qsprpred.models import SklearnModel\n",
    "from sklearn.neighbors import KNeighborsRegressor\n",
    "from qsprpred.models.assessment_methods import CrossValAssessor, TestSetAssessor\n",
    "\n",
    "os.makedirs(\"tutorial_output/models\", exist_ok=True)\n",
    "\n",
    "# This is an SKlearn model, so we will initialize it with the SklearnModel class\n",
    "model = SklearnModel(\n",
    "    base_dir='tutorial_output/models',\n",
    "    data=dataset,\n",
    "    alg=KNeighborsRegressor,\n",
    "    name='QuickStartModel'\n",
    ")\n",
    "\n",
    "# We can now assess the model performance on the training set using cross validation\n",
    "CrossValAssessor('r2')(model)\n",
    "\n",
    "# and on the test set\n",
    "TestSetAssessor('r2')(model)\n",
    "\n",
    "# Finally, we need to fit the model on the complete dataset if we want to use it further\n",
    "# This will save the fitted model and metadata to disk\n",
    "model.fitAttached()\n",
    "\n",
    "# We can optionally save the model and metadata to disk explicitly as well\n",
    "model.save()"
   ]
  },
  {
   "cell_type": "markdown",
   "metadata": {},
   "source": [
    "The results can be easily visualized using the `CorrelationPlot` class"
   ]
  },
  {
   "cell_type": "code",
   "execution_count": 15,
   "metadata": {},
   "outputs": [
    {
     "name": "stdout",
     "output_type": "stream",
     "text": [
      "QuickStartModel\n"
     ]
    },
    {
     "name": "stderr",
     "output_type": "stream",
     "text": [
      "/home/helle/.conda/envs/qsprpred/lib/python3.11/site-packages/sklearn/utils/validation.py:605: FutureWarning: is_sparse is deprecated and will be removed in a future version. Check `isinstance(dtype, pd.SparseDtype)` instead.\n",
      "  if is_sparse(pd_dtype):\n",
      "/home/helle/.conda/envs/qsprpred/lib/python3.11/site-packages/sklearn/utils/validation.py:614: FutureWarning: is_sparse is deprecated and will be removed in a future version. Check `isinstance(dtype, pd.SparseDtype)` instead.\n",
      "  if is_sparse(pd_dtype) or not is_extension_array_dtype(pd_dtype):\n",
      "/home/helle/.conda/envs/qsprpred/lib/python3.11/site-packages/sklearn/utils/validation.py:605: FutureWarning: is_sparse is deprecated and will be removed in a future version. Check `isinstance(dtype, pd.SparseDtype)` instead.\n",
      "  if is_sparse(pd_dtype):\n",
      "/home/helle/.conda/envs/qsprpred/lib/python3.11/site-packages/sklearn/utils/validation.py:614: FutureWarning: is_sparse is deprecated and will be removed in a future version. Check `isinstance(dtype, pd.SparseDtype)` instead.\n",
      "  if is_sparse(pd_dtype) or not is_extension_array_dtype(pd_dtype):\n",
      "/home/helle/.conda/envs/qsprpred/lib/python3.11/site-packages/sklearn/utils/validation.py:605: FutureWarning: is_sparse is deprecated and will be removed in a future version. Check `isinstance(dtype, pd.SparseDtype)` instead.\n",
      "  if is_sparse(pd_dtype):\n",
      "/home/helle/.conda/envs/qsprpred/lib/python3.11/site-packages/sklearn/utils/validation.py:614: FutureWarning: is_sparse is deprecated and will be removed in a future version. Check `isinstance(dtype, pd.SparseDtype)` instead.\n",
      "  if is_sparse(pd_dtype) or not is_extension_array_dtype(pd_dtype):\n",
      "/home/helle/.conda/envs/qsprpred/lib/python3.11/site-packages/sklearn/utils/validation.py:605: FutureWarning: is_sparse is deprecated and will be removed in a future version. Check `isinstance(dtype, pd.SparseDtype)` instead.\n",
      "  if is_sparse(pd_dtype):\n",
      "/home/helle/.conda/envs/qsprpred/lib/python3.11/site-packages/sklearn/utils/validation.py:614: FutureWarning: is_sparse is deprecated and will be removed in a future version. Check `isinstance(dtype, pd.SparseDtype)` instead.\n",
      "  if is_sparse(pd_dtype) or not is_extension_array_dtype(pd_dtype):\n",
      "/home/helle/.conda/envs/qsprpred/lib/python3.11/site-packages/sklearn/utils/validation.py:605: FutureWarning: is_sparse is deprecated and will be removed in a future version. Check `isinstance(dtype, pd.SparseDtype)` instead.\n",
      "  if is_sparse(pd_dtype):\n",
      "/home/helle/.conda/envs/qsprpred/lib/python3.11/site-packages/sklearn/utils/validation.py:614: FutureWarning: is_sparse is deprecated and will be removed in a future version. Check `isinstance(dtype, pd.SparseDtype)` instead.\n",
      "  if is_sparse(pd_dtype) or not is_extension_array_dtype(pd_dtype):\n",
      "/home/helle/.conda/envs/qsprpred/lib/python3.11/site-packages/sklearn/utils/validation.py:605: FutureWarning: is_sparse is deprecated and will be removed in a future version. Check `isinstance(dtype, pd.SparseDtype)` instead.\n",
      "  if is_sparse(pd_dtype):\n",
      "/home/helle/.conda/envs/qsprpred/lib/python3.11/site-packages/sklearn/utils/validation.py:614: FutureWarning: is_sparse is deprecated and will be removed in a future version. Check `isinstance(dtype, pd.SparseDtype)` instead.\n",
      "  if is_sparse(pd_dtype) or not is_extension_array_dtype(pd_dtype):\n",
      "/home/helle/.conda/envs/qsprpred/lib/python3.11/site-packages/sklearn/utils/validation.py:605: FutureWarning: is_sparse is deprecated and will be removed in a future version. Check `isinstance(dtype, pd.SparseDtype)` instead.\n",
      "  if is_sparse(pd_dtype):\n",
      "/home/helle/.conda/envs/qsprpred/lib/python3.11/site-packages/sklearn/utils/validation.py:614: FutureWarning: is_sparse is deprecated and will be removed in a future version. Check `isinstance(dtype, pd.SparseDtype)` instead.\n",
      "  if is_sparse(pd_dtype) or not is_extension_array_dtype(pd_dtype):\n",
      "/home/helle/.conda/envs/qsprpred/lib/python3.11/site-packages/sklearn/utils/validation.py:605: FutureWarning: is_sparse is deprecated and will be removed in a future version. Check `isinstance(dtype, pd.SparseDtype)` instead.\n",
      "  if is_sparse(pd_dtype):\n",
      "/home/helle/.conda/envs/qsprpred/lib/python3.11/site-packages/sklearn/utils/validation.py:614: FutureWarning: is_sparse is deprecated and will be removed in a future version. Check `isinstance(dtype, pd.SparseDtype)` instead.\n",
      "  if is_sparse(pd_dtype) or not is_extension_array_dtype(pd_dtype):\n",
      "/home/helle/.conda/envs/qsprpred/lib/python3.11/site-packages/sklearn/utils/validation.py:605: FutureWarning: is_sparse is deprecated and will be removed in a future version. Check `isinstance(dtype, pd.SparseDtype)` instead.\n",
      "  if is_sparse(pd_dtype):\n",
      "/home/helle/.conda/envs/qsprpred/lib/python3.11/site-packages/sklearn/utils/validation.py:614: FutureWarning: is_sparse is deprecated and will be removed in a future version. Check `isinstance(dtype, pd.SparseDtype)` instead.\n",
      "  if is_sparse(pd_dtype) or not is_extension_array_dtype(pd_dtype):\n",
      "/home/helle/.conda/envs/qsprpred/lib/python3.11/site-packages/sklearn/utils/validation.py:605: FutureWarning: is_sparse is deprecated and will be removed in a future version. Check `isinstance(dtype, pd.SparseDtype)` instead.\n",
      "  if is_sparse(pd_dtype):\n",
      "/home/helle/.conda/envs/qsprpred/lib/python3.11/site-packages/sklearn/utils/validation.py:614: FutureWarning: is_sparse is deprecated and will be removed in a future version. Check `isinstance(dtype, pd.SparseDtype)` instead.\n",
      "  if is_sparse(pd_dtype) or not is_extension_array_dtype(pd_dtype):\n",
      "/home/helle/.conda/envs/qsprpred/lib/python3.11/site-packages/sklearn/utils/validation.py:605: FutureWarning: is_sparse is deprecated and will be removed in a future version. Check `isinstance(dtype, pd.SparseDtype)` instead.\n",
      "  if is_sparse(pd_dtype):\n",
      "/home/helle/.conda/envs/qsprpred/lib/python3.11/site-packages/sklearn/utils/validation.py:614: FutureWarning: is_sparse is deprecated and will be removed in a future version. Check `isinstance(dtype, pd.SparseDtype)` instead.\n",
      "  if is_sparse(pd_dtype) or not is_extension_array_dtype(pd_dtype):\n",
      "/home/helle/.conda/envs/qsprpred/lib/python3.11/site-packages/sklearn/utils/validation.py:605: FutureWarning: is_sparse is deprecated and will be removed in a future version. Check `isinstance(dtype, pd.SparseDtype)` instead.\n",
      "  if is_sparse(pd_dtype):\n",
      "/home/helle/.conda/envs/qsprpred/lib/python3.11/site-packages/sklearn/utils/validation.py:614: FutureWarning: is_sparse is deprecated and will be removed in a future version. Check `isinstance(dtype, pd.SparseDtype)` instead.\n",
      "  if is_sparse(pd_dtype) or not is_extension_array_dtype(pd_dtype):\n",
      "/home/helle/.conda/envs/qsprpred/lib/python3.11/site-packages/sklearn/utils/validation.py:605: FutureWarning: is_sparse is deprecated and will be removed in a future version. Check `isinstance(dtype, pd.SparseDtype)` instead.\n",
      "  if is_sparse(pd_dtype):\n",
      "/home/helle/.conda/envs/qsprpred/lib/python3.11/site-packages/sklearn/utils/validation.py:614: FutureWarning: is_sparse is deprecated and will be removed in a future version. Check `isinstance(dtype, pd.SparseDtype)` instead.\n",
      "  if is_sparse(pd_dtype) or not is_extension_array_dtype(pd_dtype):\n",
      "/home/helle/.conda/envs/qsprpred/lib/python3.11/site-packages/sklearn/utils/validation.py:605: FutureWarning: is_sparse is deprecated and will be removed in a future version. Check `isinstance(dtype, pd.SparseDtype)` instead.\n",
      "  if is_sparse(pd_dtype):\n",
      "/home/helle/.conda/envs/qsprpred/lib/python3.11/site-packages/sklearn/utils/validation.py:614: FutureWarning: is_sparse is deprecated and will be removed in a future version. Check `isinstance(dtype, pd.SparseDtype)` instead.\n",
      "  if is_sparse(pd_dtype) or not is_extension_array_dtype(pd_dtype):\n",
      "/home/helle/.conda/envs/qsprpred/lib/python3.11/site-packages/sklearn/utils/validation.py:605: FutureWarning: is_sparse is deprecated and will be removed in a future version. Check `isinstance(dtype, pd.SparseDtype)` instead.\n",
      "  if is_sparse(pd_dtype):\n",
      "/home/helle/.conda/envs/qsprpred/lib/python3.11/site-packages/sklearn/utils/validation.py:614: FutureWarning: is_sparse is deprecated and will be removed in a future version. Check `isinstance(dtype, pd.SparseDtype)` instead.\n",
      "  if is_sparse(pd_dtype) or not is_extension_array_dtype(pd_dtype):\n",
      "/home/helle/.conda/envs/qsprpred/lib/python3.11/site-packages/sklearn/utils/validation.py:605: FutureWarning: is_sparse is deprecated and will be removed in a future version. Check `isinstance(dtype, pd.SparseDtype)` instead.\n",
      "  if is_sparse(pd_dtype):\n",
      "/home/helle/.conda/envs/qsprpred/lib/python3.11/site-packages/sklearn/utils/validation.py:614: FutureWarning: is_sparse is deprecated and will be removed in a future version. Check `isinstance(dtype, pd.SparseDtype)` instead.\n",
      "  if is_sparse(pd_dtype) or not is_extension_array_dtype(pd_dtype):\n",
      "/home/helle/.conda/envs/qsprpred/lib/python3.11/site-packages/sklearn/utils/validation.py:605: FutureWarning: is_sparse is deprecated and will be removed in a future version. Check `isinstance(dtype, pd.SparseDtype)` instead.\n",
      "  if is_sparse(pd_dtype):\n",
      "/home/helle/.conda/envs/qsprpred/lib/python3.11/site-packages/sklearn/utils/validation.py:614: FutureWarning: is_sparse is deprecated and will be removed in a future version. Check `isinstance(dtype, pd.SparseDtype)` instead.\n",
      "  if is_sparse(pd_dtype) or not is_extension_array_dtype(pd_dtype):\n",
      "/home/helle/.conda/envs/qsprpred/lib/python3.11/site-packages/sklearn/utils/validation.py:605: FutureWarning: is_sparse is deprecated and will be removed in a future version. Check `isinstance(dtype, pd.SparseDtype)` instead.\n",
      "  if is_sparse(pd_dtype):\n",
      "/home/helle/.conda/envs/qsprpred/lib/python3.11/site-packages/sklearn/utils/validation.py:614: FutureWarning: is_sparse is deprecated and will be removed in a future version. Check `isinstance(dtype, pd.SparseDtype)` instead.\n",
      "  if is_sparse(pd_dtype) or not is_extension_array_dtype(pd_dtype):\n",
      "/home/helle/.conda/envs/qsprpred/lib/python3.11/site-packages/sklearn/utils/validation.py:605: FutureWarning: is_sparse is deprecated and will be removed in a future version. Check `isinstance(dtype, pd.SparseDtype)` instead.\n",
      "  if is_sparse(pd_dtype):\n",
      "/home/helle/.conda/envs/qsprpred/lib/python3.11/site-packages/sklearn/utils/validation.py:614: FutureWarning: is_sparse is deprecated and will be removed in a future version. Check `isinstance(dtype, pd.SparseDtype)` instead.\n",
      "  if is_sparse(pd_dtype) or not is_extension_array_dtype(pd_dtype):\n",
      "/home/helle/.conda/envs/qsprpred/lib/python3.11/site-packages/sklearn/utils/validation.py:605: FutureWarning: is_sparse is deprecated and will be removed in a future version. Check `isinstance(dtype, pd.SparseDtype)` instead.\n",
      "  if is_sparse(pd_dtype):\n",
      "/home/helle/.conda/envs/qsprpred/lib/python3.11/site-packages/sklearn/utils/validation.py:614: FutureWarning: is_sparse is deprecated and will be removed in a future version. Check `isinstance(dtype, pd.SparseDtype)` instead.\n",
      "  if is_sparse(pd_dtype) or not is_extension_array_dtype(pd_dtype):\n",
      "/home/helle/.conda/envs/qsprpred/lib/python3.11/site-packages/sklearn/utils/validation.py:605: FutureWarning: is_sparse is deprecated and will be removed in a future version. Check `isinstance(dtype, pd.SparseDtype)` instead.\n",
      "  if is_sparse(pd_dtype):\n",
      "/home/helle/.conda/envs/qsprpred/lib/python3.11/site-packages/sklearn/utils/validation.py:614: FutureWarning: is_sparse is deprecated and will be removed in a future version. Check `isinstance(dtype, pd.SparseDtype)` instead.\n",
      "  if is_sparse(pd_dtype) or not is_extension_array_dtype(pd_dtype):\n",
      "/home/helle/.conda/envs/qsprpred/lib/python3.11/site-packages/sklearn/utils/validation.py:605: FutureWarning: is_sparse is deprecated and will be removed in a future version. Check `isinstance(dtype, pd.SparseDtype)` instead.\n",
      "  if is_sparse(pd_dtype):\n",
      "/home/helle/.conda/envs/qsprpred/lib/python3.11/site-packages/sklearn/utils/validation.py:614: FutureWarning: is_sparse is deprecated and will be removed in a future version. Check `isinstance(dtype, pd.SparseDtype)` instead.\n",
      "  if is_sparse(pd_dtype) or not is_extension_array_dtype(pd_dtype):\n",
      "/home/helle/.conda/envs/qsprpred/lib/python3.11/site-packages/sklearn/utils/validation.py:605: FutureWarning: is_sparse is deprecated and will be removed in a future version. Check `isinstance(dtype, pd.SparseDtype)` instead.\n",
      "  if is_sparse(pd_dtype):\n",
      "/home/helle/.conda/envs/qsprpred/lib/python3.11/site-packages/sklearn/utils/validation.py:614: FutureWarning: is_sparse is deprecated and will be removed in a future version. Check `isinstance(dtype, pd.SparseDtype)` instead.\n",
      "  if is_sparse(pd_dtype) or not is_extension_array_dtype(pd_dtype):\n",
      "/home/helle/.conda/envs/qsprpred/lib/python3.11/site-packages/sklearn/utils/validation.py:605: FutureWarning: is_sparse is deprecated and will be removed in a future version. Check `isinstance(dtype, pd.SparseDtype)` instead.\n",
      "  if is_sparse(pd_dtype):\n",
      "/home/helle/.conda/envs/qsprpred/lib/python3.11/site-packages/sklearn/utils/validation.py:614: FutureWarning: is_sparse is deprecated and will be removed in a future version. Check `isinstance(dtype, pd.SparseDtype)` instead.\n",
      "  if is_sparse(pd_dtype) or not is_extension_array_dtype(pd_dtype):\n"
     ]
    },
    {
     "data": {
      "image/png": "iVBORw0KGgoAAAANSUhEUgAAAh0AAAFzCAYAAACadrtQAAAAOXRFWHRTb2Z0d2FyZQBNYXRwbG90bGliIHZlcnNpb24zLjguMCwgaHR0cHM6Ly9tYXRwbG90bGliLm9yZy81sbWrAAAACXBIWXMAAA9hAAAPYQGoP6dpAADsLElEQVR4nOzdd3ST1RvA8e+b1b3ppqWUssooe+8hIBtFGcpUFESWiCgiICo4cCGK/hQQRUDZUPbem0LZpbS0FEr3Xhnv74+0aUPLtFDA+zmn5yR5103aNE/ufe5zJVmWZQRBEARBEB4xRVk3QBAEQRCE/wYRdAiCIAiC8FiIoEMQBEEQhMdCBB2CIAiCIDwWIugQBEEQBOGxEEGHIAiCIAiPhQg6BEEQBEF4LETQIQiCIAjCYyGCDkEQBEEQHgsRdAjPND8/P7799tvHft3IyEgkSSIkJOSO++zevRtJkkhJSXksbZo+fTp16tR5LNcSBEEoiQg6HrEhQ4YgSRKSJKHRaAgICODjjz9Gp9OVddPuSHw4CaWhIKhycnIiJyfHbNuxY8dM7wtBEP47RNDxGHTu3JmbN28SFhbGO++8w/Tp0/nyyy9L3DcvL+8xt66QLMtPdDAkPJ3s7OxYvXq12WO//fYbvr6+ZdQiQRDKigg6HgMLCws8PDyoUKECI0eOpEOHDqxbtw4w9oT06tWLTz/9FC8vL6pWrQpAaGgo7dq1w8rKChcXF0aMGEFGRobpnAXHzZgxA1dXV+zt7XnzzTfNghaDwcCsWbOoWLEiVlZWBAUFsWLFCtP2gm+imzZton79+lhYWPDnn38yY8YMTp8+bfomumjRIoYNG0a3bt3MnpdWq8XNzY3ffvvtkbxuixYtwtHRkTVr1lC5cmUsLS3p1KkT0dHRZvutX7+ehg0bYmlpSbly5ejdu7fZ9qysLIYNG4adnR2+vr788ssvZtujo6N56aWXcHR0xNnZmZ49exIZGWnaXvBaf/bZZ7i7u+Po6GjqrXr33XdxdnamfPnyLFy4sNhzuHjxIs2aNcPS0pKaNWuyZ8+eB34d0tLSsLKyYtOmTWaPr169Gjs7O7KysgB47733qFKlCtbW1vj7+zN16lS0Wu0dz9umTRvGjRtn9livXr0YMmSI6X5ubi4TJ07E29sbGxsbGjduzO7dux+o/YMHD2bBggWm+9nZ2SxbtozBgwcX23f//v20bNkSKysrfHx8GDNmDJmZmabtf/zxBw0aNMDOzg4PDw8GDBhAXFycaXvB3/SOHTto0KAB1tbWNGvWjEuXLj1QmwVBeDRE0FEGrKyszIKDHTt2cOnSJbZt28aGDRvIzMykU6dOODk5cezYMf755x+2b9/O6NGjzc6zY8cOLly4wO7du1m6dCmrVq1ixowZpu2zZs1i8eLFzJ8/n3PnzjF+/HheeeWVYh98kydPZvbs2Vy4cIGOHTvyzjvvUKNGDW7evMnNmzd5+eWXee2119i8eTM3b940HbdhwwaysrJ4+eWXS3yeUVFR2Nra3vXns88+u+trlZWVxaeffsrixYs5cOAAKSkp9OvXz7Q9ODiY3r178/zzz3Pq1Cl27NhBo0aNzM4xZ84cGjRowKlTpxg1ahQjR440fQhptVo6deqEnZ0d+/bt48CBA9ja2tK5c2ez39HOnTu5ceMGe/fu5euvv2batGl069YNJycnjhw5wptvvskbb7zB9evXza797rvv8s4773Dq1CmaNm1K9+7dSUxMvOtzvp29vT3dunXjr7/+Mnt8yZIl9OrVC2tra8DYo7Bo0SLOnz/Pd999x//+9z+++eabB7rW7UaPHs2hQ4dYtmwZZ86coW/fvnTu3JmwsLD7Pserr77Kvn37iIqKAmDlypX4+flRr149s/3Cw8Pp3LkzL7zwAmfOnGH58uXs37/f7O9eq9Uyc+ZMTp8+zZo1a4iMjDQLkgpMmTKFOXPmcPz4cVQqFcOGDXu4F0AQhNIlC4/U4MGD5Z49e8qyLMsGg0Hetm2bbGFhIU+cONG03d3dXc7NzTUd88svv8hOTk5yRkaG6bHg4GBZoVDIsbGxpuOcnZ3lzMxM0z4//fSTbGtrK+v1ejknJ0e2traWDx48aNae4cOHy/3795dlWZZ37dolA/KaNWvM9pk2bZocFBRU7LkEBgbKn3/+uel+9+7d5SFDhtzxuWu1WjksLOyuP4mJiXc8fuHChTIgHz582PTYhQsXZEA+cuSILMuy3LRpU3ngwIF3PEeFChXkV155xXTfYDDIbm5u8k8//STLsiz/8ccfctWqVWWDwWDaJzc3V7ayspK3bNkiy7Lxta5QoYKs1+tN+1StWlVu2bKl6b5Op5NtbGzkpUuXyrIsyxERETIgz5492+z1KF++vOk1LHj9k5OT79j+AqtXr5ZtbW1Nv+/U1FTZ0tJS3rRp0x2P+fLLL+X69eub7t/+e23durU8duxYs2N69uwpDx48WJZlWb527ZqsVCrlmJgYs33at28vv//++/dsc9Hn16tXL3nGjBmyLMty27Zt5e+++05evXq1XPRf0PDhw+URI0aYnWPfvn2yQqGQs7OzS7zGsWPHZEBOT083u+b27dtN+wQHB8vAHc8hCMLjoyqrYOe/ZMOGDdja2qLVajEYDAwYMIDp06ebtteqVQuNRmO6f+HCBYKCgrCxsTE91rx5cwwGA5cuXcLd3R2AoKAg07dcgKZNm5KRkUF0dDQZGRlkZWXRsWNHs7bk5eVRt25ds8caNGhwX8/jtdde45dffmHSpEncunWLTZs2sXPnzjvur1KpCAgIuK9z3+0cDRs2NN2vVq0ajo6OXLhwgUaNGhESEsLrr79+13PUrl3bdFuSJDw8PExd8qdPn+bKlSvY2dmZHZOTk0N4eLjpfo0aNVAoCjsG3d3dqVmzpum+UqnExcXFrKsfjL+Tos+lQYMGXLhw4X6eupnnn38etVrNunXr6NevHytXrsTe3p4OHTqY9lm+fDnff/894eHhZGRkoNPpsLe3f+BrFQgNDUWv11OlShWzx3Nzc3FxcXmgcw0bNoyxY8fyyiuvcOjQIf755x/27dtnts/p06c5c+YMS5YsMT0myzIGg4GIiAiqV6/OiRMnmD59OqdPnyY5ORmDwQAYe9UCAwNNxxX9nXt6egIQFxcn8kgEoYyJoOMxaNu2LT/99BMajQYvLy9UKvOXvWhwUVoK8j+Cg4Px9vY222ZhYfFQ1x80aBCTJ0/m0KFDHDx4kIoVK9KyZcs77n/7B0FJPvjgAz744IP7un5JrKys7rmPWq02uy9JkunDKiMjg/r165t90BVwdXW96znudt7SptFoePHFF/nrr7/o168ff/31Fy+//LLpb+nQoUMMHDiQGTNm0KlTJxwcHFi2bBlz5sy54zkVCgWyLJs9VjQHJCMjA6VSyYkTJ1AqlWb72draPlD7u3TpwogRIxg+fDjdu3cvMWjJyMjgjTfeYMyYMcW2+fr6moYdO3XqxJIlS3B1dSUqKopOnToVS8Au+rspmCHzqH43giDcPxF0PAY2NjYP9I2/evXqLFq0iMzMTFNAcODAARQKhSnRFIzfDLOzs00fvIcPH8bW1hYfHx+cnZ2xsLAgKiqK1q1bP1B7NRoNer2+2OMuLi706tWLhQsXcujQIYYOHXrX83h5ed21TgWAs7PzXbfrdDqOHz9uytO4dOkSKSkpVK9eHTB+o92xY8c923In9erVY/ny5bi5uf2rXoE7OXz4MK1atQKMz+XEiRPFcnPu18CBA+nYsSPnzp1j586dfPLJJ6ZtBw8epEKFCkyZMsX02LVr1+56PldXV7McHb1ez9mzZ2nbti0AdevWRa/XExcXd9fg8n6oVCoGDRrEF198USwhtkC9evU4f/78Hd8roaGhJCYmMnv2bHx8fAA4fvz4v2qXIAiPl0gkfQINHDgQS0tLBg8ezNmzZ9m1axdvv/02r776qmloBYxDJcOHD+f8+fNs3LiRadOmMXr0aBQKBXZ2dkycOJHx48fz+++/Ex4ezsmTJ5k7dy6///77Xa/v5+dHREQEISEhJCQkkJuba9r22muv8fvvv3PhwoUSZx8UVTC8crefewUdarWat99+myNHjnDixAmGDBlCkyZNTEHItGnTWLp0KdOmTePChQuEhoby+eef3+slNhk4cCDlypWjZ8+e7Nu3j4iICHbv3s2YMWOKJYU+jHnz5rF69WouXrzIW2+9RXJy8kMnNbZq1QoPDw8GDhxIxYoVady4sWlb5cqViYqKYtmyZYSHh/P9998Xm6Z6u3bt2hEcHExwcDAXL15k5MiRZoXKqlSpwsCBAxk0aBCrVq0iIiKCo0ePMmvWLIKDgx+4/TNnziQ+Pp5OnTqVuP29997j4MGDjB49mpCQEMLCwli7dq0pSPP19UWj0TB37lyuXr3KunXrmDlz5gO3QxCEsiOCjieQtbU1W7ZsISkpiYYNG/Liiy/Svn17fvjhB7P92rdvT+XKlWnVqhUvv/wyPXr0MMsVmTlzJlOnTmXWrFlUr16dzp07ExwcTMWKFe96/RdeeIHOnTvTtm1bXF1dWbp0qWlbhw4d8PT0pFOnTnh5eZXq8y6JtbU17733HgMGDKB58+bY2tqyfPly0/Y2bdrwzz//sG7dOurUqUO7du04evToA51/7969+Pr60qdPH6pXr87w4cPJyckplZ6P2bNnM3v2bIKCgti/fz/r1q2jXLlyD3UuSZLo378/p0+fZuDAgWbbevTowfjx4xk9ejR16tTh4MGDTJ069a7nGzZsGIMHD2bQoEG0bt0af39/Uy9HgYULFzJo0CDeeecdqlatSq9evTh27NhD5UZoNBrKlSt3x4JgtWvXZs+ePVy+fJmWLVtSt25dPvroI9PfmaurK4sWLeKff/4hMDCQ2bNn89VXXz1wOwRBKDuSfPugrvBUGDJkCCkpKaxZs+axXjcjIwNvb28WLlxInz59Hum1Fi1axLhx4x5bmXBBEATh0RI5HcJ9MRgMJCQkMGfOHBwdHenRo0dZN0kQBEF4yojhFeG+REVF4e7uzl9//cWCBQuKzcAR/p0uXbo8dAG1svI0tlkQhLIlhlcE4QkQExNDdnZ2iducnZ3vmXBbFp7GNguCULZE0CEIgiAIwmMhhlcEQRAEQXgsRNAhCIIgCMJj8cwHHbIsk5aWVqzcsyAIgiAIj1eZBh179+6le/fueHl5IUmSWc0JrVbLe++9R61atbCxscHLy4tBgwZx48aNB7pGeno6Dg4OpKenl3LrBUEQ7k184RGEQmUadGRmZhIUFMS8efOKbcvKyuLkyZNMnTqVkydPsmrVKi5duiTqQwiC8MQ7cuSIaRG6O1VgFYT/oidm9ookSaxevZpevXrdcZ9jx47RqFEjrl27dscyzLm5uWZrhaSlpeHj40NqauojWdBLEAShqIJ1kJo1a8ZXX31VbDViQfgve6pyOlJTU5EkCUdHxzvuM2vWLBwcHEw/BatRCoIgPGoFAYcsy7i7u6NUKsu6SYLwRHlqgo6cnBzee+89+vfvf9cei/fff5/U1FTTT3R09GNspSAI/1VFA44+ffowefJkFIqn5l+sIDwWT0Uta61Wy0svvYQsy/z000933dfCwgILC4vH1DJBEAQRcAjC/Xrig46CgOPatWvs3LlT5GUIgvBE2bx5swg4BOE+PdFBR0HAERYWxq5du3BxcSnrJgmCIJjx9PTE2tqaTp06iYBDEO6hTIOOjIwMrly5YrofERFBSEgIzs7OeHp68uKLL3Ly5Ek2bNiAXq8nNjYWMC4mpdFoyqrZgiAIJkFBQfzxxx+UL19eBByCcA9lOmV29+7dtG3bttjjgwcPZvr06VSsWLHE43bt2kWbNm3u6xppaWk4ODiIKbOCIJSazZs34+fnR7Vq1cq6KYLwVHli6nQ8KiLoEAShNBUkjdrb2/PHH3/g5eVV1k0ShKeG6AsUBEG4T0VnqbRv3x4PD4+ybpIgPFVE0CEIgnAfxLRYQfj3xDtGEAThHkTAIQilQ7xrBEEQ7uLgwYMi4BCEUvJE1+kQBEEoa3Xr1qVevXpUqFBBBByC8C+J2SuCIAj3kJOTg0ajEQGHIPxL4h0kCIJwm40bN/Lzzz9T8J3M0tJSBByCUArE8IogCEIRRZNGq1evTqtWrcq6SYLwzBChuyAIQr7bZ6m0aNGirJskCM8UEXQIgiAgpsUKwuMg3lGCIPzniYBDEB4P8a4SBOE/LTo6mhkzZoiAQxAeAzFlVhCE/7wVK1YQFhbGe++9JwIOQXiERNAhCMJ/kk6nQ6USE/gE4XESIb0gCP85wcHBDB48mJSUlLJuiiD8p4igQxCE/5Tg4GCmT5/OpUuXWL16dVk3RxD+U0TQIQjCf0ZBwFGQNDp48OCybpIg/KeIoEMQhP+E2wMOMUtFEB4/8Y4TBOGZJwIOQXgyiHedIAjPtJycHObPny8CDkF4Aogps4IgPPOuX7/OunXrePPNN0XAIQhlSAQdgiA8kxISEihXrlxZN0MQhCJEyC8IwjNn48aN9OzZk3379pV1UwRBKEIEHYIgPFMKFm/Lzc3l0KFDZd0cQRCKEEGHIAjPjNtXi504cWJZN0kQhCJE0CEIwjNBLE8vCE8+8Y4UBOGpJwIOQXg6iHelIAhPvRMnToiAQxCeAmLKrCAITz29Xs/mzZvp0qWLCDgE4Qkm3p2CIDyVTp48iV6vB0CpVNK1a1cRcAjCE068QwVBeOps3LiRN954g2nTppkCD0EQnnwi6BAE4alSNGnU2toaSZLKukmCINwnEXQIgvDUELNUBOHpJt6tgiA8FUTAIQhPP/GOFQThiScCDkF4NqjKugGCIAj34ujoiFqtplu3biLgEISnmKjTIQjCU+HKlSv4+/uLgEMQnmLi3SsIwhNp69atXLt2zXQ/ICBABByC8JQT72BBEJ44GzduZMqUKbzxxhvEx8eXdXMEQSglIugQBOGJUjRptFWrVri4uJR1kwRBKCUi6BAE4YkhZqkIwrNNvJsFQXgiiIBDEJ594h0tCEKZ27t3rwg4BOE/QNTpEAShzNWpU4eqVasSGBgoAg5BeIaJOh2CIDwRMjMzsbKyEgGHIDzDxLtbEIQyERwczLJly0z3bWxsRMAhCM84MbwiCMJjFxwczPTp05FlmUqVKtGwYcOybpIgCI+BCDoEQXisigYcffr0oX79+mXdpCfC0KFD77mPLMssWrTo0TdGEB4REXQIgvDY3B5wiKTRQqmpqXfcJssyp06dIioqSgQdwlNNBB2CIDwWIuC4u1WrVhV7LCEhgSVLlrBgwQLS0tJ48803y6BlglB6xOwVQRAeuStXrtC/f38RcNwHg8HA5s2bWbhwIRs2bKBFixYMGzaMPn36YGFhUdbNE4R/pUzf9Xv37qV79+54eXkhSRJr1qwx2y7LMh999BGenp5YWVnRoUMHwsLCyqaxgiA8tICAAN58800RcNxDRkYGvr6+jB49mlq1anH58mW2bdtG//79RcAhPBPK9J2fmZlJUFAQ8+bNK3H7F198wffff8/8+fM5cuQINjY2dOrUiZycnMfcUkEQHobBYDDdHj58OO+//74IOO5BqVQiSRKyLJu9foLwLCjTd3+XLl345JNP6N27d7Ftsizz7bff8uGHH9KzZ09q167N4sWLuXHjRrEeEUEQnjwbN27kzTffJDMz0/SYJEll2KInn62tLZGRkfz444+cO3eOwMBAOnbsyNKlS8nNzS3r5gnCv/bEfuWIiIggNjaWDh06mB5zcHCgcePGHDp06I7H5ebmkpaWZvYjCMLjVbB428mTJ1m9enVZN+epIkkSnTp14u+//yY6Opru3bvzxRdf4OnpyVtvvVXWzROEf+WJnb0SGxsLgLu7u9nj7u7upm0lmTVrFjNmzHikbRME4c5uXy12wIABZd2kp0JJPb4FKlasSEpKCj/99NMdh6MF4WnwxAYdD+v9999nwoQJpvtpaWn4+PiUYYsE4T8i4QobP3mZaftBRhJJow/Iycnprtvbtm37mFoiCI/OExt0eHh4AHDr1i08PT1Nj9+6dYs6derc8TgLCwuR5S2YScnKw0qjxEKlLOumPNM2/vh+YcBRMUsEHA9owYIFZd0EQXjkntj/CBUrVsTDw4MdO3aYHktLS+PIkSM0bdq0DFsmPE3mbL1EnY+30eSzHZyNuXPFR+HfyczM5LudN4wBh28qk1tai4DjIWVlZREaGkpoaChZWVll3RxBKFVl+l8hIyODkJAQQkJCAGPyaEhICFFRUUiSxLhx4/jkk09Yt24doaGhDBo0CC8vL3r16lWWzRaeEgaDzI+7wwFIztKy5EhUGbfo2WVjY8O8n35hUOtKTH6lPYoBy+59kGAmNzeX8ePH4+zsTJ06dahTpw5OTk6MHTuWvLy8sm6eIJSKMh1eOX78uNk4ZUEuxuDBg1m0aBGTJk0iMzOTESNGkJKSQosWLdi8eTOWlpZl1WThKaJQSPiXsyEsLgOAym62ZdyiZ09KSgqOjo4ABFSvwZg5y8u2QU+x9957j5UrV7Jo0SKaN28OwMGDB5k4cSKyLPP999+XcQsF4d8TZdCFZ9qttByWHL6Gl6MVLzf0EXUiStHGjRv5/PPP+eabb6hXr95d941Lz2H2xovk6g1M7lwNH2dr07avt13m72PR1K/gxNcvB/1nc2/c3d1ZvHgxnTp1Mnt869atvPrqq9y6dauMWiYIpeeJTSQVhNLgbm/JhOeqlnUznjlFp8Xu2rXrnkHHtLXn2HTWONU9IT2X5W8Y87KuxGXw/Q7j0gbBoTdpXdWVlxr8N2ebpaenlzjTztfXV9QbEp4ZItNLEIQHcnsdjvHjx9/zmPQcnel2WpHbVholSkVh75OdxX/3e1CDBg344osv0OkKXx+dTsfnn39OgwYNyrBlglB6xPCKIAj37faA436nxZ67kcr45SHk6Qx88WIQjSo6m7ZtOHODFSeuU9/XibfbV36UzX+inTx5kueeew4rKysaNmwIwNGjR8nOzmbLli0i8BCeCSLoEISngFZvICtPj4OVuszaUFLAoTXI/HHoGjqDzKCmFbDW/Hd7KkpDamoqCxYs4Ny5cwBUr16d4cOHm5J1BeFpJ/5DCMITKFenJ1dnwN5SzZW4dPr/7wjx6bm80dqf97tUf+ztKcjduL2HY/qaUJYeNU5FPhuTyg8D7p7bIdydg4PDfQ1XCcLTSgQdgvCEOR2dwuCFR0nJ0vJup6okZuQRn25cYfTnPVcZ36EKlurHO8NDkiQ+++wz1q1bR+/evU1DKpdvpZv2CbuV8Vjb9CyKjo5m/vz5XLhwAYBq1aoxatQoypcvX8YtE4TSIRJJBeEJs/jQNVKytADM3RlGJTcb0zYfZyssVI/vbXv27Fl0egMAarWaF154wSyH4/WW/mhUClQKiTda+z/0dX7YGUbnb/cyc8N5nvER3zvauHEjVapUYf369Tg7O+Ps7Mz69eupXLkyGzduLOvmCUKpED0dgvCEKRpk+JezYWDjCqiVCq4lZtK/ke9jqzXy14o1fD37U3LKN2DoyLG806lasX061/Tg5NSOGGQZe8uHyzcJvZ7KV1svA3AxNp1mlVxoX939Hkc9e8aPH8/bb7/NF198Yfb4pEmTGD9+PM8//3wZtUwQSo/o6RCEMpKRq+PglQTi0nPMHn+zVSVm9qpJQz8nLsam027OblpWLse7napR3sn6DmczF5WYxYTlIUxbe5a0HO0d9/t131UCP9pMx6/3EJdW2I6NGzfy9eefAjKyLDN3Z9gdz2NroXrogAPg9hhKofhvFnCLjo7mtddeK/b466+/TnR0dBm0SBBKnwg6BKEMZOfp6fPjAQb8eoTWX+xmwP8O889x4weLQiHRs44XxyKTMchwNT6TPw9fe6Dzv730JKtOxfD7oWvM2nih+A66PLQhy9m3aRlZeXrC4jKYts44Y6JglgqyTLZ3AzKrdcXF1hKrR5RHUtPbgQ+7VqeOjyOj2wbQtqrbI7nOk65Ro0YcP3682OPHjx8Xi1wKzwwxvCIIZSAsLp3L+YmX2Vo9B8MTOXQ1kRpeDthZqth/JQFHKzUp2cbeBW/Hu/RwZMTD2RXgEgCVOwKQmFm4QFhiRgmLha16DfX5tfyugY+1r7JA34X4jNxi02I9Wr5MeEIWrzQxDvE8Kq+19Oe1lg+fE/IsGDp0KBMnTiQ0NNQUZBw6dIhFixYxe/Zs9uzZY9q3devWZdVMQfhXRJ0OQSgD6TlaOn+7j5iUbLPH579Snw9Wh5KUmYelWsFzge7U8XFiaHM/Uy7H5VvpTFkdapxR0qsmAf+0h4RLxhP0XUS0ZycGLzjKtcQsXO0sWDSsIbIMa0Ni2H4hDlmW2Zw3FHVuEgBb9fV5U/cObwWks2z+HGRZpuPzPfh0+ofFCn9lZaRy/uehOGVFkFLvLep3NR8O2B+WQHxGDl1qej72GTZPO6Xy/l4vWZYxGAyPuDWC8GiIng5BKAN2lmrWvNWcA1cSCA69wamoFDrV8MDWQklSfi9FjtZAh0APegR5mR374eqzHItMBmDWmqP8VhBwAMScYE6oH1cTMgFjvoSNRsVz3+wlW6s37bbWviUvshZZUnLTtxuTq1bDMekiBhlyvBuwgYaMSsnBJ/EgHPjW2IvSeTanV35O0/QdAOQdncQCy8b8eOgWVdxt6VDdnY83nDeeP+QGi4Y2elQv3zMpOTm5rJsgCI+cCDqE/7S4tBy+3xmGlVrJmPaVsfsXCZEPytXOgl51velV19v0WHqOFn9XG67GZ+LpYElTf5dixxVNvMxT2UKtlyD0b7BwgFp9sTpU2DthrVGy93K8WcAB8IfDG7zQezwD/rjAoXAHCL/I0OZ+pDZ8DZ29F+QZuBAdj8+GV0GbBZH7wNEXpMJv4zIKvtp+mSzZkoSMXFOwBHD4amJpvET/KaInVvgvEEGH8J82dlkIh/I/IFOztXzxYtAjv2auTs97K84QGpPK4GZ+DGrqZ9pmZ6lm/egWXIxNI8DNrsSy55/1qcVHa8+ikCQ+7lkTXH6BVu+CrStYOTG5s5Y8nYGUrDx8XKyYsuZskfOrqF/BiY+6BZLraMWJi9tROIDB0gGtTsbbvwrXErPwdrSiUjlrDLq8wmxzfR5X/QcSd/UM/sSQ2ehtpCM2kGcMaOr5OnElLgOdQaZ33UdfzGrLuVgWHoigmoc9U7pWf6Q5J49LaGgon3/+OSdPnsTW1pagoCAmT55MpUqVyrppglAqRNAh/KfdKjJNNDYtt9TOm5GrY/XJ67jaWdC5picAB68ksO3CLXR6mTUhNwCYtu4cHQPd8XSwMh1rY6GifgXnEs8LUMnVliWvNTF/0LWK6aaDtZo5LxmDp5azd5ger+PjyLIRTUy5FsHBwdiH/o3eyomUhq8R5OPAe12qcvlWOuWdrHlx/kHq5Y5gjHoNLhVqkBs4jKnfHMMgjwDgs3K1+N9gaxYeiKSymy0TOlZhZJtKJGXmEeTj+PAv3n1IzdLy9l+nyNMbOHw1iUquNrxaJHh7Gp04cYLWrVvTrFkznnvuOX7++Wfq169PnTp12LRpEy1atCjrJgrCvyaCDuE/bXKXarzzz2ms1ErGdSi9FU6HLzrGkQhjoub07oG0rurG4IVH0eplilahUEoSqjus0notMZP3V4WSpzPwcc+aBHoZu9+jErP4YHUo8em5jO0QQGq2jqvxGaiUCpysNbSp6oqjIpuMX3uyO+cCy1Vt+UD3Gnk6PZvPxtKrrjfBwcFMnz4dkMlz9kdWW/HllkusPhXD7D61Sc/REZ2UTTQtWJvbgre8KjHI0rz7XyFBs0rlaFapnOkxH2drfJzvr5bIv6GXZXRFkilztE9/YuWUKVMYOnQoc+fOJSIigt9++42ffvqJwMBAPvjgA/bu3VvWTRSEf03MXhGER6Da1E2mD8Ledb15sX55Bv56xLS9fTU30nN0DGziS8863iWeY/iiY+y4GAdA7fIOrBvdglNRyXy84ghtkpZjkCX+p+9KFpZmx0nAJJd9jMz8qfB6uV8SLhuv86JrHLuX/QiyjEVAU2IqPAdSYeDTobobX7xYm6Gf/Y/u0n7OGCqxztCMSZ2q4mpnweKDkQS42/Lli0GoynBIY8mRa/y6L4LqnnbM6VsHK83TPVvGwcGBvXv3EhQUxNWrVwkKCiI9PZ2rV69Ss2ZNsrKyyrqJgvCviZ4OQXgEXmlcgV/3R2CpVvBi/fI0quhMqyqu7L0cTyM/Z+YNrHfPKaU5usLkz8iETP46co0PVp/lB/X3dFMdBqCC4hYTtKPMjpOBG5mF/Sl6WeJ39edIksyIa53Ztf0YEsbCX9lVuuBnoScq3YABBZbksv/STc6GO/CH6lPsJeMHXXqeFV9sgSldqxOVnE3ojTQMMnzXr24pvWIPbmDjCgxsXKHMrl/aZFnGxsam2ONxcXG4urqWQYsEofSJoEMQHoEPuwUyoLEv9lZqytlaALB4WCOy8/QlfyM/u8o4NbVcVej+LWhsqOPjyIErxiTXtBwdG87cBMBPijUdVkkRi4VKQa7OfHjBisL6H0pJpryUwM6bNsSdPYKEZKo0OsmwlFHadcRaOLFU15YxqtVkYsWnq16jlVT4zbrgml9vvUR2fg/O2pAbTOsWiHP+8xP+nUqVKnHu3DkCAgIAYxCyf/9+xo0bR69evcq2cYJQSp7+dG9BeEL5u9qaAg4wfoiUGHDkZcLqN+DmaePU1yPzAWheJFdCo1Tg42RMNp2r602OrCZb1jBX25NcnYG+9cuzcUwL3O2N1zudWx6DbOztyJWN3y1qO+Xga6Olt28qzwXaYyHpGKVaB4CHlMwbqg0oJRl7KYt2+oOs0LcC4LLBm7X65gCmgKOA7tkenX2sXn75ZbZv3266n5OTQ5s2bQgKCmLWrFll2DJBKD0ip0MQHoN1p28w6Z/TGGRoHuDCt/3qFk6HzcuE2T5gyB9OqdgGBq8F4Je9V/ksf+0UpUJibv86/LY/kjPX4pEBXX5npVppnD77/qpQ0zVbKEIJksI5aAikr3IP3ZSHkbW52KkNGJBIwg41epwkYyGxCIM7FRW3AFhp9SKT015Apc8mu0jOiCK/HVqDTOOKziwb0aRUV73NytNhoVKi/I8u+lZAp9MRHh5OxYoV0Wg0Zd0cQSg1YnhF+G9IioDN7xtvd5kNTn6P5DKp2VpiU3MIcLM1++CcvfECOflDILsuxTNj/TlSsrQoFRLTe9TAy6kSUqJxefeb0Vd4cfZOlAoJa42CKlI0H6j+IgsL5q0bgb+/P5Vc/TgdncKl/PVb6vg4EuBmi4Qxp0PCQHPFWfQ3L9PSx4b4Fp+Te6ALrhrjsIsCGTfSkGU47tGPFdG2HNFXZbbmV5yc3QjqOwvt3GNo8wOOCi7WVCpnyytNfQn0dCAmJYug8o7GgCMxHLZ+CAoVdJ4FDiXX6DhzPYVJK86gVEh81TeI6p7mXwJ+2BnGV1svU87WgiWvNaaqh11p/mqeKiqViqpVq5Z1MwSh1ImgQ/hvWD8WIvIXzNLnwaurHvwcieFwZTv4NAKv4gmUV+MzeHH+IZIy82hZuRy/D21kWqbd09GKG6mFNUH2hSUQn26sC2IwyExwbkeN/KBjW051YnSFORmbLH6iuhQJgDZHxdjTo7G3VJGWowOMS8snZOQxZXUoGpVErk6mh+IgFWJ3M+20O5zeR0OLQHZqa/KyqnDRMDBWN/0oqRMXDBYs1cykseISpFxCd+5Hqrq349KtdKzUSua/Ut8sSPBwKDJjZu1oiDpovG3QQf+lJb58H609x8XYdAA+Xn+epSMKa40YDDLfbg8DICEjl0UHI5nVp9YdfhHPJn9/f+634zkiIuIRt0YQHg0RdPwH5OkMfL3tMtFJWYxo5f/ICzc9DvHpuUxdc5a0HC0fPF+dmt4Odz9Al1vy7fuVmQC/tofsZFBq4PVd4FHTbJfN52JNpcD3hSVwPTkbXxdjzYp5A+rxweozHLySiFIhmS3YlZajJbx8Fw5ciCLM4M0Kg/kKolYKnbH7ArBAm3+MzrQ9I1dHRq7O7BjtzctMC3VHRqKPbyo7Ug0MUMebthtkY52N7fq6nE8z5oFUV8VCfrOkhMusGDmFoxFJVHG3u3vtjSIBElpj8umJa0n8few6Nb3tTUW7rIrM1rk9t0WhkPB1seZqvHGox79c8Vkcz7px48aVdRME4ZETOR3/AfN2XeHLLcZFwZxtNByf0sH0DfxpNeHvEFadjAEgwM2W7RPusdR3bCisexuQoMfcYgHDPUUdgQXPFd7v+SPUHWi2y8ErCQz87QiybFzzpKa3A+M6VDYVz9oflsArvx3hdl3dU/gh8x0kXTY3ZWc65X5OGjZ4OVpib6nmqybZ+B+ZxtU0eCvrda7JHndtqm3cGSzPrASgj28qk2vFcUaqQh0um/bZqq/HRO2bpGFreuxtmx2M0y0gC0tWVv0KlXs1Io+uR+FZm3de6YWF6g5TfGNOwLqxoFRBzx9Jta9Ms1k7yMwvj/7DgLp0q+1FVGIWnwSfR6mQmNotEC9HK/PTpGSz+FAk3o5WvNK4wlP/NyoIQnGip+M/ICWrcCGutGwtellGwdPzDz05M49Lt9IJ9LLHPn9BNp2+MFZOy9ay48It2ld3v/NJPGrBiN33fU29QTZPZvSsbRxSuXEKHHwgoEOxY5oFlGP5iKb8sDOMvWEJHI1IYujCY+gNBgLc7HiztX+J13JLPYOUP8XVU0qionQTqXwDVo1sVvjB26QTNQG3+Ye4FplU7ByvKLcxXLmRZdc9WHnGeK6evmlMrhVHIg5mAccyXRtm6AaRgyVN/J0xyODnYs2yS8+zMLcpWlS0ynJhyp4BvKK4RV6Ekh07LOnSqWvJL5Z3fRi533Q3LSnLFHAA3EwxDiv5uljzy6AGJZ8D8Ha04v0u1e+4/X5tO3+LCctDsFArmP9KfRr43bmkvCAIj5eYMvsf8FpLf+r4OOJso+HjnjWfqoWx4tJz6PzdXvr9cphu3+8nNds4vDCpc1Wa+rvgYqMhLj2X4b8f58stF//19RIycun87V4qT9nIJ/nLtAOgtoJhW+DNAzDqMNiVHOA0quhMtSK5D7k6AzoDXIxN52p8JsNbVKScrflshBiXxmBt7A3Jda7GuAE9Wfp6kxK/6U/pWh3lbQ+7kMrHqkVkp6Ww6kwmIGNTtRkHq4zhY+2rvJU3Gp1s/J3rZAUL9Z3JxhIZOHw1iaw8PSlZWka29kentsXR3o4RQWr88meyaCQ9Xqkh9/0a+jhbM6hpBZSSRDUPO/o2ePSLvxU1e9MF0nN1JGTk8c32y/c+QBCEx0b0dPwHuNtbsuat5mXdjIdyPDKZW/kLsUUlZXHmegotK7tS3smapSOa0PnbvSTm51EcuJLIu53+3fX+Ph5tSnb8dX8Er7X0L0yaVFnccVjmj8PX2Hc5nudreTKydSXCbqUTlZTFzdQcsvK/9WtUCgY2qUATfxdeX3zceEqFxMSXOoLtEbJunCc43o3DF1KIy1HwckPfYtep4+PI2tEtmL8n3FQsTIcSLUqqO+QywD+FPXnVcW/egY/iJ+It32K7vi6va9+hrTKEnfo6XJLNz3s2JpWzMalsPW8MMnrXdadhbT/0myxRGnKQgVo173/13TydgeORyehlmcjETK4nZ+No/eDTPpMy81ApJVPv1v3ydLAiPD83pOhCeoIglD0RdAhPtFreDthZqEjP1eFio6Gah3leTvcgLy7GXjLd/re8i+QZ2FuqsLO891vk8NVEpuYvH7/twi22jGvFwqGNAJi54Rx/Ho7CUq3kq62X+W5HGHP71+O7fnXYei6WNlXdqOJuR1Sikp5Lc0nOCgdg5ckY3O0tUSkkwuMzecnhAlY7PgDrctR88Te+61eXQC97IuIy2XDmBmO0bzNIuRXbyj5EKF/hufR9eMvGIKKD8hSf6/rzqWEYuQbjsJQEvFi/PKtPXee2YqYsPRrFlEYKbA05pn2l5Kv3/RreSMnm/M00wLgQ276whHsn+t7mj8PXmLb2LGqlgh8H1rv70Nltvnm5Dj/sDMNCreTtdgEPdF1BEB4tEXQITzQfZ2uCx7TkZFQyjSo642pnXnL7rbYBtK7iikKSTKuw3ktsag7bzscS6OVA/QpOZtt61vEmPUfHhZtpvNTABxuLe79FUrK0ptuybMwxAePy6wsORCLLmMqUa/Uyfx+PppqHHcGhsQSHxpKQkYdKIZFcJPcGYPGhSHZeNM446Wo5CitSIOkq2Vs/4V3dG+y8GI8cdQp17Fm21H6JLYaG9Ajy5HkLFXuPX+RNtYRCkkmWbbklO1LJ3Y7zN4zBQIdAd77sG0Sbqq6MXRaCzlCYI+PjbIWV9W2zR/T3P+PHy9GKah52XIxNx0KloEVAuXsfdJtf9oZjyH/dFh2MfKCgw9XOghk9HzBRWBCEx0IEHcITz9fF2jT1tCQP8i06K09Hnx8PcCM1B4UEy0Y0pVFF80TDV5o82CJiHaq70SPIi31h8XSt7WlKXNSoFFirlWZJlWAcIll/+obp/rbzsbzXuRoKyTiVFaChnxOXYzNM+2QYLCiXn4pz/UooTbI+pcqNGBafNZ7b8sZJpPK1cT37Gx4uTvxtaMQQ7STqSOFsNDQiDVt8nayY2bMGWXl6UyDQtbYXtcs7svpUDOk5OuwsVbxYvzxKCqfXAmBV5DXKToaMOChXxVjo4zYalYIVI5txKDyRym62+D3E9NdqHvZEJxkTYqu6/7eKhGVmZrJ27VoGDBhgdlsQngViyqzwzMnV6Vl6JAqFQqJzDQ/C4jKo4WWPo7WGq/EZtJtTWCBryvPVeb1VybNK7iQ2NYfQmFTqV3DC2aZ4roIsy6bS4IevJrLoQCQVy1nj7WSNg5WabrU9mb35Ij/vMQ5ZvNupKm+1DeBYZBJnY1J5roYH3o5WvLXkJMGhxryNGlIk6zx+RZk/zLHxuh3TQox1ODzLe1E7sCKtlWd4TnkSgLXWfZiY2hdtkVk+Tf1dzApy3dOB7+DYb8ZZO71/BrUlxJ6FRc9DTioE9oKXfn+g1+5+Zebq+PPwNaw1Svo38kX1FCU//1u3L2tfcFsQngWip0N45nyw6iwrT14HYNbGi2Rr9Xg7WrH+7RZUcLGhqb8Lh64m4mKjoWPg/XfbA1xPzqLb3P2kZGnxcrBk09hWOFgbEx2TM/MYvPAo52+kMaSZHx92C6SJvwtN/F2Knefd56rSrJILlioljfO3N/RzpmGR6Z0JGcYhDQ8SsSGbTDt/7JOvmgUcvX1Teb9WGAppD1lyYQDU0yOJnpOeZ/q6cyw6GAlADS972n61G2T46qWgYkNLxTQfa/wp6uxKY8ABcH4NZCWBdelPSbWxUPFG60qlfl5BEMqWCDqEZ05BEiNAttY4/BCTkk1IdDLtqrnzx/BGXL6VgbeTVeGia/fpxLVkUw7HjdQczt1MNRX/+udENGeuGz+Qf90fwZDmfpR3Kj4stOdyPCP/PIHOIDO1a3U+Cb5AXHoOfev7YKVR4mKjIVdnIOxWOrWkqyzXzMRayiUluQobb7owLcQJGYkOPlq617CiYGatjGT8Uaj5Jasti2fvRK2Aoc396FrLk+G/HyM121i59K0lJ/FwsORKXDq5OgP+5WxZOLRhsYJdxXjXN93MsPXD1vLBEkQf1Pc7wthx4RYdA90Z3a7yI72WIAiPngg6hGfO0OZ+ptVWNUoF2Vo9zjYaanoZPyBVSoUp6TQ6KYuvtl7CSq3kvc7VSMjIJUdroFb5kj9MG/g542itJiVLi7ejFTU8C/crOj3T1kKF/R0Cmnk7r5im0U5ffx59fiLHD7uumPaRMNBPtZcuqkNYS8YeDynxCjPPVENGS7Z3A5ZV6UqcPoT5im/RSDokZMLtGrI32Zkl1+y5IRtzIhYeiOTFeuVJz86jn3I31uSyKrsDIWmFa8FcupXOooORfPB8keJcsaEQ+g941YMavYyPlW9InMoLZ20si5NrY9h99ZEFA4evJvL1NmOdjdPXU2ni7yIKfQnCU04EHcIz56UGPjSv5EJ6jg5bSxUno1JoUMEJN3vLYvuOXx7C8WvJAFyKTefi9Vt8qfoZb9ubOLcfBw2Gme3v7WjF5rGtOHcjlbq+TqahFTBO2U3JyuNsTBovNfQpVl/iYHgCOy7EoVYVJl/qDeYpVd7E01YZQnXpGgNVOwHjjBhJAgeNgTfqS3x1owntq9qCdJj1hib8rOzP24Y/sJbyCEg/SoAKnlMep2Xut8j59f/GLj/FZ5oF9FMYz9nX4gxdUt8zu7Z70dcnOwUWdS0cStGshMod4NivuOlugASj1OsYHTEMeDRBh+G2dLPbXytBEJ4+IugQnhk5Wj0/7g7nelIWe8PiScjIo3ddb755uc4dj0nJLpzuGpGYSX/FTropD0M2EPwOVOsOtq5mx3g4WJqvslrEq039+GzjBd744ziNKjrz7ct10agURCRkMmTBMfL0BpQKidrlHUxDMQXsyWS1xTTcpBSKfr6maFU4afIXdHP0ZpJjLINU2wCoo7tCnMGzWDvKSwlYoCUH4xTjK3GZdLA4btoekHsO/3I2uNhocLBWU9fXiSHN/ApPkJlQGHAAhvhLXHduyuaQLEbkP5Ys29Kt3oMl4T6IZpXKMbptANsv3OK5QHdT7osgCE8vEXQIj09mAuycCbIB2n54x1LiD+uLzZdYcMB8ye/Vp2J4v0u1Ens5AKZ3r8GkFafRqBRUcrUlL6zIW0KhAsUdFjm7zbbzsczdeQUHKzX7whIA2BgaS8fAG/SuW56Y5Gzy9MZaHXqDzNBmfqw7fYNjkclk5OpwJYkPVUtwk1KMl5ZAKyvZFmPNp+e86dTAByt7J37VP88uiwmm63ZQHEcpyxQspZOFBdbkMl/XzRRwFLgmu1FOMua7xMv2XE3IpLqXPfMG1Cv2fHYn2JGib0Yv5UEi8OK17e6Er9uNRBMSlYkESDEs1j/H71WMAU9SZh7jlocQEZ9Bv0a+vNW2dIpyTexUlYmdqpbKuQRBKHsi6BBKzf6wBKavP4eDlZpvX65TfDn0DePgwnrj7bSb8MqKUr1+TEpWscc87C3NhkBu52ClQmeQuZGYxbXELJS0pbLiJi/7pmLZfKTZzIyQ6BS2nIulUUVnank7sOVcLJXd7Dh/I5Xp6wvXaZEwrURvSlRt7O9My8rl2BeWQIMKTnSp5Um9Ck60+2o3CnTssZiAtZSHnH/8LdmRlyJfJPPcHkDPshteZNkYa7xLRYIMBQa8pcIF4DaouzAzvRvpFE9gHZ03li/UP+Oo1jEpezAAjulhsP53cPaHpm+Dwjgccz42nS+0o/lIO5R0rEzDNDIKftZ3B6B5gAtO+a/tz3vC2XvZWNvjyy2XuJ6UxawXat/xdRfuTipS/0QqoRaKIDytRNAhlJr3Vp4hJsWYvPjV1kt8168uSZl5TPg7hBsp2SxX38A0STMz/o7nKbDz4i3eXxWKrYWKuf3rkqeX8XKwvGOvxag2AZy4lkxajo4BjXxxttHQtZYn45eHkHDlBJ+pfsXTwRKbvj+Bew3Wnb7BuGWnTEMZMqBDxTTtIAI7NjWbvno2JpVe8w4A8NPucJxs1CRnGodmbv9IeK6GO3oDNK7oTLtq7qZ9FvhsQpm5HoVfR1A1RbnzYw5rlnLOUAFrKc+033mDD/2vvYjqXDASkO3dgKyAjqbz7zLUYYBiV/7turjI6TyvPEqm2plGL05AvfwWFKmSWuAmLryq/YAPOlYj71g0NVUSM1LHwc044w5KC2jyJgBB+Ym0aZgX9rJUK/B2tGJo84q81MDH9IFooTbvEVoTckMEHQ/J29ubTZs2FbstCM+Chwo6bt26xcSJE9mxYwdxcXHcXl9Mr9ff4UjhWWapLizgZJX/ITRv1xV2XzIGGG9perLE6RaSwQDPfXLP801bd45babncIpdBC46SkJGHtUbJshFNqF3esdj+QT6OHP+wIwaDbFqhdW1IDBtDY/lb8ysB8iVIgNSV43EYtdVUaruAWimh1cu0ruJKXR/z898+bFMQcEBhrwaAs42am6k51PVxZGhzPwD+tzecTZvWscriG+NOR67wbYjMuNz5IEEb5Rl0sgKVZECWYcV1V1TnNpgCjsxqXUEyvrZW5BArO2HI7+zopDyOm5SKLIONNgmbi79Q03swe8MKgzqVQqJDdTf2X0mkfXU3hrfwZ0SrSqDNgU+LBH+p0aabNb0csdUoycifZdO3fnkcrdUMb+FfYj7Lm639ORSewLFIY1JuY38xy+RhWVhY0Lx582K3BeFZ8FBBx5AhQ4iKimLq1Kl4enqK7j8BgLn96/HFloskpOey5lQMIdEpZr0F55TVkcafu+/zOVlrTKWwEzKMPQFZeXo2n40tMegoUHRJ+ILVTbVy4Z96qlbCAajibsfZGGOOg62FklUjm+Fub1XicExNLwdWnYy5Z5uTMrUkZaZy5noq1xKzmNipCl9suUS1295q4elKdGpjoAGgkgwYZNh03Y71Z9KQkMj1rm8WcDRVnGOxehZqqXCFNjeMyZ6mt+CpJTRpNdoUdGjQkmdQM75jVea/akeOVs+Ev0M4fyON4S0q0q/9R7DrU3Dyg8ZvmM7rYK1myetNWH0qhiAfB3rXvfvy9NYaFf+82Yz9YQnEpefwfK3iya2CIAgPFXTs37+fffv2UadOnVJujvA0C/SyZ/4r9Qn8aDMGGS7GptPE34UX6pUnJiWLse2rPND5fuhfj6+3XcLGQsXRiCTC4jKQJGhY8f6/Rbeu4srUrtX5YtdIxmh/Q6VU4Pv8HABeb+lvCiQycvUciUzCz8WG8k7WpGZr2XIulsYVnWlT1Y2U7OILnrWuUo7EzDxT4ALgQAYtFGe5KPuw+zIcCE9Aq5e5THluyk54SsnkyCqaKC4wUfsmr6uCqaG4Zjo+OMYeGYk+vqmsqtyKdKmw9+h1ZbBZwFEirzq82iyAn7ee4S/Np9RQXGOlviWy3AKAv45EsTbEuO7LB6tD6dksFiuDzjhTJS/T7FRBPo4E3dbjU2DeritsPhtL6yquZomeLSo/+OJugiD8dzxU0OHj41NsSEUQwFiMy8laQ2KmsWeivJMVr7V8uGmVvi7WfNuvLmBcsXXL+VgqudretXx3REImmbk6s0Xghrf0Z3AzPy7G9sDb0Qqn/PVSnKw1piEVgJ/3XOV6cjYqBSgVCnJ1BubvDkejUhSrEaFWSvRr6Mv09YU9NzXcNPyl+wyHrEhyZTUv5E3jrN743Ecq1+EpGYceLCUdA1U7idM6csbgbwo6FBJ8XD+RbdGZlPP14xedeYGy83IF2hFyx+eegQ07as+jfraWMW4h1EgznvcF5T6Scq8BtVErC3uBrBVarE78bLyTGQ8n/4DOn93x/AVORSXz5ZZLAITGpOYnybre4yhBEISHDDq+/fZbJk+ezM8//4yfn18pN0l4mikUEouHN2LB/kj8XKzNaj/kXdrGrjMRhLu0ZkiLSlhr7v/Pz8FazUsNfO66T9HE0AGNfHm5oQ81vOxRKRWolIpiq9F6OFgyt389ftx1hTMxqVxPNg7l6AygMxh7FGQKl6Uv4GeZDdpMRi45ab7IakoUDopIACwkLY0VF0xBRwUptlh7eyv346eI43Kahsp2eWSonRmQMxm1t44LOl9uT1E9aAikp2E/nlKyaVimqBiDE2PXRGKjiWZLtyaw8Ufj81HZ4OzqBUC/Rr6ExWVw4WYaQ5r6wW4/SDa2Gbdqd319C9z+dUN8/xAE4X491CqzTk5OZGVlodPpsLa2Rq02HwNPSkq6w5GPn1hl9glx4DvY9hEAf+tas6/GDOb2r3vXQ3K0epKz8szKi9/Na78fZ/uFW5QjlQmqfzAgccD3TX58veNd844mrTjN38evm+4rJPjK4R+aZ+/isCGQCdqR6DEmxrZQhPKr+issJS1zdb2Yo3sJgADpOk0UF3hFuZVqihjSZSv65M0gTDbmQgxQbudT1QIkCXSyxFmDP3WU4QRft2N6iDvDKyfxu+80bkrGHgMlel5VbsOFNAxI6FRWvMZqHKRss7anYMduGqDRZ/K17kWu5F9vRo8aDLY9CtePQa2+4NMIMC5Kp1BIhWvOpF6Hk4vBqSK3KnTj5/3ROFipeaO1P5bqO9combsjjM3njMMrkzrfX7Dy0OIuQNJV8G8LmuJTgZ9FsiwTH2/My3F1dRV5c8Iz46F7OgThgVzdbbrZTHmOhXEZd9437SbZf73CldhURuWMonH9+nzVN+iel2ji78z2C7f4XP0L7ZWnAHCJTiMysTlvLTnB+ZvpWKmVLBza0Gzl13bV3Fhx4joGGbydLJlWL4/nDqwGCXoqD7JNX58NhqYA9FPuwlIyzlwZrNzKPF1PPlP9Sk/lIZSSgRTZhpF5YzhlqEwshdeoJkWbekUUwATdm0y4MZMZp92QkQjJ8eQmhfkQ76j+YZRqndnz08qFQYAsG3scFqtfYIdjX85cTzWd31qjpGklF3B/CWq/ZDrmh51hfLMtDKVC4vv+dehc0xMcykNgT/ijD+UyRmHQvsI3+s6k52j5sFvgHV/rt9tX5u32j2EBtoi98EdvMOigfEMYvg2e4Q/gxMREpkyZwt9//01KSgoAjo6OvPzyy3z22Wc4Od1jZWBBeMI9VNAxePDg0m6H8AxbejSK0LAqfKLYhQKZjYamjGxzl2XLF3TGKiWSWsBKi+k0OvET73ephoutxZ2PAV5r6U+Amy1V1+VAfk5keU0Gey7Fcf5mOmBcdXb6urMsG9HUNLOlc01PPu5RgznbLhOTnMPsnTdor5FQSsZOwLQihbYuKwOAwwBcUVVmsnojfXQHTNsdpUxSsDMFHDWkCL5R/4iTlG7aJ0L2IOZGAtPPGWt4VPexZ3OVcWYfpgFS8Zky12Q38mQN5aU47KVsJKB13l6+vv4cYAxEOtfwYErX6sUKsxVd4l6vl/l1XwSNKrrgbKOBQ/MgIxYl8J5qGYv0nYlOLl5orUyE7zIGHGDstclKAptnsxx6UlISTZs2JTY2lgEDBlC9enUkSeLixYv8+eef7NixgyNHjojAQ3iqPXRxML1ez5o1a7hw4QIANWrUoEePHiiV91c2WvjvmLnhPFl5rTgq+dO1qj0j+vfFxuIuf3rZhcNz9mTh7WiFvZWaXRfjCI1JpVttT/xdbUs8tE1VN3jxC7R/D0MrK3DrNovLl9PN9rkSl0mdj7cxrkNlxnWowj/Ho/lwbWFC6FXZi4nakXRTHuKQIZC9hiBUCnixgQ9DO30DV9uiz4inXr1XqLfzUzhSeO5LhvKcMRQmzk5RLaGKwhhARBvKscrQij+jPbE9t9r4VL0bsK9KV2ws1OTp9GjzUzUW6LvQUhGKJXlIkjGg+E7Xh/WG5sxW/UI/1W4AzsnmSboZedrilWCBPw9fM7t/7kYq9WZuY0gzP6Y7VjA9Ho0bLjYaRrUpnTLm/1rljnDoB9DngW8zswqxz5qPP/4YKysrrly5gpubm9m2GTNm0L59e2bMmCF6moWn2kPldFy5coXnn3+emJgYqlY1Tpe7dOkSPj4+BAcHU6nSXb7FPmYip6PstftqN1cTjF0PY9oFMOG5ImtpRB2Gf4Yav82+8D/wbwP7v4Xt05CBdI071hol4bXG02mXN2AcPpjStTr9G/qa1eQAOH8jjcWHIqnkaoujtZqZG86TlqMrsV0apYLLn3YpltNhpVYwolUlNpy5QWRiJrIMn/auRf9Gvny97RK/7LlKjs6Ap6Ml/wzwp/z2UaTFXmFRXlt+zOlstubJz+qv6aQ0LrR2QF+DYVHdsD23qsTCXwAeJNJGeZrThkq0UoTwvnq5aVv73C8Jl71Ro6Ovcg8GJP7Rtzblm4Cxkuja4TUxbJ3KxauR/MDLNG/WklUnYziRv5pupXI2hCcUTo89O609tifmQ3os+sYjUTj5Plk5BInhkBQBfi1AXXI12meBn58f8+fPp3PnziVu37p1KyNGjCAyMvLxNkwQStFD9XSMGTOGSpUqcfjwYZydjd88EhMTeeWVVxgzZgzBwcGl2kjh6fbbkIb8vCccN3tL3mp7W0C6fQakG+tGsHUqvLnPuNAaIEkK7PNuQR4EHP4AJQtwIoMRhg3ErbNkbtJYxnYx5nr8czyaDWeMC6hl5elxIZURqg0Mw4Kf6EEummLtquRm7C2xLtLrUl8VwW/2v6E4DbsTh6CXA2jo50Tf+uX549A1vt9xxbTvzZQcFp7JpnWLxQxacLTE5/6hdihZWKBCz+fafgxgIeuBHr7pZFW1ZJlcGHDYkcUai4/wkJLJlVW8pX2bJNkWZymDo4aqRMoeAOglFX/p2xtfIwxUkGKJkx3JxpKedbxgxwwUpxYTCIwzhNNp9ZdsGtuSo5FJeNhbkpajY/PKBXRTHuKiRR2sLJ6HFuMAuK9+yoQwuLQRfJqAb+P7OeLfcalk/HnG3bhxg5o1a95xe2BgIDdv3nyMLRKE0vdQQceePXvMAg4AFxcXZs+eXaole/V6PdOnT+fPP/8kNjYWLy8vhgwZwocffvhkfRMT7qpiORumdK1OREImhttnetoW6Ua2zV919mh+7Qi5cGfJwhYPjQ1zsj+jicI4pLf9vA66LOZSbDqTVp4xm7r5vfoHmiuNQybOpPORbigAaoUxCVJvgIFNfAHIzi0s2/+F4gccM43/2KepF9Mn72NOXEumzVe7TVNqi3K3s0CrL7lglxI98TgxXvsWAJWl60yreJpu9lbUdc5GYiEn86pyWTa2o4IUi0d+LQ8LSYeblEa73Dn4SPFclH1NPRoFJUMUGFig+ZI2itPEyk4sqvYzw1r4w4rCYmV2UjYysOnsTcZ3NPYwXbkUSk/1t6glPegOQmRn8G9d4nMoJjMBfu0AOSkgKeH1HeB191lIwr0tWLAAnU7H1atXKV++5OqvkZGRlCsniq8JTzfFvXcpzsLCgvT09GKPZ2RkoNEU/0b5sD7//HN++uknfvjhBy5cuMDnn3/OF198wdy5c0vtGsKjF5+eS+dv99HjhwP0nLefzNwiwx3dvkFu+DrUHwo95xkf86xTuN2zLlTpjDRgOf8b3JBa6sIEywbqSAAycrVmAYcHiVRR3jDdr664RkPpIiCjM8CqkzG0q+aKm52xq75PPW+sNUocyKCiVPhN0g5jMmWgp32JAQdAZp6e5gEu2FqY9xG8qtzKRYshHLEYRcX4fUh5mcTJjmTJGuq7ZKOQjHmj/fIXbgO4LPtwOj8fJF52YI++NinYESr7o0VF0ZEkT+IZrgimjeK08TlLyYzzvsi8XVf4234QWvcgkmVbIgzutFCEsuNinHHa6cKuOKx+1Rhw5MtOvnd5d9O+ceHGgANA1kNs6H0fK5Rs7dq1vPXWWzRv3pypU6eSnV38by0nJ4cpU6bccehFEJ4WD9XT0a1bN0aMGMFvv/1Go0bG+f9HjhzhzTffpEePHqXWuIMHD9KzZ0+6du0KGMc8ly5dytGjJXdlC4+PLMt8tPYc287fon11Nz7pVdOs9ykjV8f83eEYZBkfZyvT6rOXb2Vw+noKzSoZv7EtPp3GJwfb42Zvwe9NbKhkB/T5BU62BI0NBPUHhYLRf50k+Mw+TloYsMm/jIO1MXdCpSiMnQOk66zWTMMO4zd8SWVBfe1l/rH4mD90HZiqG0ZkYhY95x3khXrenLmewpX4TF5p7Et6sgZDpIQiv/zVMUNVank7MLptJd7486TZ839VsZUaikgOXx7E5qzTeOclcAlf0/bJqqWoJT0nrutJP70dB9uzpDYYyiDpPf7WzDQFEDdxoYPiBO+o/uE6bryW9w6eUhKRsjtpmCfLNq9UjoNXE+nJHuao55sSTCUJZCS+P2fNj9eMlUKjPXvxjjSDZsoLNFFc5EJ6LcIWWlI5/SiuQLJsgyVajsg1aFy9Z7Hf7+5LcYTdyqBHHS/ci6zqu+iqPfUM1WisuEi07IazX4fb1qEVHtTFixdZvnw5rVq1om7dulSpUoWRI0cSGGicsnzhwgV+/PFHtFotf/75Zxm3VhD+nYcKOr7//nsGDx5M06ZNTYXBdDodPXr04Lvvviu1xjVr1oxffvmFy5cvU6VKFU6fPs3+/fv5+uuv73hMbm4uubmF62SkpaXdcV/h4R0MT+SP/BkRS45E0amGB62qFJbCnrI61LTGR6vK5bBUK8jRGnC0VhPgVvhh+knwBfL0Bq4nZzN3ZxjfvlwX1FbQeIRpn+TMPILPGHsgzhoq0kpp/Had7VEfa0BZpAugteIMdvkFtCQAXa7pA76L8ihTdcNM+64ssoDbH4ejeKdjFf4Kb88g1XYAnlcewbKhK51qelLBxZpricaej6mqxQxXbQbgxbi9qOIN9NBITNS+wSpDKwCiZTeuxqQwLcQ4ZKR1KI+s1HBcrs4b2gmMUG0gzODNYn0HTlqMxEbKpTpRhKs8mK0bUOJrfiA8AYMMozTrTLNrJQk26xvg1XEsi7ZrAGMPhia3cPVYhSRTI+8MsblOpiKnMbIr3fKMJc+/u5xCzzqFocPWc7GM+ONE/utyjZ3vtEalNAZ2kkrDgLwp+EhxJCjKMfBwKp1qWlHPV0zjfFjjxo3DwsIYQB8+fJhx48YxY8YMdDpjj6AkSXTq1Il58+bh43P3qryC8KR7qKDD0dGRtWvXEhYWxsWLFwGoXr06AQGlO81u8uTJpKWlUa1aNZRKJXq9nk8//ZSBAwfe8ZhZs2YxY8aMUm2HUNztU15tLc3vRyUV1nlIzMxj3egWHI9MpkVAOdOwBoCTtZpbacYgccPpm+j1MrW8HbgQm04dHwd+2RtBrk6Pm50Fcem5jNaOYbBhC3YOTrzSbhrzdl0hT2dg4nNV2H4hjjR9Y3KTlmOBltvtM9S64/NRKyR0l7dRT1GYKOooZWEjZ7D+9A2+eakOfX46CEArxRnTPgXlyBWSTFflYV5Q7qW+Ioxl19354bQx8VPyrolVtRZk5s9S2WZowLa8BsZtGJAozAlpoLh0xzYW5HJclH0IwBjQyTIsUzxP6x3LWUQYyxRtWWVoxZKsxnS3O4Jv+klTz81Fgw+hVMTLWuadtJdN57XWmA8Nhcakmm5HJWWRkq2lXH6NlCHN/IhMyOTMdSeyYtP4ee9VFh2MZPuE1iVO1RXurSDgAHB3d2fp0qWkp6cTERFBXl4eAQEBODo6ll0DBaEUPdSU2cdl2bJlvPvuu3z55ZfUqFGDkJAQxo0bx9dff33HAmUl9XT4+PiIKbOPwJ+Hr7Ht/C06VHfj1aZ+Ztt2XYpj9JKTGGR4u10lGvq50MDPqVgC8GfBF/hl39U7XqMcqXypno+blMq1+pNJcmuCk40lrau68smG8yw7Fg1AgwpO+DpbU6u8A5EXQ+hx7RPqK66QJ1lg6DCDMRvj2K6vh6FIGlPzgHIcuJIAQG0pnNWaj0wFwQAScKJBjjHPpLKbDWFxxmmmI5VreS9/KmuWrMFaMi5ut1HfiOeVR9l43Y5pIe7ISLiXL8+q2ntRSQY+1A1jaf6skwKupLBcMwN/xS0A4mQH+uZNY5RyHYnY852uT7GZN3Wky6yxmG66v15qTXd5DwB6WaJF7vfcxIWutTyZ106JIfhdzsZrGZ/Wn1c9oqhd0YsXDvogo6CcrYZJnapSyU5H/euLQWnBlcrD6LvgNMlZWrrW9mTegHrFfi/BZ27y1l+FQ05LXmtM8wCR5Cg8WeLj4/noo48IDg7m1q1bODk5ERQUxEcffXRfkx6mT5/OmjVrCAkJefSN/Y+4756OCRMmMHPmTGxsbJgwYcJd973b8MeDePfdd5k8eTL9+vUDoFatWly7do1Zs2bdMeiwsLAw++YglB69QTYbynilSQVeaVKhxH3bVnXjzPROfLgmlC+2XAaggrM13/evy6xNF1ArFXzWuxYvNfRh+fFoUrOL90wAjFetoK3SmCwZeHo0kmyAhq9D7S84cz3FtN+Ja8kcv5bMllNXWFnjIGme9VnuNIau7duSoXFj6/odpn0drVSMbleZ3ZcKhyAqSjfNAg6Ac/rCruyCgAPgJ31PjhqqUl5KYKOhMe0Up8hQOjCoip7t+86bAo5mPgpeqXkdC4VxyGOwcqtZ0OFEGhssPsBdKnwexwzV+EX9NVUVxrohCmRm6/qbtStVtjXmq+Tfl3W5prmuSklGKelBhvLOVuBZnRMdljF4wVG+Us3h+eSjkAx76o9ip9cI/j4ezaSVoSxQfwHKEAAqpd1gz7tzuHAzHZ3BQI5WX2wdljZVXfFzsSYyMQsXGw3VPO1K/P0J9y89PZ1Zs2axc+dO4uPjMdw21SsiIqKMWvb0euGFF8jLy+P333/H39+fW7dusWPHDhITE8u6af9Z9x10nDp1Cq1Wa7r9OGRlZaFQmE+wUSqVxd6Mwr90MRiyU6DWi6C6LWDTa7mSmMOg344Sl57LB89XZ1iLinc93Y2UbJYfi6aCi7UpFwPgWlIWY5edIjI/N2L6unP8NqQhO99pTfCZmyw6GIGthRq1SsGta5fppDxKuSIfyFJBOeyjP7PasoeptHlBQiXAdNXvVAvfC0AjzoPrYNJTs3G3tyAg4zhz1XORDRJjN41hv6EGAG+r19JN2keibIeLlI5elpCBy4bCqYsapUSevjAoOSlX4XnlUT5T/4Ylufyg7833CUPoaRuEq+UNmrplU7F6dS7IShoRBsA52TxAC1RcMws4/tR3pM7wufgvKqzV4CEV/+eokXRm688eN1TDoLCgl2ssaTUG0jGjEc7WGka0Ns6EWXH8Oll5empbFPYo+eZc5OWGvkxff954X4ozbTt68gSDj+3AQU7hZ+WX6JU30befjLLFWNM+lmolCRnGHp7EzDwW7o9kYifjlNw9l+M5EZnEczU8iq3sK9zZG2+8wZ49e3j11Vfx9PQUZQH+pZSUFPbt28fu3btp3do4JbxChQqmyQ8F+0ycOJG1a9eSm5tLgwYN+OabbwgKCmLRokWmofqC38XChQsZMmTIY38uz5L7Djp27dpV4u1HqXv37nz66af4+vpSo0YNTp06xddff82wYcPufbBwf4qs/sqljdBvSeG2TZPhyHxsLfzIS52EDgdmb754x6Bj58VbrA+5wZ6wBJIyjR9I1T3sSIs1BgcKCTSqwiDSkB8puNhaMKiZH62quBKblkNDLwuSZg/ElSQMMlywqE01uxykBGOPiV5lw66IwiE0FxsNL9Qrz6KDkVS3SsKUznErlBNbl/DZFT9upeXys2Y5zpJxobmPVb8xXjsKLSreURZW/cxFiUX+dNLX1Rv5Rd+VeJwY264yB68mYqFWEJWYxYTkT3hedcx03FjVan691ZXTlvVY3OIwzhZ6FFIsE/NeJ0Z2wZNEypFKqMUwVOiZr+vGQn0XrsvlKC8lEC/bM1fbk1b/rOJLCqcUVyCW79Q/8KXuZRJU7uRoDVySfdhl0Y62uTsJV1bikKY9ykqOXL66FTnCjUmvVMOqSJ5GrfIOLD8ezWJdRz5QLwWFGuoPwUqjpEtNDzadjeU7w4t8Kf1EHiq+1fYix2BgpGoLdRThIIO8fRo0GAqWhUOUekNhEKbP/12euJbEkIVHkWVYcCCSXRPb4Goneh7vx6ZNm1i/fj0tWrQo66Y8E2xtbbG1tWXNmjU0adKkxB7wvn37YmVlxaZNm3BwcODnn3+mffv2XL58mZdffpmzZ8+yefNmtm83Jpc7OIgg+t96qETSYcOG8d1332FnZ96lmpmZydtvv82CBQtKpXFz585l6tSpjBo1iri4OLy8vHjjjTf46KOPSuX8AhBVZOGQ6CK3U2PgyE8AeORG8JJyNz/qe1LeseRl5qOTshix+AQ6g/kQRZNKLnSt7cnlWxn0a+iDo7WGj9aeRaNSMK17DdN+ey/HM/z3Y2j1Mp08M/gZ4/orCgkU+hyCrk+kq/IItaSrrNe34Ups4XWqe9oxqXM1RrcLYNPyMGpGnDVt275nLyf0jgDckp0B47d9f0UsqzXT+EYyT0q2oLB+RZ6sJDu/pPmc7Zd5r1M11py+QW5anFnAsfG6HTYqA9+7fk9TxXksi9TAaKY4j3d+b0VrZWFNi/Hq1UTI3nTN/YwgRTjnDX4k4MCxpFy0GiVqSY8sQ13lVepylVr2WfwWMJcbKTn4OFlTre1fYC1RSW3J0tR00uY0xF9xE901BVu2qOjava/pWq80qUA5WwtupgaSVmkS9jY2YGecVTNvQD1CY1IZ/ZcVNZIbIiOZ8l4S5SI5UJb2Zr1gxpVq6/L1tsv4OlvxZmtjxdArcRmmXqeMXB03UrJF0HGfHBwcxIdaKVKpVCxatIjXX3+d+fPnU69ePVq3bk2/fv2oXbs2+/fv5+jRo8TFxZkCkq+++oo1a9awYsUKRowYga2tLSqVCg8PjzJ+Ns+Ohwo6fv/9d2bPnl0s6MjOzmbx4sWlFnTY2dnx7bffigWOHqWglyFsi3HtkzpFPoAtHcDS0VQIqm7tOgyyrMBrLfxLPE1iZl6xgMPFRkO/hr5U9TD/O1kxslmx47eej0WbP3yx7aY1u9VBtMnP5aiqu8wU1V+8pxvBUvJzIrSFPR37whKZuvYsCgmWXPBDo25GL+VBrsvlWKsvvNZ72te5ITszWLnVGMxIMt6668QoXPBWGAODmxh7JQCiZVeyMM60sZUz+WLzefQosEJJtoUaK0lrShpVSrC45UUs7c3XeYmX7/wh0kBxkXWGZuw1GEu5t1GEMFC5g/X6JmRjQV3pCoHKKAAUuaksOWJMmn2nYxU8HQqDP3VWHP4K4zCWSjLglRYC9DW7VueaJf/TVCgkgnwcaV/dnUUHjVON6/o4cOlWBn/mdcRdnc3gynnYthpdbOitY6A7HQPdzR57LtCD/+2L4EpcBq2quFLDSyRv36+ZM2cybdo0Fi1aJJLeS8kLL7xA165d2bdvH4cPH2bTpk188cUX/Prrr2RmZpKRkYGLi/mqxdnZ2YSHh5dRi599DxR0pKWlIcsysiyTnp6OpWXh1Ee9Xs/GjRuLrY4oPOECe8KYU5CbAe6BhY9b2MKgtXDqT/CoScf6Q+hYwuFX4zP483AUfi7W9K3vzdrTN2ni78Ks3jVxsbUoloB4J80rlWPJkShkGdzsrZih/IgqWSPwyu8lqCDF0kYRwn6CqOHlyOnrqWbH7w9LYIz1FqZZ/EKs7Eyf3OmmSp4FUrBjhm4IblIKXZVH0csSVaVoEmR7vPMDDSdDqqlObyVFLJ4k8pZqLQNUO4k2uPJy3lTSsUaN3myWSg+fVALs8oo9r7OyP1GGcvgqjLNkDLKEQpKRZeir3MteQxDbDfVxJJ2f1d9gIRnHhuZqe3LA5zUCtUtAn8uM5MLE6Uu3zKsBO7j7kejaGJf4I2RLNiiqPV/8BY46AuE7oFI78G1SbPO07oG0ruqKhVJBs4ByJGbkEhqTSi3v57C1vf+eCicbDZvHtiQpKw9XWwuRl/AAvvnmG8LDw/H09KRixYqmGkgFHlcu3bPG0tKSjh070rFjR6ZOncprr73GtGnTGDVqFJ6enuzevbvYMWKK8qPzQEGHo6MjkiQhSRJVqlQptl2SJFEj42nk6Fvy4151jD93YDDIDPz1CDdTcwCo5GrDsQ/a42B971L41xIziU3NoYGfM0qFRJdanqwa2YwRi08Qm1+343zzmXhemcWtlAyaKC/SRHmRzZqOpDT6mib+mbid+xXftFOs0TdnS0pj+mT/D4Wkx0eKp7dyPyd1xf9GAd7WjmGVPoT5Ft9RVzL/RmOp0JkCg4sGHwxIDFDtBMBHEc+Lyr1o0LI1xsYUcPTxTWVSzTgUknH5+jxUOJLBFkMDgg1NiNB68KX6Z7SoGK8dybfqH6mliMSKPH5Uf8tLedNwJdkUcIAxudVwcz1v68aw2dCYau62zIz/jvbKEBTKbkA9MnN1dJ+7n4jETOp6fYCH1SWOJtuR8E8KH2Zd5bWW+b1SCVfg927G5eH3fwMjD0K5ymbPW5Ik2lYt/MLgYmtBm6oP9wVCpVSY1WIR7k+vXr3Kugn/CYGBgaxZs4Z69eoRGxuLSqXCz8+vxH01Gg16vb7EbcLDeaCgY9euXciyTLt27Vi5cqXZgm8ajYYKFSrg5eVV6o0Unky5OoMp4AAIj8+k69z97Hm3rdnU2tvtvRzPsEVH0RmMgcrGsS2xUCmp4eVAQmaRYRNDEB3Gn+Xqx+3wMBgrZNbNPUbjVaGs7JBB/cxfQQltFadom1eROJzxwDgLo5oURS3pKqFy8eEgAwpOGyqhlkuepntDdmG2tj97DbXxkBLNanGEy17Uu7WWaacLA47JtYwBR6+c6Sy3+AQLyTjEcl5Xke/Vc6kiXSdAisGAghrSNcLk8tQiEgCNpOcb9Y9UVMQCkC2rUaNHJRlQYKCjdIT1hkY43drPqxpjMhsXFnFsdzsW3/Tlav4S9SdjMoHC2TYrTlwvDDqSwo0BB4A+j5OnjrEuO48uNT1o7G/etSyUHZGrVroSExPp27cvw4YNo3bt2tjZ2XH8+HG++OILevbsSYcOHWjatCm9evXiiy++oEqVKty4cYPg4GB69+5NgwYN8PPzIyIigpCQEMqXL4+dnZ0oyfAvPdCCb61bt6ZNmzZERETQq1cvWrdubfpp2rSpCDieUVfjM7ienFXscSuNktdb+lNFiiZIMlbyvJ6czc3UkhdHK7D5XCy6/FnP4fGZvPP3aWRZRqNSMDI/IbGcrQUDm1RAb5BZn1u4iukOfV1mqBbicni26TGVZMCZNPrnvMdZG+NS6w2Vl1mi+RQHMuir3M1ezVh+V8/GHuPslbqKMNPxRcvjyTLM0/dgg6EprlIyazTTTAFHjkFFj7S/+em0pljAkSDbkyLZmQIOgAGqHXRTHqGKIgaFZGznq6ptfKQdQpShsGS8NYWBWzo2bDfUN90/YKiBHVlkyeb/6D7fEU2e9s7fwKKTslgbEkOezgB+LcHbeM7MckG8stOCRQcjeXXBUdOaOILwrLG1taVx48Z88803tGrVipo1azJ16lRef/11fvjhByRJYuPGjbRq1YqhQ4dSpUoV+vXrx7Vr13B3N+YqvfDCC3Tu3Jm2bdvi6urK0qVLy/hZPf0eqiLpwoULsbW1pW9f82S1f/75h6ysrDsW7ioLaWlpODg4iIqkD+mHnWF8tfUySoXEnL5B9Krrbb7DiUWw3li/4UddDxZaDuLA5PZmU2NvtzH0JqOWmC+gNqCxL5/1NpYpT83WYq1RolYqkGWZgCmbqC6HYydl01C6yAT1SgC0spIs1NiShxYlo7VjqGaZzERDYSJzl9zPWK/50FSu/DtdH77Rvcgrym18ol5o1oYU2YrhuRO5QEWysGSvZiy+inizffQyTDvtQYLkwoya0aRIdoQYAlio78JF2ZcxylW8qtrKGUMlAqVIPBXJZsfv1tdmiPY93EjhHdU/6FByRfZimvoPAP7QdWCGbhAdFSfQykreVy+lkuImq/XNOWPwp60ihK2GBqxQdGLjmJb0++UwCem5eDlacj0lh9s9F+jOL4MagEEPmfGsCctj3N+Fs2hWjmxK/QrOxY4THj+lUsnd/h0bDAbi4uLw8PAQtYqEp9ZDzV6ZNWsWP//8c7HH3dzcGDFixBMVdAhGt9JyOBKRRF0fR7M1Mr7fcZldl+LpVtuL4UXqbxyLTGLE4uOkZBmHIPQGmX9ORBcPOs6uMt3spjjEOtvX7xpwcHEjzwe/yXlbGJQ1juMGY0GpXRcLi1M5WBUm0EnJkUyvncK0ED8MsoLWqtOmbQYkYmQ3AhVRKDEwX/MtkTo3ruKBvyKWYF1jaiuukocaFcZhm8z8HoPV+hZ0Vx6igXQZZX5A4kA2Ky1nkiTb0j/vQ1ylwmTVgtVclRLMCIoFORalAtxJY42+JRdlY17M9/o+fK/vA8Cv6i/xxBh05MlKNJKeNsozjDGs5nt9H97TFS5qd8xQFTspm0OGQEBik6ExrymDqZQ/K6W38gDz9L1ZqO2CSiHxw0t12HQ2Fl9na+LSc0sMOAB2FryuCiXYedCxho66vtGcikrhuUB36viIhdqeFKtXr77nPk5OTqxZs+bRN0YQHpGHCjqioqKoWLF4gagKFSoQFRX1rxsl/DvZeXqUCsn04Z+YkUvX7/eTkJGLnYWKjWNb4uNszeKDkXy9zTjMcCoqhXq+jtTNXy30kw3nSc4yz3koWElUqzegzl91FP82EGFc9+OAoSZ1fR35cstFkjK1jGpTqfgiYKteh7wMrIHfrOYSlPkDYOzd2Hz2Jp2rOYMuxzhl9+puWNKXV/V5NPBoTZ/EkfxP25Xa0lV8pHi+1r1Ie+UpAjH+zanQE6C4yUp9CwbmfMB6iw/pKh0hW1Zz1FCVcwY/wmUvdmjeIRk7xmnfQicrWGsxFXcpxbRyq7OUwSDlVmbqXmWq6g/+vu7ChQSJT4JuoFIYA4+iJUGbKs7xk74HAM0UZ5mjno9WVjJNOxiVBFZkU0mKoRzGWSfNFWd5TnkcFXoma18nRA7grOwPMjSu6MyJa8noDDJeUoLpGrIMw5r5MqBbJwB+2x/Bl1vuvDhcgdtza2wsVKwe1bzE0uZC2erRo8c991Gr1fe1nyA8qR4q6HBzc+PMmTPFMn5Pnz5dbM6z8HgtOxrFlDVnsVIr+WVQfZpVKsel2HQSMozf9NNzdZyKTsHH2Zqt52+ZHZubn2hx4WYaZ4pMSfV1tmJS52q0DChH97n7CY1JpW/98nzZNwhaTkDvEcTxsOtYerTF5mYG83YZZ4SERKewaWxL8wbKhd3COl1hUJOVp2f+kr9pY/0llvoMYhtNJjriEg3zEyCrp+yhguMYLsY7MED7oem4LYaGXDKUZ4hyCy4K44d6smxHBUUc5aQ0AKwkLX9qOxCoiOJ/6q9RSDJwk3dVSxmrHcMufR36qXabNfNF5R7+ymvPlKgm7Au9gYyE5NSI9yuEYi+Z50G0UoZSX3eJE3JVpqr+wFNKAgkmqFfwjnYkl2UfRitXM1H9DwYZaiuuYpWfJ/KxeiE98j4FwM/F2hRwKCS4UKRsugGJ61mFs4JupZXcs1GgoDT8iFYl11URAceTSavVsnTpUs6cOUN2djZBQUEMHDgQGxubsm6aIJSKB0okLdC/f3/GjBnDrl270Ov16PV6du7cydixY02Lswll4/sdYegNMhm5Ov6311h9s4a3A775PQ7lbC1o5Gccw29TtTCZ0dXOgib5MxnO3Uij6MiynaWabrW9WHf6hmnZ839OXOdyfr0IZeX2NO74Mr1ufEvfc2/RSmEcAin2wZhwBSo0B0mJrLTgY+lNs82DVVuw1KcDMnZHvuHXGF8MsvGb+hFDNS7G53K7LCyZq+/DS9qPWKNvxm+6LszR9SXUUJErBmNic7xsz03ZmTdV6/MDDqOmigvYkoUWJbcPpVtIeprGrjAFHH18U/H3dqZF7vcc1lcvtn8ThXENkxQK84ZqKSLZpJlMF8URftD3Zp2+CQoJU8ABkI0FVuQwzO4IVXPPmQqsGWTQ1XiJ5XQixODPZN3r/Hgyi/h042swpJkfVdxt0agUDGvux8IhDflxYF2er+XBK0182T6+NbsntuGd56oWe82EJ1N0dDS1atVi7NixnDhxgvPnzzNp0iRq165NTExMWTdPEErFQ/V0zJw5k8jISNq3b49KZTyFwWBg0KBBfPbZZ6XaQOHBVHS14Ub+NFZ/V1vAmCOx/u0WnI1JpZqHHS75xZ5ea+lPOVsLYtNy6NewcEXVlpXNlygvCB7KFxkqsVIrmbP1EkmZeYzvWIVyIT9SJfQ3qgLzNedpov+VD7tWLzyJLhcWdYUM49RQqff/GO7YntClJ1AnXeaW7ES4wcu0WmqY7MUWQyNeyJtOeSmebYb6DFRup5Z0lRX6VpykGp1ruLP53C0MMoTL3ozTjjZdzpt4FBh7VZxJJ0C6gU5WmBJKAZxI52f11zRXnjc9VpC7EXzdjrWh6WazVD7UeZOGDXkoKVrzSi/DYYOxsNpE7ZuMU/5Db+V+VJIBpSTTUXmCTYbG1Muf4QPGJNidhnp8qhvAIs0XNNZeBOAtxRiCDcbiXYnZMpa9vqHXshDAGDDaWRrfb16OVmwd37rY7//5WnefQXYjJZtcnYGK5R7zN+f4S8YCdOXr33vf/6h33nkHDw8PDh8+bCpOlZqaSs+ePZk4caKYOSE8Ex4q6NBoNCxfvpyZM2dy+vRprKysqFWrFhUqlLzMufD4zBtQj9/2R2BroWJo88K8GwcrNc0DyhXbv1hiKGCtMe96r+vrCBiXq//6pSBORaWQmq1l3ekbAIxacpLxqhgKSnGpZS15Wi1rQ27QI8gLlVIBOammgAPgr+DtfJVrxxK776lusY9U2Zr+eR+SorXFVUrhD91zAJySK3NKrszzisN8qjbOSnlBuY9+uR/S68r3DFBl8JluAOdlP7M2f6eZh39+7QulJBtzKCTzjH8lBpopCgOOk4YAUmRbsm+GMz3EvA7HJUN5dujrAHBR9qEVheu7rNC3JhF7+ij2ctgQyLu6N7GTsumsNK7Pcsm6ATX16ZTTFs5kOSEF8oZ2PEr0NFZcND3eTnHSFHTsDYundz0vfm+bS3RyDk3adcdSrSQ1S8u83VeQJBjVJsAs8bao6KQsLsWm08jfGXtLNWtDYpjw92n0Bpl3O1XlrbYBJR5X6k4vh9VvADI0GQWdZz2e6z5ltm3bRnBwsFk1TAcHB2bNmkW3bt3KrmGCUIoeKugoUKVKlRIrkwplx9Fa86+71O0s1Qxs7MuSI1G42GqY1KkaOVo9W87F4u1oRZ965fl4feGHtV4vc9DzJbyjLuEv3WSurjc5WBiXOL+WbCxAZesG9YfAiUWkaNz5MaUxCjmB6oZ9ADhIWXRWHuVr3UtmbakmRfG7ZjYuFOaYqCU9f1l8igU6UMK30jyey/vS7Dhn0szuZ8iW6GUJZZHhldvrl63UteRgdgWyQ/9CRjarw1FdeZ3diglEyB7Eys5cMXgRoLhBhmyBLdls0byHhaQjQbanU+7njNa+TVt9CAmyPW/qg3lf+a1pyEqWYaOunvE2Emf0FamtjACgjfI09rpM0jD2RFjv+4zWSfkr/3rFgNu7vLfyDJvPGQOqmORsfhhQr9jv8FJsOr1/PEBWnp4AN1s2vN2Cv49Hm1aGXXYs6vEFHedWQcGzP7tSBB13oNPp8PT0LPa4u7s7ubnFhxYF4Wl030HHhAkTmDlzJjY2NkyYMOGu+3799df/umHCo5Wcmcdv+yOw0igZ3qIilmolBoPMjotxWGuUfNq7FmPaV8bBSo2lWsnAXw9z4IpxfZJvX67D6HYBXEvM5EZqDu92qkLt8o78sHMeG3O0rDlpHH/WqBR4FV2Vtvt30H4aiw/c4vqOqyjRcw0vKmDsMTllMC/NrVJI/FBhP+43U4DCoQ/ArAiXBvNF1gBm6l7lC/XP2JGNpaSlu8q4gm6GwQIbKdd0noJzZskqZqoXotDAO0GdOJOgYHKtTWaBiZWkJVCKJpBoVuubMyl3BB+q/6Sr6qhpn3JSGlUU1zlkqME2QwP8pJt0yu/xKLimJEG22gn08K16ningAHCR0mnqkMyWVBskCZroClez5dImaPWuWUGvOxX3OhieQFaesXjYlbgMIhMzqefrZPod1n3IqbJpOVrGLwvhSnwGb7UJ4KUiw3J35N8GLm823q5YfEhIMAoMDOTUqVPFZgaePHmSwMDAOxwlCE+X+w46Tp06hVarNd2+E7HA09NhzLJT7AszTsmMT89leo8aTFkTytKjxpVMK5azYViLirzapAKyLHP4apLp2E1nb5Kt1TP7hVr8b18EG0NjqeRqy/QexqXqu9X25FB4Ih0DPfBwsGTDmRs4WKlpWdkVrJ15o60DabkyJ64lc7zWX1SwPE6WQwCXV8tQ5ENUZ5C5nOtMwffxa7IrSlnGS0o09Vgky9ZM0hbWuwCwIofdhiAa5c4j3GKQ2TZbRS43DU64kYxSgs36BtRRhOMkp6DIH1Wa4nmA+s7ziZJP4ifdMgUmRYOealIUJ+UqlC8yrRUg3OBJqKHwQyNediRetsdVMu95+ch5J+tv1qG9wrxIWqJsR6PGzRlY3h1nGw0OF3vAvq+MG6t2AWBCxyq8vfQUkgTjO5Tc09isUjmsNUqy8vRUcrXBz8WGCR2rUMXdjuw8fYnDavdj0YFIduTX/nh/dSjP1/bE1uIe/0aajATXasYhtmpimOBO5s2bV+I6Hz4+PsybN68MWiQIpe+hKpI+TZ7KiqSyDOvehosboPJz0OsnTJ+IpaTF5zu5nmz8gK/j40BDP2cWH7pmmjZbwL+cDVYaJW52Fuy6FE8FKY7uigNclH3ZKzUgL385+moedmwe18p0XF5CBLpTy/gjwoZZV42lzbvV9jQNBQxZeJT9l27iSioTXmhF34Z+ZGWkcvRiBG+suUGuznheFTpGKINxlVL4Vfc8MbiyVfMuVRTG3pRf6cUnOYVDMpNVf/GmagMZsgVW5CGB2YyVAoNy3+N99V9UlaLZFGPHjxdd+LFJDBVstezX1+AV7RR6KfbRQnGGF1UHih2vkyUq5/5BP+UuZqoWkoUFX2hf5qChBmpJx6t2Ibhmh7NY35EYuRzdFIexIpe31OtM5/jE+TMapmyiU/4QE8At2YHlrXYwpn2RXp/I/SApSXVrwKXYdKp52mGX/0F/tyD/dHQKB64k8GL98rjZl84CbP/be5VPN14AjMnEpz7qKKbfCkIRixYtYty4caSkpAAwffp01qxZQ0hIyB2PGTJkCCkpKf+68FtpnedR+lc5HcIjErEXThnLYnNmOdR8Aap0KtVLjOtQhfdWnMYgQ0h0KiHRqSXuV7CgmLWfE6ter0eFJc1xMRi76F/Le4ftGGcjFEzlBNh+JorAle3wkpJ4AzipGM8WQ0OksyvJ+G40tr5BXAxvxXrNp1RXRHNhSyCpDl9ivWIAbfJSOVj3NablDuRsTCqRiVn8qO9p1iZPqbDXxU1fWGvEjizeVG0AwFYqbE/RHgowTketrIimuiKa4Ot2pqTRDdftGVk1kS2G+gxVbmSa+k/AuAiblaRFL+cXBgMiZQ9kFCzVt2ePvjZuJPKj5gc+USwy7pAHKKGN6izNsr9mhb4VFaRYRsnrkCTQyQo23bBhAW/wu5sDLdOM7Y6wbcCQ5n6mtp64lsTZG+Vp4OfEiO/2EZOSja+zNetGN8fxLqv5RiRkMmjBUVKztWw6G8uKkU2xUP374GBwMz9iUrK5EpfB6638RcBRih5khe5p06Y9wpY8GrGxsXz66acEBwcTExODm5sbderUYdy4cbRv376sm8fKlSt56aWXiIqKwtu7eE9g5cqV6d69+wOnD0ycOJG33367tJoJQGRkJBUrVuTUqVPUqVPH9Ph3331311L6T4L7Djr69Olz3yddtWrVvXcS7szKCWPJS7nI/dL1Yv3yWKgUvL20+FBZ26quhESnmFUktdKoqFfOAPkBB0ANxTXCnFqSnJnHhOeqsPrUdRws1Uxbvo8D6sLAoLriGgcNNfhWPQ9lsgzJ55iliaS6wTiUU113nq1/fMRzSmPg4xT6G5tyWqOn5A+0BbrOjFWvRicr2KOvbXo8CwtiZSc8JPP1Tm7vDFBIoEA2Czj6+KYysmoiCglmqheTKxe+Nazyl5xXFjnPNYNxQajXlMF8oFqCVMJ1ACzkHDZYTMFTSuaSobxpH5VkoKJ0kxjZlXm2o2nZczjkpNKkWndQGq99LDKJl+YfQgYcrdSkZBvbEZWUxaQVZ/B1tubtdpVxsC4+e2XPpThS8/cPjUklIiGTah7/vqdPo1KYhtGE0rV27VrT7ezsbOLi4kqcESjL8lMXdERGRtK8eXMcHR358ssvqVWrFlqtli1btvDWW29x8eLFEo/TarWo1SXPziptPXr0wMXFhd9//50PPvjAbNvevXu5cuUKw4cPf+Dz2traYmtrW1rNvCsHB4fHcp1/476Lgzk4OJh+7O3t2bFjB8ePHzdtP3HiBDt27HgqnvQTz7O2cUilWjfo/j34NCq1U2dHh3D90yCiplcl/uxObPKnx6oUEt6OlrzfpRoLhzYy+4Cy1ij5tFdNcPAmyrYOYOw98PGpwJ5323Lkgw7M23WF8ctPM/z348ToHVmtbw5AqmxNumyNE2lmM0cCdJdNBbZyZDWnDIUzKSINHvyo/pZl6o8JwBiYuJKMVf5qrAVJpCrJwBjVaqzyy717kIQeCVmmWPGuorSyguqxW4pNi5WL1Da3kHR3PUcb5WkkDLyh2oBCKh5waGUFibIdO/VBeOYHQVUV1832eV55BCu1gsldqkOldlCjtyngAPh2+2XTjJeUbC2WRda02Xr+Fr/uj+CD1aGUpIGfM5r8UvXlnazwcbIucT/hyXHy5ElOnjzJgQMH8PLyIjc3l3nz5pkeL/i5W07dk2rUqFFIksTRo0d54YUXqFKlCjVq1GDChAkcPnzYtJ8kSfz000/06NEDGxsbPv3UWK33p59+olKlSmg0GqpWrcoff/xhOkaWZaZPn46vry8WFhZ4eXkxZswY0/Yff/yRypUrY2lpibu7Oy+++GKJbVSr1bz66qssWrSo2LYFCxbQuHFjatSowddff02tWrWwsbHBx8eHUaNGkZGRccfnPn36dLPeCL1ez4QJE3B0dMTFxYVJkyYV653YvHkzLVq0MO3TrVs3wsPDTdsLko3r1q2LJEm0adMGMA6v9OrVy7Rfbm4uY8aMwc3NDUtLS1q0aMGxY4XJ6bt370aSJHbs2EGDBg2wtramWbNmXLp07yUWHtZ9Bx0LFy40/bi7u/PSSy8RERHBqlWrWLVqFVevXqVfv36UK1e8FoTwEOr0h35LoH7pLp53a8Ukymsj8SWWppc+Z/4r9fmsdy22TWjNshFNuRSbzpTVoQQ5ZNBOcRIHMmhdxdW0hkpOtnG4RZIgMHYNfx+LZtyyU9zIX3Cs4K0zXvsWwfrGOEhZTFX/yWD1NnLkwm8s7lKy6YN6v6EmP+l7MibvLb7UvkSGbEEn5QmaKC+yzmIqU1WLOWb5FgctxlBDiqS+VPiG8JHiWKSYzg+qb9ljMR5vKQmphCCg6Ht6a4wNs047mwKOd2vGEyl7mAVF93JdLoeMggsG3xK3qzAgI3HUUM30WEF11QKhsj8eDpZUdiv+LSgtR2uaaQLg7WhlWvumqBupJc9eqentwPq3W/D1S0GsHtUcm3slewpPhMzMTLp06UJWVhafffYZ3bp148yZM4/kWtcSM9l58RaZucVnf5WmpKQkNm/ezFtvvVViOfeidUnA+CHdu3dvQkNDGTZsGKtXr2bs2LG88847nD17ljfeeIOhQ4eya9cuwDgs8s033/Dzzz8TFhbGmjVrqFXLuGL18ePHGTNmDB9//DGXLl1i8+bNtGrV6vYmmAwfPpywsDD27t1reiwjI4MVK1aYejkUCgXff/89586d4/fff2fnzp1MmjTpvl+POXPmsGjRIhYsWMD+/ftJSkoqtthfZmYmEyZM4Pjx4+zYsQOFQkHv3r1NqwsfPWqcMbd9+3Zu3rx5x9GFSZMmsXLlSn7//XdOnjxJQEAAnTp1IikpyWy/KVOmMGfOHI4fP45KpWLYsGH3/Xwe1EP9Jyp4sZTKwu5vpVLJhAkTaNasGV9++eVdjhbKypW4dC4nS/jlh5rpWFPdy56WVYzl0F/46SAnriVTXopji9VUbDTpJKs80Fp0geCl0HQUinKV4JZxkbgwnTuTVt75H2J16Zrp9guKvVhKWgyyxFJ9W+opwqguGXsxCqbKrjM0R42O8aoVpuOspTyGKo3TLZ2kDN5UrqOh8rJpu0KCxtLFe4bPBUGIXoa/Ix3NejiOGKqTKNuZiokB6GS4IvuQYLClhfJCsfP5SPGEWgzDEi2H9dW4bPCmtiKCOsqrpuuVI40+yv2s8XiboORtVMw1diHLMozXjmSNoSUkZNHy852sGd3CVKoejEma5Ww1JGQYS6aPbFOJ1GwtB68aAxGVQsLWUsXEu9RkqephR1UPu7u/MMIToyDg0Ol0bN26FTs7OwwGA507d2bfvn1UqlSp1K51OjqFl34+RK7OQE1ve1aPal64iGMpu3LlCrIsU61atXvvDAwYMIChQ4ea7vfv358hQ4YwatQoAFPvyFdffUXbtm2JiorCw8ODDh06oFar8fX1pVEjY+9wVFQUNjY2dOvWDTs7OypUqEDdunXveO3AwECaNGnCggULTMHJ33//jSzLpiU+xo0bZ9rfz8+PTz75hDfffJMff/zxvp7ft99+y/vvv29KWZg/fz5btmwx2+eFF14wu79gwQJcXV05f/48NWvWxNXV+D/bxcUFDw+PEq+TmZnJTz/9xKJFi+jSxTjz7X//+x/btm3jt99+49133zXt++mnn9K6tXE6++TJk+natSs5OTlYWpZOAnpRD/VXptPpShyDu3jxoikSE548J6+l8FHeYFbqW7Je34SrzecQk5zNtURj70VypvEDrrF0ERuDcV0VJ10sbucWwrH/wYIuBLQfSkpAL37iRT7QGiP/O82fWKpvB4BelnCUjNdQSDJaVLyb9wY/67rysfZV0wqtALZkFascWrRWRgz37knLkjXo5JL/tCXglQY2OAfUxrJaM+bpe/KxbhBtlafN9lNJUE0RzTFDdTrnfEqabGW2XSGBnZSDWtLTRHmRAaod1FFeRSdLpBfZt7IUQ6/YuaQYCgOKq3hz1qWz6X5Slpbhi46ZnV+tVLDktSYMalqB6d0DGdjYl7faBvDDgLp82rsmZ2d0IuSj50qsMis8nTp37owsy2zbtg07O2OwOG7cOF5//XWee+65Ur3WvrB400y1szFpxKbefQHBf+NBExsbNGhgdv/ChQs0b97c7LHmzZtz4YLxy0Dfvn3Jzs7G39+f119/ndWrV6PTGXtvOnbsSIUKFfD39+fVV19lyZIlZGVl3fX6w4YNY8WKFaSnG/8HLliwgL59+5p+J9u3b6d9+/Z4e3tjZ2fHq6++SmJi4j3PC8ay9jdv3qRx48amx1QqVbHnHBYWRv/+/fH398fe3t60uOqDrOIeHh6OVqs1e+3UajWNGjUyvXYFatcuzI0rKFAXFxd339d6EA8VdAwdOpThw4fz9ddfs3//fvbv38+cOXN47bXXzCJU4cnSLMAF2caVd7Qjmev8ASEZ9vScd4B2c/aw+exNPuoeiLu9BTcd66LXlJB0mBELf72M45U1NPeSyMT44XqnfykH3QfwVZW/aJX7Hfv1xuRDnaygvnSZDZYf8pwqhFX6FhhQ4EYy01WL+FD1J3q55DAmT1YxWzeA+bruRBtc2aavxyZ9A+bqevGrthPpsiVXDJ60yv2OWJzNjo3MKBjakXDV5DGxciR/GToxR/cyXlICNkVmu+iKXH+8ehWrLD5mtq4/v+q6lNg2g2wMUgBUkozaLSC/vYVrtPjlXWYyb7PCfjDpL6/GQm3+1guLyyBXV1ij4dd9V5m54TyV3WwZ0ryiaWpst9peDGxcQcwaeQapVCo2b95cbAhixowZdO3atVSv1aKyK5r8HKFAT3s8HEr/G22BypUrI0nSHZNFb/egK+r6+Phw6dIlfvzxR6ysrBg1ahStWrVCq9ViZ2fHyZMnWbp0KZ6ennz00UcEBQWZprOWpKBH4++//yYsLIwDBw6YhlYiIyPp1q0btWvXZuXKlZw4ccJUQyUvL++O53xQ3bt3Jykpif/9738cOXKEI0eOlPo1iiqarFvwv+ZRdSA81PDKV199hYeHB3PmzOHmzZuAMTp69913eeedd0q1gULpKe9kzdbxrbgSl0FNbweafLYDAL1B5o/DUSx5rTFHPuhg3Dm1BavWrKT5/9u77/Aoqi6Aw7+ZLdn0CklIg0CA0Huv0gWUoiBSFRELUpSiIgKCICp+iEqzIYpYAWmKgPTeOyGUhBQCAdLblpnvj002WRIRFJIA930eHrKzs7N3N2XO3jn3nAuz8ZWsq0qSZS88FOu1wLJXttOm8jC2nM0vjiVLUDvIA4fYXbysXY1BU5HNriOJA541jaeF5TguZDFXb/0lrUAcs50WMz+rA5/o5uIvJxcac96HJEmy1uxYrnubRZZu7FKqMUb7K7GqD4vM3UjDiemW/PyX1ZamvKhdDcDaGFemHvXl1eqJPFUhhTqS9RLIDdWV183PE634Eqv4EChfw6JKaCWVFNUJZzLRSuAk5dBR3s8apRkpOOOFNWksR9VyVg2kphxlN2ZDojW5Uy/lBxGeUjopRpnURmOoU60Cztvsr6k2r+SNg1ZDYloOS3ZF8clma3O4HeeuUTvIg1qBHv/4/bWJOwQGd/C2n443WxR+OhBLptHM042DcdKLPI/SZN26dTg6OhZ539y5c+/qc9UJ8mD96Facv5pOk4re9+zSCoCXlxedOnXis88+Y+TIkYWCiuTk5EJ5HQWFh4ezc+dOBg/O//3euXOnXZVWR0dHunfvTvfu3Xn55ZepWrUqx48fp169emi1Wtq3b0/79u2ZPHkyHh4e/PXXX3+7ItPV1ZUnn3ySr776ivPnz1O5cmVatmwJWBdMKIrC7NmzkWXre/bTTz/d9nvh7u6Ov78/e/futV2+MZvNHDx4kHr1rDWMrl+/TkREBJ9//rnteXfs2GF3HL3euly+qGJyefISb3fu3GlbBWUymdi/f7/dJaLi9q/+6siyzPjx4xk/fjypqdZKi/dN4a37yOWULN5cfpwMo4W3u1WjRsB/WBmUeQNWj8JwPQ6nWq/iVKErTSp6s+HUFTrK+3nx0mo2vhvEtTYz+eVYEp7OeoK82vFZlD91cvZzTg2klnyBabrFAKzKqU9Cav7sQFV/Vy4mpuMSu435uv9Z62QkHuViljOf6s7SST7AFqUOb5meIU11xFWyJkC2U3bziH53kctNwT4hVJagnuYcc+W5qMg4SGbqco6O8gEyMfCiaTR7lGrIKLZk07Uxrkw5al2lciHNAYsCeX9fZVTqSxF8p5+Jo2QkQfHALzfwcZcyOasEUFmyFiFrozlOG401mDin+LNNqc375r6UlZL5Uz8OQ+6KmrNKAEHSVdsy24LC5WiyTNb9Zj1Ri6mrT3IwOom0bLO1h8pfkXy7O5orafZ9NuKSs6gZ4H571X7XjYd9C0HSwBNfQfUetrveXx/Bom3WgGt/1A0WDmzwNwcRSsLvv//Oxo0b7XIDEhISmDp1KgkJCXTv3v2uJvhV8HEutm7Dn332Gc2bN6dRo0a888471KpVC7PZzIYNG5g/f36h6f6Cxo0bR58+fahbty7t27dn9erVLF++nI0bNwLWYlwWi4XGjRvj5OTEd999h6OjIyEhIaxZs4YLFy7QqlUrPD09WbduHYqiUKXKrftTDR06lJYtW3L69GkmTJhg216pUiVMJhOffPIJ3bt3Z+fOnSxYsOCO3otRo0bx3nvvERYWRtWqVfnoo4/sZl48PT3x9vZm0aJF+Pv7c+nSJV5//XW7Y5QtWxZHR0f++OMPAgMDMRgMhVaOOjs78+KLLzJu3Di8vLwIDg7m/fffJzMz818t/b1b/nV4azab2bhxI8uWLbP9MYyPj7/l0iHhzry79jSbIxLZd/EGr/109J8fcCtb3oPTq3C+epCgDcN4c8UJ3qtyngW6//GZbi515XO0N20mZt1HHIhOYsOpK3y1M5rzWc78qrThqFqJby0d6Z4znSdz3maGuT+RV/O/11HXMpjCIr7Vv2dXmKuKNp5umr3oJAsdNAepIV9kgPENMtX8wlY3n0sTlVsHsHpJseu34iCZ8ZTS+VRn/TT4pLyFRpqzrIvNDzjykkbzAo6TSjAfmPvQRbMPR8k6ZeknJ9st4w3LDThulqh68o55ENnoeUnzGxpU4ijLx+4T+KXRjwwwvsmX5i4MN47mV0uL3Me48ZulORpJZuHW8yzcep5O1fxIy7a+jqjrmXz451m7gMPNoMXFQcuL3x3ixe8OoSi3cW382I/W/1ULnPjF7q5T8fml2E9fTvvnYwnF6uuvv6ZcuXJ223r37s22bdvw8vJi5MiRfP755yU0uv8mNDSUQ4cO0bZtW1577TVq1KhBhw4d2LRpE/Pnz7/lY3v06MHHH3/Mhx9+SPXq1Vm4cCFff/21bZmoh4cHn3/+Oc2bN6dWrVps3LiR1atX4+3tjYeHB8uXL+eRRx4hPDycBQsWsGzZMqpXv3WtmRYtWlClShVSU1MZNCi/lULt2rX56KOPmDVrFjVq1GDp0qXMnHlnDQxfe+01Bg4cyODBg2natCmurq707NnTdr8sy/zwww8cPHiQGjVqMGbMmEKLM7RaLXPnzmXhwoWUK1eOxx9//OanAeC9996jd+/eDBw4kHr16nHu3DnWr1+Pp+fdr/10u/5VGfTo6Gg6d+7MpUuXyMnJ4ezZs4SGhjJq1ChycnLuOPK7l+7LMui5Xl56iLXHrZevwsq6sOHV/9As6+dncrt9Wi9ZjNK8ycfKTKSbMjI+ND3Jp5aeRR3BThkXBzSyREJqfgLaQYfheEvWk1mOqgEk9JIZciuCKqrEY8ZpeElpLNHPsj2uYMXQ00oQi82deE/3BWDdnqS6EKEE4COlEChds80qFKVB9nxe1q7AN2E3k2+qw1EwIfUD4xPU0lykg3ywUGGvk5ZgqmuKTtiyqBJjTS+wQmlJTekCqx3est2X1fAlHLvOZNLKE3y7J3/lTqB0jdpSJN20+9FUaM7zEdYqrs56DRlGCzIKPqSQiDtq7ucAWQJZkjAXCDQ2vdaaimX+ocjQjwPgtPWyEl0+gMb5fWn+PJnAiO8PY1IUpnSvzuBm5W99LKFYBQYG8tNPP9GsWTMA20qFqKgogoODWbx4MXPmzLllOW1BKO3+1UzHqFGjaNCgAUlJSXbXIHv27MmmTZvu2uAedm92DadlmA91gz1489Fwpqw6yUd/RpBt+vvreH8rLD/7XZJgrH65XcCRoTrwm6UZ3/IoNQLcaV25DO3CyxLo6UjtoPxpO71W4sMna+PjqrcLOAA2K/lL0bQoOEhmuxP6ONPznFBDyVL1thkFVbU2bcuTrLqgkyx2tTY8pXS+sXSivfEjruHxty8xQfUgBWcy48/fMuAAGKf/hU6ag7bCXsm5Y1BUiR8sj9glk+aJU70Z4/cN1yv2ZEDjIG6orlgKxGyG/fO4vPwNagbefBlMZa5+Hl3kPXSMnk0b+Yj1PTdacCaL3/Rvsc/wMj/r36FeOQMtK/mgqNgFHJ5OOsq4OthuWxSVV5YdJmziOp775gAmS27SV++voPeXMHCFXcAB0LG6H/smtmPfm+1tAceqo/G0m72FoYv3k5JZ+JKQUHyuX79OYGCg7fa2bduoXLkywcHWWjCtWrWyKxAlCPejf5XTsX37dnbt2mVLZslTvnx54uKKnpIW7lyAhyPfDrUurcqroQGQmm2+7VLUqqqyeFcUFy5XYoJ/M1wu7wIgOPsMSFpQrbMGSy3tmGEeAMCvfWtTqWx+fYeYG5k8/+1BLqdk8VbXavi46DmfmFHoucaZnmeNpQkmVcNX+g/RkH8Sy1G1/KZYl245Ska7Nu/xShm8sM4MJOCFsYgfy091c0nlK/ZYquKvuY6Majc78YO5NZ9ZemBCizk7CxVnegWnMKHGVUzIOHDrTGwPKZMZxqeQJZXLeDLP/Bit5OP4Stfxl62JtPGqN6uitcA1RoWnM7ncPjQF8kElwHjkZ6Yfa4MDRnKw/n64kYGG/EDRT5tm7c0CdHE8RU01CoAG8ll+6Kwy96IH289ZE3T93Bx4qlEw3Wr542bIzzDfff4aq4/GA7Dx9BU2n7lKx+p+oNVDzaIrLgJ2/VqMZoWxPx3FaFE4n5jB59svMLbTra91C/eOj48P8fHxtiBj165dNG3a1HZ/Tk4OWq1I/hXub//qJ1hRlCKzZmNjY21rmYX/Lvp6BmN/Pkp6joWrBWYV4pKLrkJZlJ8PxjJ19SkADjr2Z43PdeRruRU9vcpDSDPStZ58f6QJpKoEejjSd+FuWoSVYfaTtdFqZAI8HHm6cTAJKVkkJl5h66/LCVUDOUMwGgnbp30VmS1KHQD+qvkeVc59iVtmLMk4MdE0FHPuj9s+pSpHlFDqyBc4rQTzsmkUw9S11JAvosfEaSWE5ebm9CrQ3VUjgSfpdNYcKDLpNEr1J0a19kOpEBrMxx7HaFomE1kCTYGAo+BqmJu9pFuNh5Rhd7mn4MVHB9UaKdSULjDiwmR0kgUV+zolO5QazFBn082wlyNKKAOMb3JKLc+vum50NP1FhEMNPGr0hZ3WgKFy9fpwSgeKCbQG9GUq8UpoELIEV1JzeKFNxSKT/Xadv2Z3u4yLQ6F9/oksgU4jYcz9VdZr790KBuGfNW3alOnTp7NkyRJOnz7NL7/8wjfffGO7/9ixY7by14Jwv/pXQUfHjh2ZM2cOixYtAqzretPT05k8eTKPPvroXR3gQ0FVwWIErf2J473fz7A/yjq74evmgEEn4+KgY0wjZ4jcYO3JYrj1ipb43AClHNf4XnkD+VoGSDI4+8CjH6JUaMP+s1dJ2HUQgODU/YRIV1h7pAm9rmUQn5xFBR9n9kclocXMav1EXtTHYFI1PG2cyGl9dd7uXo2L1zL4fNsFzAq0DPOhyxNdWbK7PW//drLQmLJxoLdxKv7SDRJUT8xouax6M0DeRB0u0EiOoFvOu/TQ7Cx0WeTvFnBcTbyO5JbDiw5/UEFKILSMpdBjARRkNLnFx9JUAzKqrUZHXgGzgs9R8OsqsrWCam35PLrc5bB5bfkk4A9zA360PMIqh0kA1JEv8HPLRCZdqsNr0U8DT0M2dE1T+eH5JpgtKi3CfCB6FVzYCmEdwLM8G47Fc/5aBq3CfP52dYHJYp+LE17uzvOVtBqZhQMb8Nnmc5T3cWJYy9A7PsatZJssop7IHZg8eTLt2rWztZLo2LGjXZ+QEydO0Ldv35IaniDcFf+6Tkfnzp2pVq0a2dnZPP3000RGRuLj48OyZcvu9hgfbIkRsORxSEuA9pOhxRjbXQU/eXo5O7D79XbISRdgUVvISQHvMBi+FfTOnLuaxrhfjmG2qMzoWdOWV/B0o2B+P55A6LX9tpMqqgKPz+O0U30GztjEtXTrSfdReQ/z9NYVIAM0G+kaa83K9sk4R3lJR46qJzz3xKuTLDSVT7E/pypaWaZbrXJ8u/sS6TlmaksXuHzgCpeTQgn2NHApKZs60jme165BBZrJJzGi40XjaDylNOboPqOMlGx7re6kc43bXx68LtaV7UeiCPJYyMimezForCfkvBmLgjMXmgLVTl2lbKaYBtJTs4PKUqxtmevNMx15X6fm5n1EKb62Zb+HlDA2Vp3K5tNXiFT8GFhDh3LRgGy2zkyFu2TQKOUPjlIfU+6vm4S19fzxuBScHDTUC2kGIdbkwcgraYxcdhhFhbXHLhNaxoWG5fMLnZ27msbYn4+RnmPGz82BxHQjr3aobHdyz8gxM/vPsyRnGhnZLozyt1gWWbGsM00rehPi7YSj/u4FCG8sP86yfZcIK+vCsueb4PMvZmIeNtWrV+f06dPs3r0bZ2dnW1nqPNOmTSuhkQnC3fOvgo6goCCOHj3Kjz/+yNGjR0lPT2fo0KH079//b4vbCH9j7wJIs65Q4a/p0GwU5Badmdg1HJNFIS3bzMSu4ciyBBe3WQMOgOuR1qAloB5TV5/i8KVkAN5aeZzfRliXapZ1M7B+TCt2HPEhZe13uJsSwSMYAurz1dqLtoADrDkFearL0RjI4QXtakZrl6OoEhPMw9inVKGRHEGm6sCm3MTR1389hrODlvQcM73lbYy9tAAuQZilBZdMLyGh8LX+fTwl++XUY7U/ocNMRfmybVuOqmWqeTAWNCTjjBeFc0cKWhfrmps0CvVcr6OX82cACuaNrDE3xk+6Rj35vG0GRFUhUXVnrrkXX+pn2x73kfkJElV3tJKFa6obE7VLMUgmxpmHEyrF87n+IxwlI6mqIy8ZR5JwDMCXAA8HXu/bhrc/m0bFxI0E6jPosHk644FwXRNeMVk7XyYmZ3Dst+/QYmHwwXY816Yq/ZuE4OPiQFKmiYIrY6+n29fsmL72NEdirN/nav5u7Hy9HZqbpnQ+WB/B4l1RAJy6nMofo4tucKWqKv0W7SHqurV8c45ZoU+DoFu+37cj5kYmy/ZZV/9EXk1n+aFYnm919/qGPMg8PT0LzRZnZGTw4Ycf3nft7AWhKHccdJhMJqpWrcqaNWvo378//fv3vxfjenh4FrhG6xFsCzgAyroamNffurwy22Th7d9OYLriynStMxpzBniWBx9rszR9gYqCN1+bv5iYztpfvuYMDTimhPJc1+ep5eRFiPd1u/1WW5rSV7MZZykHS7VeNE4P4IlL1kp4sqTyuLyTgcY3qCdHIqsKreTjOCgmDlkqY8xd+fCI5pDteO1l69daFFwonIdyFQ+6yPvstjlIZtZaGtNJ3oczOVhUCQm1yEsl+QFH/ioVMxr0uUmbBWc6umn3Fnq8JMFb2u/pZZxKmmrAVcomW9WRpLrQRbOfw2olvrN04A9jEzrL+xii+ZMsdLa6Hm5SFuXlKyQo3oA1B+N4bArfXQ4ABrNYmgW5kwcNNZHk5dU+nbyAx3VrAKhrOcerG19i7fHL/DmmNQ3Le9K3QRBrj1+mZZgP7cJ97d+fAt9bB51cKOAA7ALJ6xl/XzY5x6zYAg6AiIS7U7vDw0mHm0FLam4NkmCv4ilAdb+7du0an3/+OVFRUXblrrOysvjpp5+IiooCrPU8BOF+dcdBh06nIzv73jUHeug0fRlkLaTEFlriWNC8LedZsjsacOS44yxW93FHKt8CHKyJu+/0qIG86iQmi8Lb3arZP/jAl8zUWvNv4hRvjmS9gvv1DKqXc8dRryErN5PwsBpG65w5lJGScblem/3R19itrcqTWmvjH28plR0Oozjm1Iwm2VtxVjMxqRoeN07jlFqeWtJ5qkixtpN9jFqGfQ4vcVSpyFTzQCZrv7XlQlxXXZlj6k0Pwy67ocap3qTjyBjtrzjk1uMoqpJMUQGHLGELOMB+puPvlJGSeFO3lDTVCVcpG4NkYqruGzSSSmuOcV4px14lnE90n9jGnq3zwGBK5rQSxDElPw9ifKcqVPBxxt1RS0qWmV8tLWmhOY4WhR/NrTFoJUK8XXjEIQFyeylVl6IAOHslHaNZQa+VmfVELWY9UevmoQIw9bEayJJEjlnhzUfDi9xnVLswTl1OJTnTxNRbrHIy6DQMaVaexbui8HbW35VZDgBXg47vhzXhl4Ox1Ahwp3ONortgCvYGDBhAREQEtWrVsuvgnZOTgyRJpKSklODoBOHu+FfFwWbMmMHZs2f54osvSv0Srvu5OFhB09ac4ssdFwHrp91T73Qu8lNuUZSVI5CPfGu7vb39Kob+kYnRXPQyUnfS8ZQyiFJ90WChq7yXcCmKF3M/nd9sjPFFVigt2awfQwX5CgD7lSo0lCNs+3xgepK6ciRt5GNYkHjN9BJrlCZs0b9K+dzHXFDKMs08iPd1i/AhtVCwoKrWpM0N8S68ddjvlnU4wNqITZasTebyOtcqqsR+pRL15XNopfwffYsqoZEK/yrMNj/JRm0rfucV27Y/gkbhW+MRnl2bSpIx/+Qwql0YYzpU5sf9l5jwq7VkegCJOEo5nFOt9Rd61CnHtEoROK99GVSF6Qzlq+y2DGgSzPQeNYt8f++1q2nZuBl0IumzhLm5uXHgwAEqV65stz0xMRFfX1/RwVt4IPyrNXL79+9n+fLlBAcH06lTJ3r16mX3T7j7Xmhdkallt7HCcTorau297YADYGu2/aqEXbu3/23A0VA6wy6HV9jiMIa3tN9iQcMqpRln1YKfgiXwr2390rsSqYFtcCYLhwL9Rq6q7hjV/JPYMM0a2muOoJUUsjCwUakHSHQxzuBqbtnzECmRL3UfUkYqHHCAdcZClqCiqxF3vcUWcPzdOyHnXlrRFkgelSWVUPkqGyz17fa9qnpgUjXEqd58YepMouqGWZV5TfszfcxreN/UlzjVm3WWRoyKrEvNBq344KnGds/96eZznIpP4VhsCjqN9Z44ytgCDoCVR+Jp+4c3DbI+pUnOJ9TuMZpWYT78fCCW0T8cvr1S53dZWVeDCDhKgYyMDLy9vQttV1X19vruPAQkSWLlypUlPYzbMmXKFOrUqVPSwyh1/tU0hYeHB717977bYxFuoUzqSQan5paXP3UKLj4CFYpOELzZuxcqE6AEUFmOI1b14YpPI3TJ5kLLLmUJntRstS0hHaT5k+nmgYzR/sIo7XJMqsw1rR9Gi8LeeG+OBnxFl5aN8ftxAccdPkWWVDJUBw4qlZlmGsgKuSV9NZu5qnjQX/eX7Xk8pAwqSpc5qZbHX0qirGztCVLUTAPYryABqORm5LuWMZQ1mFlracKPllbM08/FTSp82U+SIF3V4yLlXyMvI6VQS75gt9/75r78prRAyY3DnaUc+mk3AzBQs4FKOd8yz5Lf32BzxFUMOg2Dmobwze5oOsv7eER/kk8+P8nvWdbLW4/VLkf9EE/mbDxLUoFqn9fSjYAbqPDHiStsi7TW3Fh5JJ7n/c9RTRsPNZ4A94Ai3w/hwbR58+ZCTbvA2qV18+bNJTCiu2fIkCEkJyffNwFDabV48WJGjx5t1yDuZm3atGHr1q1/e3/r1q3ZsmXLv3r+Nm3aUKdOHebMmfOvHg93GHQoisIHH3zA2bNnMRqNPPLII0yZMkWsWCkOlpsSAs1/nyB4s4pBfjx2cjqVpDhkn0p806cNL11L4PgVE+NXnsGUOxGgqHBMDaUP1h/YNJz4TDeH1rK12ZxOUvA1xyNLECIlcDI6iAEXDOzUf4+cu2rEWcrhXdPT6DDTXbMbCZVeWvu2zEZVSy3pPH01m1ljacwJpTw15Ci7xE/IDzSMyGyKdcbP0UQ9b2tg4edo5kdzayaah7JU9y5uUrbt8UZVJhsdbrnB0zJLexzIoY9mGwbJxA/m1rhKWQRgTWI1qdaiZkqBib/jaij9sP6hP6GWh5vmU95de5qo65loZagtnWOe7mNkVHoof3FK+oBo1Y/QMs4Mblaewc3K89uROH7cH8Ou89bk3ZrSBZy1Cu3Da/P7iQQAOmn2U23z/wBI3DwP17FHMRgMJKblEJ+cRfVybtzIMBJ17hR1T7+PTqOBzjOtCch3KuM6rHzBmkvU7m2o0uXOjyHcVa1atWL16tVERkbSrFkzmjRpAlibe+W1QReEf7J8+XJbInJMTAyNGjVi48aNtiZ3N1cSL253dHnl3Xff5c0338TFxYWAgADmzp3Lyy+/fK/GJhQU3MRaw8O7EjR+ASq1u+2HfvxUXd58vB7PPtmTlWM647lzGpW+rknPLR3p7p+fnBakScKCzLumpzmhhOAtpdFVY11FkqfgXIQ2N2nzMvlTwiZVZr3hDf5yGMvjml201xy2rfYAOK/48Z6pLzP1XzJIu4Gv9e/zpvEZxhmH2Y5dsO8KwMY4ZyYf8WXkvgAupuWXAk/FiY7SfhprImyPA2sX2ldNL/OW6RneN/WhrHSdpzRbMORe/tmnhDPCNJKl5kc4oYTwpaULhptW/Hxvacdw42jeMQ1kkPF1u+NrZcm26sOsQIB0DTl3lkYvWfAjqdCb9XidAD54sjbujjqGatay2uEtftC8Te+Ub/hf39r0rBvA8LD8JcVlzAmsP3iak/EpPPLhFh7/bCdPf7GXjv/bhnHFCHSRv8OZNbDm1Zu/3bdn+4cQ+SdcPQW/Dis6W1coVq+//jpPPPEE8+fPp2XLlvz4o7Vj8IwZMwq1Nr/ftWnThpEjRzJ+/Hi8vLzw8/NjypQpdvtERkbSqlUrDAYD1apVY8OGDYWOExMTQ58+ffDw8MDLy4vHH3/ctsoHrDMsPXr0YOrUqZQpUwY3NzdeeOEFu9VBiqIwc+ZMKlSogKOjI7Vr1+aXX/I7NG/ZsgVJkti0aRMNGjTAycmJZs2aERERUXAovPfee/j6+uLq6srQoUOLXHDxxRdfEB4ejsFgoGrVqsybN892X1RUFJIksXz5ctq2bYuTkxO1a9dm9+7dtnE888wzpKSkIEkSkiQVes8A2/vp5+dHmTJlAPD29rZtO3XqFC1btsTR0ZGgoCBGjhxJRkZ+aYJ58+YRFhaGwWDA19fXVqBuyJAhbN26lY8//tj2/AXf69t1R0HHkiVLmDdvHuvXr2flypWsXr2apUuXigSn4tJ+CrxyELrMQgWW7I7i7d9OcCYh9ZYPs14GKE+veoHIihF2WQuAkXmNmldWAuBCJr/qJjFT9yWv638iW80v5mTX48TSljNKECsszfnO0h6AYcZX+dNSj/2WMFvB8byVHgWdVQKYa+7FU9ottm3OkpGVDpP5QP+5XTJo3jlwbawrU3JXqTwakMYHuuf5xdyCbFXHMO3vfKBfVOh5Tigh7FRq8J2lAwO0G3lcsxd9gfGUkVJQkVmrNCFcusQL2rUsld9GR373WglYrzTiK0sXUnEhrKyLbUxmRaWchwGwBiCGao9ySLYmgW6iEftVa/+SuiH27aMDPBz5fVRLRvidyt94ehU96wbyv751CGg1iOuqNb9llaUpzp7lWH/yCmk51nHtu3iD5CyTLXgCwHT7JfHtaHQFvtbeeomPUCy++uorlixZQmRkJNOmTeOTTz4BoF27dqxYseLuP2HCCTj+C2Ql3f1j34ZvvvkGZ2dn9u7dy/vvv88777xjCywURaFXr17o9Xr27t3LggULmDBhgt3jTSYTnTp1wtXVle3bt7Nz505cXFzo3LmzXVCxadMmTp8+zZYtW1i2bBnLly9n6tSptvtnzpzJkiVLWLBgASdPnmTMmDEMGDCg0CWKiRMnMnv2bA4cOIBWq+XZZ5+13ffTTz8xZcoUZsyYwYEDB/D397cLKACWLl3K22+/zbvvvsvp06eZMWMGkyZNsit1n/c8Y8eO5ciRI1SuXJl+/fphNptp1qwZc+bMwc3NjcuXL3P58mXGjh17R+/5+fPn6dy5M7179+bYsWP8+OOP7NixgxEjRgBw4MABRo4cyTvvvENERAR//PGHbZbt448/pmnTpgwbNsz2/EFBd77i7Y4ur1y6dMmucE379u2RJIn4+Hi77ojCvffzgVhbifG1xy6z+w1rkag1x+LRyjKP1vQrOvlM6wBeoXDDmtNwTrXmDQRLVymLtXuZRjUTYahNuDEaZynHtvrjmuqGr5TMKNMIIgoklibhxvMm6w//Wv0bVJeszduSVGc8pfwIWo+ZD3UL0En2QWpRObGSZB9w9ApO4bnq2TQyNSdYvWY78TpLORhVGX3uMXNUDT2M0zCjRULBm/zaEyZV5ohakWWWtgA0kM7a8khC5QS8SSEhd9amZ90Aagd58NOBGDycdPSoE8C4X47ZjtW3YRCuDloUFWoEuDPPMgd/Vw1PNKzAy6ev2Dr1ApgsCh+ujyDyajpDW1SgRlh7uH7Y+h6Va0VeaOIbWotNvbaw5dApQipW47lqvui1su2SU7CXE9czcphsHMz/DF9Qsawrmi7vFX7zbkfLsdYquClx0ObB+hR9v8rJyaFhw4aAtQT6xx9/DIC/vz+xsbF398ku7YHFXUExQ5mqMHy7tVlgMapVq5at4FlYWBiffvopmzZtokOHDmzcuJEzZ86wfv16ypUrB1hnfLp0yb8M+OOPP6IoCl988YXtb93XX3+Nh4cHW7ZsoWNHa2dtvV7PV199hZOTE9WrV+edd95h3LhxTJs2DZPJxIwZM9i4caOtuV5oaCg7duxg4cKFdlVh3333Xdvt119/na5du5KdnY3BYGDOnDkMHTqUoUOHAjB9+nQ2btxoN9sxefJkZs+ebVtsUaFCBU6dOsXChQsZPHiwbb+xY8fStWtXAKZOnUr16tU5d+4cVatWxd3dHUmS8PP7d8vQZ86cSf/+/Rk9erTtfZ87dy6tW7dm/vz5XLp0CWdnZ7p164arqyshISHUrWstAunu7o5er8fJyelfPz/cYdBhNpsxGAx223Q6HSaTaIld3GKS8os6Xc8wkmk08/76CL7fa60EObx1KG90Ced8YjoRCWk0r+iDu1Pup9vBazi44n8si5T5xdIajQyRSiCxijeB8nVUIMjPC+cY62UVraRw1FKB2pqLtNccppI2kUctH5JpLDzDNcQ4gf7ajSSoXmy11GKrwxjbLEPe0tg8VxR3fOWiaw/cHHDkrVJpLJ2mxk1JoEqBfAsHycI72q+JVcvyjaUj71gG85Z2CQbViE5SqEgCzuSQigvbtY0ZqVuP1pTGNktNruSe/iuXdWZGr5oYdBpbC/iYG9b8jbxFP55OeqavOY3RoqCVJVsbekeDoVD9jG93R7Nwm3XMey5cp2H5jpiMOnRYyLjcml8K7NuudkXa1c6v3tmqchl+eaEZ566m0bGaH2nZZo7H1cYrdBia/1Ja3OAGvQrPEgklp2vXrqxZs4aRI0fi7u5Oerr1ctvx48f/0x/5IkXtsAYcAIlnrFWRPUPu7nP8g1q17GvR+Pv7c/WqtYDN6dOnCQoKsgUcgF3HXYCjR49y7ty5Qk1Gs7OzOX/+vO127dq1cXJysjtOeno6MTExpKenk5mZSYcOHeyOYTQabSfbosbr7+8PwNWrVwkODub06dO88MILdvs3bdrUlgCckZHB+fPnGTp0KMOGDbPtYzabCyUP/93zVK1alf/q6NGjHDt2jKVLl9q2qaqKoihcvHiRDh06EBISQmhoKJ07d6Zz58707NnT7v37r+4o6FBVlSFDhuDgkP/HLjs7mxdeeAFn5/yqg8uXL79rA3wQrTt+mbmbIgnxduKDJ2vbtSxXFJWF2y5wPjGdwU3L23qo3OzpxsGsPXaZi9czeLF1RTyc9ByIyu+zvv/iDY7HptB7wS6MZoWKZZz5aXhTYpOyCPP1Rdf+LX45Y+3ialGgsp8nJFlP3hIgR+3kguRHqJyARZVII/+HzqBkMrZSAmUif2CvEs53lvxf2EQ8mGO2XgP05zr2WSCQpjqSjiMpqjNhUkyR9TF2JToXCjjyZkO6aXbjflN102jVlypSfP57k7vqpJZ8gTdNQ5mkWWy7euAlpfGp7mPGm4cz4LEuaKv2ovfMHzhiDkbNvdp49moGVSf9QY0AN5YObYK7k44gLyc+H9yQNUcv0yTUi6tpORgt1gjEXGCZa1p2/iWaorZlmyyYLAq7lBoA1L6NVIr6IZ7Uz71U4+msJ9jb/g/AysNxzP0rklAfZz7qW8f686SqsO1DiN0HdQdCtcf++YmEEtWkSRPeeecdjh07Rvny5TGbzcyePZvZs2fz3HPP3d0nC+sI2z8CUwYENQa34l8ppdPp7G5LknRHl+rT09OpX7++3Qk0T14uw+0cA2Dt2rUEBNi/BwXPczePN29m5XbHm/c8n3/+OY0bN7a7r2AhuP/6PLczjuHDhzNy5MhC9wUHB6PX6zl06BBbtmzhzz//5O2332bKlCns378fDw+PuzKGOwo6Ck4B5RkwYMBdGcjDwmhWGP3jEYxmhTMJaVT2vcBrHavY7l+6N5pZf5wBYNPpK+x9s32RLcf93R35a2wbTBYFXW4J9N71Apn5u/WxmUYLvxyMsdXjOJ+YQbdPdnA5JZvQMs6826OG3fGGNCvPsdWhBGqsyzePqaGMNI2gveYgZ5UgknBhrvQJgVxjpxLOkAuvImsUusl7cCWD+ZYehcY4TLvGdtkDIFbxZrx5OLuUGpxyeAZrKQv7s65J1fC96yDKld1HY0NMoToc+5UqOGrs+5GY0bLM3IYOmoOoSJSRrDkuYVIsbeUjGCT7QKC+5hxL5Rm0XRFA07GPcFytiIXCv9Qn4lJZeSTONtvRtkpZ2lYpC8DJ+BQ+/escWSYLId5OmC0qZd0ceOWRSoWOM6RZeQ5E3+Dc1XRealORphV9eGP5MYwWtdD34U5lmyyM++UoJovKhcQMvtx+kTEdKsPJFbB5unWn83/B6OPgVu7WBxNKVF5SYN6HNnd3d3788UdeffVVxowZc4tH/gv+tWDEfki6CAENrHk9pUh4eDgxMTFcvnzZ9ml/z549dvvUq1ePH3/8kbJly96y8OPRo0fJysqyrbLcs2cPLi4uBAUF4eXlhYODA5cuXSrUYO9Ox7t3714GDRpk21ZwvL6+vpQrV44LFy78p9Yher0ei6VwvtztqlevHqdOnaJSpcJ/p/JotVrat29P+/btmTx5Mh4eHvz111+2HJv/8vxwh0GHqPn/30mSNfkwL81JK9sHFFdS80+oSZkmcsyWIoOOPLoCPVeGt65IfHIW3+yO5kxCGnHJWTjrNWQYLQR5OhKTZJ0huJCYwaJtFxjRtiI/HYhFK0t8teMCUaaX2KOEk4mBPZZwBmvXc1Hx54hq/QHdrdTgBe1qess77V5PZ82BQkGHF6m23itgneHoaPyATKyX56LVsoRL1o61hy0VOa2G8L35EeLx4QZuDKidzuv6g7YCXzcUJ6abB7FKaU6EGkRH+SBukvUSU3X5EhNNz/GG+XkekQ8xT/cxGhS+ogdn1CBMqoxOUmwVSgH8pCRUcw6Dv9pnm7GwvSbyQ6G/zlxlzbF4nmsZSqfq+VPc1cu5s+HVVkRdy6R+iOctO7S6O+n4dqj9p5ufX2j2t/vfCevPk4wp9w+B7Wclp0BysWL+9wmnQrG5cePGP+90N7kHlNpaMO3bt6dy5coMHjyYDz74gNTUVCZOnGi3T//+/fnggw94/PHHeeeddwgMDCQ6Oprly5czfvx4W56h0Whk6NChvPXWW0RFRTF58mRGjBiBLMu4uroyduxYxowZg6IotGjRgpSUFHbu3Imbm1uRH7SLMmrUKIYMGUKDBg1o3rw5S5cu5eTJk4SG5hdmnDp1qu3SWefOncnJyeHAgQMkJSXx6qu3twqtfPnypKens2nTJttlozu59DFhwgSaNGnCiBEjeO6553B2dubUqVNs2LCBTz/9lDVr1nDhwgVatWqFp6cn69atQ1EUqlSpYnv+vXv3EhUVhYuLC15eXsjyHa1H+XfFwYR/T6eRmde/Hp9tPkeItzPDWlWwu39Q0xA2nbnK+cR0RrULI9No4Yd9MVT2c7UlJt5KwQAlx6Sw8dVWRN/IxNfVQI/PdtDEcgA3Mlkb0YRzV9O5mlZw1kDPEksnZBS2OYwmULLOejxu2YkZDb5SfpZ7wRP475aGdmPoKO/nE90ntt4pAEst7W0BB8B4h0n0U9ZyPtuFxZbOaC+fQJt6hozKXagqX+Is5TGhxQEzkgReUiY9NDtZrrQiQg3mSeMkVukn4SCZSVTduahaA4K/lHrUzVmIBoX03EtCfY1v01CO4JQSzLu6rwiUrvGxuRfZOBB51b7zLVgDDn93Aw1CPFl9zNoB92jsYQ5N6oCLQ/6vTKCnE4GeRf/CxyVn8eX2i5R1c+C5FhXQau7sF/N2OWg1LBhYn/lbzhFaxoWhLXJ/nmo9Bec2QuwBqD8EvEWXV+H+IcsyK1asYOjQoTRq1Ijy5cszd+5cOnfubNvHycmJbdu2MWHCBHr16kVaWhoBAQG0a9fObuajXbt2hIWF0apVK3JycujXr5/dUtNp06ZRpkwZZs6cyYULF/Dw8KBevXq8+eabtz3evn37cv78ecaPH092dja9e/fmxRdfZP369bZ9nnvuOZycnPjggw8YN24czs7O1KxZ05bUeTuaNWvGCy+8QN++fbl+/TqTJ08uctns36lVqxZbt25l4sSJtGzZElVVqVixIn379gWshT+XL1/OlClTyM7OJiwsjGXLltlqfIwdO5bBgwdTrVo1srKyuHjxIuXLl7/t54d/2XvlfnI/914xWRQemb2FmBvWT6mfD2pAh2q+f7u/2aKQlGni5e8PEXMjk7Edq9C7vjXa33PhOjlb59A62rpcdo2lMSNMo4o8jguZnDAUvoacqepwxGTLjzhhCWGl0oIvLF3t9luim0krjbX3SLLqzHeW9sw198SIfXZ8FSmKpbqZ7IzTMO2oNaCqVqsai4NWIUtqoXyPTFVPtZzFlCGZ+vJZqksXqC+f4ztze9apTf72fbmZs1Yhw5wfBBh0MjkmhZt/EZ5tXp6vdkYB1tmpQ293sMu/uZXOc7ZxJrdr6+j2YYxuX/kfHiE87Aou4yyKaG1/50Ql1NJHzHSUYsmZJlvAAXA8NrnIoCM9x8ygL/dy6FIyg6tr+bFBAlJAffCzBhxrj13m5e8P8bluh63VemP5DMHSFb7QfYivlMQ7pkH8qljXY6fjxNfmTjyjXU+G6mAri67HjIKEJvf0XEMTTWU5lh1KTc6o+VUxT6gVaIU16HAlkxHa36gtnWeIaQKWvAGgslI/mc1xBqYf9bEeP6Aqg8tdtBXaMqFFQ/7KqFSc8CSVNQ5v4isl27bXkyM5lBNmW+76TzLMMnqthNFsfZ5sU+F8Dm9nPcNahhKfnM3R2GT6NQq+7YAD4NKNzCK/FoS/89tvv9ndzsjIIDo6Gp1OR6VKlUTQITwQ7s2cr/CfxSZl8vy3B3DMbcTlZtDyWJ2iEwHXHbvMoUvJuJHBi+eGI60eCZ8/AgnWE/++i9bS2ystLTCr1m/5r5ZWvKhZRWU5Dncpk3d0+fk6NaULlJOus8zcli45M9htqcZl1YuJ5ud4w/wcMYqPbV+9ZCE8ty5Hng/MfRhvGsZhS6htpqKl5gTnDQOZr/sfgVxli34Mf8Ua7NrTS+GPsEOtbTvOGksTfjK3xKTKZKl6ppsG0Mgp3i7gADBIJsretO2fhPq4UDvIo9B2WYIJnavwy4vN8Pdw5Eamkcsp2Xy8KZLNEVdv+/jjO1VBI0uUcXVgWMvQf36A8NA7dOiQ3b+IiAji4+Np1aqVrXiTINzvxExHMVFVla1nEzHoNDQJ/edP5HM2RnL4UrLtdlq2mfjkbCqVdS20b6CnNSs7RLqCX17ehSXHej3fryZda5Xjm93RrFWacMxYAReyOa2GMFb7o+0Y19T8pblf6j+0ncRdvf3pd+Utu+c75dWR2VmTqGI+w0XFl61Kbbv7VSS6yPuoq7lQqFlbF81+Gkpn2BcPU47mBxyv1Eihirqcb8wdecr4Fl6k0Fmzn67yXjSSig4jbTTHuNZoMjG7yhAkJ6KoErKkckoJ5rhqnxtzK+6OOiZ0qYqDVubF7w6RkmVfZ6ZrzXIEezuRaTSz76I1uc+iqGw/e822euWfDGlegf5NQtDKkugQKvxrXl5ezJgxg549e9oKTwm3b/HixSU9BOEmIugoJlNXn2LxrigA3uhSleGtb53YVzBhEazJjQeibtCqiGTSZpV8+PipOhw670t6XA1cbpwA5zK2/iyeTjqc9BoyjRauyn4k6zSQbeYzS080KPhKScwzW+s4NJFP4kN+wa6c9MIlkk8kmujKmwRLicSp3uTclKtRlmTaaqxN4iQJDlpCqStfQJasVUHNOVm8c7R8oTocvdlOO/kQjXLmMVTzO49p7JfIuZBFjw712BvwO+t+mc5waSUA1eRLVJLiiVRvXRXXw1HH0ucaUz0gP8DaMKYVrd/fTFbu0mJFhbNX0gj2dsJJr6VlmA/bI6+h00i0C7+9gCOP7h4ljwoPF41Gw6VLlzCZTIVqWwjC/abU/1WMi4tjwIABeHt74+joSM2aNTlw4EBJD+uOFZya3xKR+I/7v9qxMn0bBuGRW0XUxUFLx+p/X5WwXrAnHm5ubG3xLTy3CV7eZ+s+unTvJTKN1iWVORaV1S+3oLyPE25qGqeUYKabBnAu94Q9W7fAllORoXHnf5mdi3w+M1ouqP7koMcBI7N189miH8Ms7UKMaDivWNfWKyrUyw04jKqGny2t8DWYeaduAk+GJPN6zauoBSpxeEgZGDBiKbAtL9W5s2Y///vgbebsTOSwqbzdeBT+eTYhOctElsl+jXlZNwNLhzWhTG51zyq+rjQO9bLd/+Xghnw7tBHrR7eieSUfBKG4hYSEMHDgQBFwCA+EUj3TkZSURPPmzWnbti2///47ZcqUITIyEk9Pz39+cCnTubqfrRR2p+p/vwIlj5tBh5eznuRME55OOhYMrE+N3E/ovx2JY/6W81T2dWVW71poNRJ9F+4mPsVa59/Sry6PBeafOCuWdQHAiWwqSJcZ+qWMT8opfnSYhkZSyVL1tMn5iCt4oaiyrYu7syWFX/RTeMr4FlGqv+14taTzNJZPY0LDdqUWLeXj9NZsB6ylzttrDvKOaSD/082376uiKHTWHECSoGO5dDqWS8eoynTJmclX+g/xlZKZa+5FGo6stDQnVLpMZTmWevI52yF808+wP7kpPs7NWZBznkbyaZZbWnJeza83ULDORkE+LnrOJKQx+scjhHg78Um/eng566kX4smO8a2ISTYS5OWIgza/5oZeK9MyrPDs0mebz7Fgy3kq+7nyxaAGeDr/u74VFkVFU0TzGVVVWXU0ntQsE0/UD7plHRDhwRAZGcmHH35IVFSUXcMyo9HI7t27bR0980prC8L9qFQHHbNmzSIoKMiuKFmFCrd/7b40eePRcNqF+2LQydQK9PjH/XPMFhZstfYPSMo08fvxBBpX8CY9x8zYn60VKM8kpBHu70bfhkG2gAPgbEIaFEizGNA4mJjYWJ4+9gzl5StEZgZwUetrS/J0lIz002yii2Y/jmQXKqLVT7OJT829cCSHT/VzaShF2PI0jKqGQ4p9dTtvKZ03td/bBRzrYl35ItKL+U3iwJqCQppqYJLpWebr5xIiJ5Kt6jioVGK9fgKV5TguKWXobZzCGO2vPK39izTVkRWWFgBcyzDxHv3snjfYy4n6wR70bRjEjN/PoKpwNS2bK6k5lHcxs7z2XpauXUqSqRuxSVks2naB1ztVhl+H4nByBZVCmkP/n4FbF9u5kWHkg/XWttYHo5NYujeaEY+E/eP3tCBVVXnt56OsOBxH3SAPlgxtbHdJ7dO/zjF7w1nAOjP25ZCGf3co4QExZMgQLBYLjRs3tiuNnZmZyZ49ewr1AhGE+1GpDjpWrVpFp06dePLJJ9m6dSsBAQG89NJLdg1zbpaTk0NOTn7Bq9TUW7d9L06NKnj98065HLQagjydbMst82YrIK8evzVg0Mjg5aynX6Mglu2LwdfNwVabo+D+w4LiKXPC2nAtTI5jtynctnzWokq01xyiilx0J8unNFsYrl3HecWfivJlu/v0koUmmgiSVBc8SLcFIwUbuf0W4870o2VQkVh5yY3hVW6QoHjwomkUKbhSWY4DrKtQBmk22G4Hy4nM133ME6YpLLJ0RTV4cll2AouCA0Y+031MI/kMyy0t+cV3JMtfbMaV1Bz83Q2sGmENTtKyTUReTafKtldwPriaVzQQzBVGmUbg4qCB2P1wMrdXUPQOOLMWrhyHA19DQH14aino8/sKgbWuh4uDlvTclvPe/6Lx2sn4VJYfsr7OQ5eSWXssnr4N85cdH41NKfJr4cF15MgRTp06RUiIfeO1xMREFi1axEcffVRCIxOEu6dU53RcuHCB+fPnExYWxvr163nxxRcZOXIk33zzzd8+ZubMmbi7u9v+BQUF/e2+pd33wxrzUpuKzOpdkwGNrSckFwctc5+qQ91gD/o0CGRQ0/IAzOxVi/0T27NtfFsq+FhPkpvPXKX7JzvoNGcbe7PKkYn15JiqOjLP8jjjjc+x0tyMXsap3FALF047pFRii6UW7rnlxm8OOApyJovNSh0sqv2lgnWxrraAo1dwCsMqW1eD+MnJfKWfTYLqxUnF+kc2Q3XgL6Wu3aUR19znjlL9ic4yULGs9bU9Ku+lveYwblIWQ7R/Up2LdPtkBy3f30yv+bvINFoDAleDjnrBnmQk5F+iCZGu0Kd+IM+1DAVXX5ALXCuXJNj5sbWM+IXNcHQZJ+JS+H7vJS6nWGumOOm1fDWkId1rl2Nsx8r0bXDnP2M+Lg44FKgeG+BhP7vyVMMg9LmJqIOaFm/3T6FkZGdn4+LiUmi7qqpiBZTwwCjVFUn1ej0NGjRg165dtm0jR45k//797N69u8jHFDXTERQUdF9VJM02WfhgfQRxSVm81LbibV2OuVmW0ULdd/4k25xf+KqSFEsT+TQ7lRpcLJCjARBAIpMcvkerGLmhuqFzdCU5y4gHGfTU7rTb9+ZlsAVvm1UZbW6Tt7UxrnbLYltX86S6JhYPKcP22JrZX2BBpqEcwTmlHHGUYbjmN0ZqV6JKGma6TGDptfxLF7UC3TgWm0pr+Sjf6GcB1iZxbY2ziVXzV5d882wju7Lxu9ctoc7e11CRGC+N4f03x+Gkz53oO/8XnFoFFVpCSAuUOTWRLdafobXhsxh9LBiTRcXPzcCGV1vhegdFwm5l9/nrrD4WT4MQT3rVK7zyJjEth2yThSCvu9dWWii9Ll26RHBwcKHtqqoSExNT5H2CcL8p1ZdX/P39qVatmt228PBwfv311799jIODQ6GWxPeb+VvO8+WOiwDsPH+N6uXcqOzryltdq92y+VseRVF5a+Vxu4ADIEYO4pwl/+TWS97GNN3XJOHK4pBZuLZayunLadQJcKXe8hbIpgQAVpmbECxdpY7GmghbMODIe4a8TYeVSjTUnGVljKet0miv4BQaVCtHf/N4fpPfwkOyHidSKUdabv5EwVofCy2Ps9DyuPVGfqoKAGVdDUAqW5XaTDINobF8hlWWpsSqZdFIEhZVRa+VuZ5uDRo2R1xl9p8RlHOvRv02O4hNymR4o9D8gAOg4iPWf3GH4MSv/FxmJE5x2zmiVGTpiRBMuQ3hElKzibmRRbVydyfoaFrRm6YV/75mSxnX+/vnWLgzqqoSHR39t/fn3Xfz5RdBuJ+U6qCjefPmRERE2G07e/bsA/9LV7BYVVq2mT0XbrDnwg1CvJ0Z2qICkVfSWLYvhsq+LjzVyPrpJy45iw/+OIOLg5YGFbz4NTdfII83KbTRX2BPTghxijW35C3ddzhLOTiTQ42LX9L/rCMvNA+gtrICOT3B9ti2mqO4SllY0GBBRVZBKymoKrxifIXGmjP012zEjIZPzT3QmIwknV8FgF9gAPsq9+cLszXZVC7QQj5O/ecGdgW5OWppGupN7UAPNp6+wgnpSb6Nyc93GNA0mKhrGWw9e41XfzrKibgUfj4QS1qOmRNxqQR7OTGt198k4105BV91AouRxzSutDS9zzXcCfEwkJFj5lq6kTpBHlQqW3j6WxDuhtDQUG6eeM67rFJwu6IULtsvCPeLUh10jBkzhmbNmjFjxgz69OnDvn37WLRoEYsWLSrpod1TL7SuyNHYZC4kppOSld+pNSXLSI7ZQr/P9/Jo1io00kWGb+iArkILNp6+YushciQ22e54gYZMflYn4q/eIFnnzDjvT9lz3ZkrqhdekrXLaoLqhYRC+N7X0WnzL11dV13wzt1Hg4U5lr68prFWMpUkGKr9nVA5Ho2kosHMDN0XnFGDqd0kmpWX3GlTMY32pudtxztsqUQNKQoV2KrU/Mf3QpaseSx9GgTy7Z5opq09TRVfV1a90pwDF5MY8OVeWw5I7UAPuxoovx6KtZuVkYtYmmqTcBws1mWKjpY0RteVOCIH8nLbSng56Ym+kUEVP9fbmmkShH/j8OHDRW43mUysWrWKb775hri4uCL3EYT7RanO6QBYs2YNb7zxBpGRkVSoUIFXX331lqtXbnY/d5ldujeaiStO2G7/PLwplcq68Na70/hMb+0Wm6E60DTnE1LJ/wQe4u2ETiNz7qp1NUlP90g+ys5vFvVT+al8nFALKSWalzS/cR135pm7s0D3Ma01x+zGYFI13FBd8JVTSFJd6GF8h7m6T6gtXyw03suZWvydzEQq5QiT4wE4oFTmCeMUwFon5JjDc7acj1NKMI8a3yt0HFcyScOJl9pUZGCTEPou2s2lAo3vAGoHupNptNha05dx0bNvYntaf7DFtuLH3VHHZ0/XY/aGCMp5ODKjZ03cHf/m0kjGNfiiHSRFQbl68Mw60DkWva8gFIMTJ07w1VdfsXTpUjw9PXnmmWcYNGgQ/v7+//xgQSilSvVMB0C3bt3o1q1bSQ+jRLSr6sun7ue4nJJNw/Ke1A7yQK+VeTwUyF3d6izl4CZlkaa62D7xxydn0aZKGd7oUpUgLyfW7PUi9qAPgdI1rquu/O+MF2FhzuxIKcubZmsAFy5FFwo4AHSShT8sjdhsrsMppTxX8WSsaTjr9a8XqsMx9agvk2tfoW3ANX41t8BZyma6eaBtHz/phi3gAEhT7U/qjmTznX4m9eVIdlGLGacn8/2+SyRn2vdGgcLLSMN8XZEkiSfqB/JRbn2L7rX9aRHmQ4uwf6gkeuBrOPEr1OwDNXqDVyho/12xL0H4LxRFYdGiRXz11VdERETw5JNPsmLFCpo1a1bSQxOEu6LUBx0PMz93AxtfbU18chblfZxtvTw69n+VrMU70CQcY7GlE/FqGQY2CeHPUwkkpOZgsqhsOHWVLjX8aefryktdGvHm9UUkRe7mhFKeRDy5HHnN7rniVW+SVBc8pXQUVSJCDSRcjsGkatig1GeHUgsP0pip/RxHKYdvLR0YpNmAJFkDjrxusceTDDwamEYPzU40kspxJZTPLD0AiFL9uKj4UkG+ggpssuTnV7gbtDyiHKO+HAlAM47hlniQZKXGLd+jphW9iUvK4lp6Dr8diWNkuzBqBbpjNCu0D//nyq9cPQ1rRlu/jtoOgQ2hbNXb+v4Iwt2WnJzMyy+/TOvWrTl79iy+vrfxMywI9xFxgbqUc3bQEubratc8bM9lhWc1M6mcs4QZ5v4owJI90SSmG+0e65RbOtug0/DRM+1o3LEf1/CkqXyST3RzeUGzirwiYym48IRxMu+b+jDA9AYvmUaRojqhkyy8ol2JFjNv676ln3YzPTS7eFSzt1DA8XhwGuNqWHMq8qqdPq3dyALtR3yvm0Z96SyqZH0dEtBOe8Q2VsfsK7RXdqHkTteoKvTXbOTmguYBHgbb1y0qedOovCeXbmRy9ko6r/10lCFf72NLRCKtKpdBliX2R91gwBd7Gf/LUVsxLzvmm5bHmLMK7yMIxcTDw4MFCxaQmZlJWFgYQ4cOZceOHSU9LEG4a8RMx33mQNQNhny9z5Y0WpBFyT9BV/V1Ra+RGPDFXhqW9+SVR8IY3Kw8X2w8xJeaD3CSjHTX7CFZdaaafAl3KYM55t7Ms/RAi5mp2sW2omCN5TNUkBIoR36SphPZdgFHXrfYm1M1vUmjs9baoK+a/CF/WhoSqrUWGYtxrA65cdI8/cd2PVYkCbpq9jHPHM1Jtbxte50gDza8WhsnvZZ1xy8z4vtDtvvMipqbSJrIqfhUvJz17DiXSHqOtcmbt4sDEzrfNItRri60Gg8nfoEKraBq99v6PgjCvSDLMsOGDWPYsGGcPn2aL7/8kieeeAIPDw+eeeYZBg8ejJ/f3zd+FITSTgQd95GVh+MY/eMR221XMunvtIez2R78pdSz27eX8Tea/7CY8qoPg89PIOp6BplGC89WNuJ0IX9GpI9mK/U01pN9mBRHV+NMFuo+op3miK3oV4LqQS3pPA1la66EBZmtcQ6FAo6bF4dYkDFI+fkYLmSzRalJLeU8Uaof41Met93nKyUVer05qo5rqptdA7fTl1M5GJ1EpbIuLN4ZZZsZcdDKWBQVc+6GfVE3Ch0v+6YOszaPTLT+E4QSdPTo0ULbBg4cSL9+/Vi9ejXz589n4sSJmM1FzNgJwn1CBB33kU1nrtrdXqJ/j7rKOdDDONPz/GxpA1iTP4dmfYVGUgiVEhiq+Z0ph63XhgM1O6HAAo4sKf9yhb8+E2djBo/IR4D8ImDfmTvQXnPIdslEliAy1aFQwHFVdcODDPSS9eSe4VYRKSUWV8l6yUIrKXysm4dOUqhKLI9Z9rBSsfZImSMNYpZuEbLBHeoPIvNaDM8fCuEK1poiOo2EyaJy4VomA7/ch1aWaF4pv7BWh2q+tA/3ZdYfZ5Alibhk63M+odnKRN0PJOnK4lH/p//6LbjnjsemsPb4ZRqEeNK+mrie/zCpV69eoZLneYsLRRl04UEhgo77SPvwsqw+al2KKqFQSzpvu6+udI6faQPA/IGNUdf5Qrr1MsYV8k/OR5WKWFQJjaRyWfVipukp/qebh5eczixpKE3kM9z8981ZymaXUo0umv0AHLFU4JWq56nhmU1bv3RkCTJUPW5k2gIOALfUSE4rAYRr8msL6AqsXnGRspAkGNg4mMfrNsUUMAkHrQajWWHX2UR2HDhg29dssc/tsM5oSEx7vDo5ZoUBTUIw6DT0qBtASqaJ4d8dIDIhlfdYjFbJwdOUAofnQbkP/8U7XzyupefQ7/M9pOeYkST4YVgTGof+fcVS4cFy8WLhZeiC8KARQUcpVfATz8Vr6bz/RwRujjoWDazP9LWnMSRFoEhaNJhQJQ1raAmAv7uBRqFeaAf/RsbWuVyWyvJ8x7EkbzjPsn0xHFCr8qRxMjXki2ywNMBNysBHSsWTdDqyh2nqY5hVCW3urEaWquMbcwfG635iT6ITNT2z+UTpyUzdItr553fw1aGglwpP++YFHKoKW5Ra7FOq0l/7F8eUUH62tEYFzl5Np/f83QR4OPL54Pq8vPQwF69l2B2nqGIy9YI9GZjb8K4gdycdPzzf1Hpjthek5TaqcyrdJ/CElGxbsquqwvnEDBF0PEREbxXhYSCCjmKSkWNmye5oHLQyA5qE/G1lS1VVGffLMVYcjqNxBS8mdK5Cj8922U666dlmto1vi/HPreh2WfMlJNXC9GFPcPSGTPOKPkRfy2TNMYVUeThNQr153NWZmb1qcSDqBpFXMzikVuaQpTIAgzR/4plbcbS9aQuvqk8Tr3oTLFmX1DpKJvpqNqOLP8YrR8vRrGwm7ersJ0l1x1fKDzriVS+CSEQjqYUawoH19hpLM35VWjE/dwltnj0XbuDHdfxSrjFvo3OhgCNP7UB3wsq64uOqp0aAO11r3kaRpKd/gh0fgXsgtBjzz/uXoGr+bnSo5suGU1eo7OvCozVFwuDDJj4+nnnz5nH69GkAqlatyssvv0y5cuVKeGSCcHeIoKOYjPnxCH+eugLApRuZTHmsepH7HYtN4ZeD1spfu85f5/Xlx+0+5Udfz+BySha/XfDkhbyNXqGEBpYjNERLbFImfRbuJis3adL74Fyy127gsmNlXKTX7J6rn2YTbaT80ssXFV/ScWKxpTNvy9/ZtldK2MQ7R8uiIuFrMBMkJ7LC0pwa6kWCpaucUYKZa+6Fj5RCT812hmg32B6b13X2uFKe9UoDW1O2PC3DfJBiD7BAmYqTlMP+6LqsYSwgYdDJdqt0nmwQxIAmd9h3x78WMe3m8eaK4+R8dZgp3atTrVzprEwryxKfD2pASqYJV4P21mXbhQfO9u3befTRRwkKCqJpU+tM3YoVK/j4449Zu3YtrVu3LuERCsJ/J4KOYnL2SlqRX9/M20WPXiNjzO1sGuTpyOnL+fu/2qEyk1aeYGNUJXbJE2jieo2XnpkAGuu3Mvp6pi3g8OM6Y3U/gwkqmPZRz7SawzwKQBXpEjN1X9qO+735Ef5n7o2CzFeWRwmQrvGMZj0rYj1576jXTUmjV2nFKU4pwfxuacRCS3eM6IhTyxBpDqSF4yUqmSLYbKnNCSrSS95CkDaFbc7TSW71DptMNTl3NZ0BTYKpGehB0qpVOB2ydoVtaD6MB+kk40o5d0eSs0zcyDDi4qC1a1V/J6auPsX23GJory8/xqoRLf7VcYqLu9Pd6WIr3F/GjRvHkCFD+OSTT+y2jxw5kvHjx7N3794SGpkg3D0i6CgmL7SuyMSVJ9DKEkNbVLBtzzZZWHk4DndHHV1q+hPo6cSgpiF8kdva/kpqDj3rluN4XCrDW4XySLgvC7dZW8NvU2qzLQWqxEKTUDPODlrqh3hSP8STg9FJZOFAtqqzLVtNUvP7szhiX0gsTIphoHYDH5t7Y0HDNPMgPoypgfPJ3wBsAUdB1eRLVJMv4SJl8ZluMKlZZjIx0F+aQXp2MsHSVX53eMO6swJkJeG27TWGTbAu0bUoKt/vvYSnJZzOkoykKpxUQkjBGQCTorD6lRbsvXCdesGeBHk5/efvQ+nuNCQ8zI4ePco333xTaPuIESMe+CaXwsNDBB3F5KlGwXSp4Y9GI+HikP+2v7LsMBtyL7tM6FyVF9tUJLNAPYljcSksf6k5Gjm/xbWvq4Pdsd9aeYLLKdm0qlyGOX1r4+9uIMDDQFwyDDO9xtOaTVxWvLiBKzrMmNByRK3EPPNjdJP34C9do6EmkoZEkqS68rWlCw6Xj+FyahUq+QFHFg4kqB6EYh1vXt5GoJRIm8plWHU0d7VMag7WsEaLokrIUoEzfXYSmLJA58jsPyOYt+U84Mmz5edSWZvAx7GVcHbQ4aTXMPWx6gR4ONKrXuB/eu8nd69GjtlCtsnC1MduXVZdEEqKl5cXZ86coUqVKnbbz5w5g5eXVwmNShDuLhF0FKOips0PRecXxTp0yfp1jzoBrDgUR5bJQt8GQbaAA2D9yQRWHbtsd4zLKdZS3tvOJjJl1Uk2H7tAVekSaQSyXamFjMqXug94VlrPNktNBpmssw/vm58iS6PnNd0vtmN5SdZLOXo3b2SdA66hdXEPSeIP5QrRalle1K6x7WtUNaTgzALzY3gWaMqm10g0KO/FsVgtEy3P8by8igqyNVDRqmZM81qiq9iSM1f72B7zR1I53n5jIE/d4Xt6O4K8nPh2aON7cGRBuHuGDBnCsGHDiIuLo0UL6yXAnTt3MnnyZIYOHVrCoxOEu0MEHSWsX6NgPt18Dp3G2iEVoFEFL7ZPaMuNDCOVfV3t9t8ccbWowwCg18j46HJYpX+LivJl4lUvHst5l7byYVt311aa4ziYjORg7aJas0CLelWFAK6hx0yacwAZDZ7niqMnH1hksEBneZ9tX6OqoVXOHBLwAiQ84/K7vhotKnWDPdh1/jrLaEvFBq0ZeOJZHDCiqqBLioQDkYxrVImdF0IxWhSGtgz9z++lINzPpk2bhsFg4M033yQtzRr8u7i48Nprr/HWW2+V8OgE4e6QVPXBvsqdmpqKu7s7KSkpuLmVzlUL5xPTcdZr8XM33HI/k0UhfNLvmG9qu9IgxJPKfq50q+VPbdMRnH/obbtvhPEV0jHwpf4jNFjYYanOAFN+ye+O8n4+0821trCPc6G8i4mlTv341tKxyDEM16ymrnyOXyyt2KjUB8DVQUu1cq7svZg/a5NXQRSgqp8rDZ2uoI3awlu679DkTtzkPDqH/gercCQmmScbBDGzV83bfs8E4UEWG2tdwRYY+N8uLQpCaSNmOkqBimVc/nknQCNJuBp0JBW4lAHWfiQHopPwdTXQrEktaxGszOsoOmdaNu1AudBqaNx6Enn2FIezwil/NBGHG2dwIYsemp1EqgFciE1i6lFfXHUK9ZtmkTsRAoAb6czQfYm/dIMPzX1YaMpvitasoheLBjUkMS2Hth9usW03Fagg2rSiN0/Wr8OI78ugy3LmFbftuFZoyCq1NQeirfUIlu27xMAmIaV2OasgFJeMjAxu3LD2DvL09MTZ2bmERyQId4+Y6bjPHIlJ5pNNkRy6lERSpony3k5EXbd2gzVoJNqG+/KIfzYN1FO8tF3L6ZyyeDrrmN+/Pk1yq1vuWvI2zS58bDtmwW6xDYN0bKo8HqOkRyOBRYW3tN/ynPZ3AG6oLtTLsc+kPzm1E84OWr7acZFpa09ZL6HIEm91q4avmwOdqvsV2Tti69lEBn9lvWSj18psG9f2H2d7BOFBlZGRwbhx4/jyyy9tTd10Oh3PPvssH374IU5O/331liCUNDHTcZ+pE+TBqx0r88T83QC2mhwA2RaV308k8PsJcNAGkpN7HSYpw8TU1af4fVRLluyOovGFlbbHFNWefpp5E0eViszXz8GAkX1Kfjt4+aaC5J5OOhx1GgCebVGBOsEebI1IpFVlH+qH3DrjvnXlMszqXZP9UUk8XqecCDiEh9pLL73E9u3b+f7772nc2Jr4vG/fPl577TXS09NZsmRJCY9QEP47EXTch7ZHXrMFG1dScxjXsQrnrqay4kj+qpacmxI/3B21pOeYefu3k0zWVqWKNrrIgEOWoIdmJ23lI/hKyQDUNlwh2qMNluQ4pmT0AqydZquVc2PuU3XtKmfWC/akXrAnxB6Eue1BVaDnQghuTGq2ic82n0NRVF5uWwkPJz19GwbTt6HoOSEIy5cvZ9WqVbRt29a2LTAwEC8vL7p3736LRwrC/aPoBiBCqVY/2BNdbjZmFV9XhrUKpXqAR5H7yhLUD/Fgdp866JRsluhm8rRmI4sSwnn7iF+hgAPAyyCTRP6qmbKBFQl5+TeOPfob25XaACgqnL2SjqtBi6IUcYXuz7fgxnlIugjrrUt0J644wcKtF/h8+0XG/3Ls7r0hgvAAcHV1pUyZwlV3y5Qp80BcGhYEEEFHqZdtsjBy2WEemb2Fb3dH8duROPos3I3JouLnZmDZsMbotTLeLvmZn1oJnqwfiJNeg6LCwehkjsUk43B4sXXJrGRhoM8Z9J5+tAiSbAFHguIBQJDxHC3CynCpyrOoDYaS2W0+byw/zm9H4mzLegGMZoWG726iyqTfWXk4zn7gjh75XxusX8cnZ9k2xRX4WhAEbEtjk5LyV4ElJSXxxhtv8Nprr93ikYJw/xCXV0qrq2dg+2zOpTqyPqItOeiZ9NtJ9BrJllWRkJrNvqgbXEs3Ui/IPbcKaTY6rUy/RkH8fDCWFvJxakoXOb56Bx2NC9DkPlajkZHq9uCSnMIM03mOq6HM1H1ue3pvTRbe/f4HwNzfz7Bs3yUAfFz0tA/35fTlVOKTs1CxrlSZuOI4PeoG5I+/2xxrsKFaoP0UAMa0r8xLSw+iqDC2o33VRUF42K1du5aDBw8SFBRE5crWLtARERFotVrS0tJYvXq1bd/NmzeX1DAF4T8RQUdptawvJEVRAxijvc4flkZcUstyw2I/zTri+0OYFTBoZbJz8ziyTArbI6/RVD7JEt17yJJKdo6O9XHOxGToGBqWxDjtBIbp1zNE+ycmVcPLppFMswxkgdPX6B1dkB7JL0aUkWO2fZ1ltPDF4AYA1JyynrRs632amzuiuvpCz/l2m1qE+XB0srX+R1GrWQThYVanTh3q1Kljt61NmzYlMhZBuFdE0FFaZVy3fdlbs40XtGtIVp14xjiew2plJMlaQTQvXzTbrODjoudauhGtLNEk2Inu2i9tfU/+ijPYkkYruCtcCAjkA4e5YAGdZOExzW5GmEZSJbkunQP8mO9Xi7ywYMQjlYi4ksbllCze7BJuG9e3Qxsz4vtDWBSVj/rUua2XJYINQSjaRx99VNJDEIR7TtTpKK2O/gB/vI7F4Ikm6YLdXclO5ZkT/AmLj+S3vA/0dGTxMw3ZF3WDxNQcDKd+YviND4Cil8WeDOiDr5pI2cvWadpJpiF2VUj3vtkOXzexhFUQiltkZCSHDx/GxcWFGjVqEBwsVncJDw4x01Fa1X4Kaj+FxphJzieNcEiLsd3lkRlFhRMfA88C0LdBEG93r4ZOIzNl1Sl2nLtGC1nLcH3RAYcsQazZnUmmflQyh3NFcWO/XBtys0UCPAws3RNNWo6Z4a0qivoZglAMLBYLQ4YM4fvvv0ej0WA2m9FoNAwZMoTPPvsMvV7/zwcRhFJOBB2lnd4Jh+F/wfqJcPwn2+a8ZUdhZV1oVMGLR2ZvIT3bTIbRWr9jh1KTQdHdOXX8DACPBmfSr7rKWksjzhPIp5daYiaLI1i7WTat4MVLbSqSdXw1DU+/R8wOJ0aYRnL4UjIrX25erC9ZEB5G06dPZ9euXWzbtg1fX1/q1avH2bNnefLJJ3nzzTf58MMPS3qIgvCfiSWz9wOXstD7c2g2EpzLEuXWgDlma1O3huW9eH35Ma6k5tgCDgA58zonT5wFoGdwClNqxlFBk0hzzSm+M3fAfFO8uf/iDVqGlaHjhffwNF2hlnyR0dpfiU3KLL7XKQgPsSVLlvDhhx/SvHlzZFlGVVX8/PyYNWsWP/zwQ0kPTxDuCjHTUUpEX89g3M/HyDCaeefxGtQP8Sy8U8dp0HEaIarKuyevYFYUulT3Y+WROEwWCzrMmHK/pU6evmRUeRTP9Au8UfO3/MJfUjpN5ZOsVprZHVqb1/rVwQ3SrwCQiRPjO1dFEIR7Ly4ujrp16xba7u/vT3JycvEPSBDuATHTUUrMXHeGfVE3OBmfyuu/FlGtM/4wbJwKkRuQJInONfzoVqscGo3MpA6BrNRPItIwiDmauTjqZGoEuJMd2JDLVfsyx9wLs2r9VhtlAx3bd+LmFa7avFUlfZZAeHeoP4R+b3xOnwZB9/iVC4IA4OPjw9WrVwttX7FiBTVr1iyBEQnC3SdmOkoJ20wDoNPIcPkYnP8LKrQCtwBY3A2M6bDjf/DseghubNu/n/NhkM+zLtaVXy7GsfMTZ7LK1Wb8L0dJyjDxXUo/lme1orXmFEP69aV79QYEVEriQNQN1h27zLUMIxMfzV0K61sN+n4HYCskJgjCvdekSRP++usvGjVqBIDRaKRDhw7s3LmT33//vYRHJwh3hwg6SolJ3aphsihkGi1MbukCX7UHUyZoHKDXQmvAAYAK187aBR1RShlOFVilMnrRn1Rq58OX1Y9hiNvLjVaPscHcjpoBvQkrZ102nNeY7flWFUvg1QqCcLOpU6dy6ZK18q+Liwu9evWiYsWKLFiwgIoVxe+p8GAQdTpKo8iNsLS37eapFp/ie+FnvOO3QtlqMGQtOFnbxquqSsMXPoSDPwLgUz6MMxWfppXmOEv0s6wHkHUw8hB4iPX+giAIQskRMx2l0F5LFVzU8lSXooiSg+m70UAawxnd9A1Gd28Ecv6FjzVr16Ee/AkJyApowJmKXUGS8SEl/4CKCTJviKBDEEqxb7755rb3HTx48D0ciSDcO2Kmo4RtibjK27+dBMDLWY+zgwZ3g44NJ2IJkBKJV30wogOgqp8rf4xuZXvsunXrmDx5MqqqYg5uSGbVbhhzy6I7YGSJyyfU5zRZ4U/i2ntusb82QRBun5eX123tp6qqXSdaQbifiJmOEjZxxQlbm/dLN6w1Mcq5GzChJUr1t9u3XXhZ29fZ2dksWLAAVVXp9lgPdro0J/Kq9fFB0hWayad4M+MpzqsB6A/LfF//Bg3K394fNUEQit+NGzdKegiCcM+JoKOEuTgU/hY4O2jxdtZzPcNot71LDX8up2SxbF8MwV5OzJs3j1WrVuFV/1EWr7DOlpQhmVX6SXhK6WSoDjxqnEm02Y/Np+Jo4CuBYxH1PwRBEAShGIg6HSXs06frUsbVwXY7yNORWU/U4ptnG9Ek1NvWMj7Iy5EKPs48NXcDczdFMvbno2yNs9B/yDAyTSoS4EMKLzusxVOyrnRxlnKoKV3gee0aRh/uArPKw4bJJfAqBUEQBEHkdJQKMTcyGf7tQbJNFqb3rEGzij62+y5ey2D9iQTWHIvHHHWQxB0/kFazD8YyVejXKIjtkdeITcqijEFhvX48XsZ4VEACFLdA4jwbERS93P4J37oKWgcEQRAEoTiJmY5S4JO/Ijl1OZUL1zJ49cejdvdV8HFm3YnLRB7cTuK2pUiKGd31cwBYFJXYJGs+iFPOVbyM8YA14Fhs7sj/wr4hKOuM/ZN5VhABhyAIglAiRNBRCmhkucDXUqH7sy8cwOXkCiRUKN+IjCpdANgSkYgut5Lpda0vOQFNAEhWnfnW0oET1xSo3S/3KBJUbA+DV9/bFyMIgiAIf0MkkpYCYztWJiXLyLV0I693sW+wtnbtWpK2L0VCxat6C6p3GcSKI5cBkCUJk8V6dcyoaNAOWcW6jX/y9rZ0MrSeTGlRAcIaQVhHa20Pn7Bif22CIAiCkEfkdJRia9euZcqUKaiqSq9evXj99dcxWlTmbTlPerYZWYIvdlwEwMNJx+FJHZAkiZQsEzqNhJNexJSCIAhC6SHOSqXYwYMH7QIOWZYxyPBqh8oAZJssGC0KMTcyGfFIJaTcTrHujrqSHLYgCIIgFEnMdJRiFouFP/74gy5duiDLIv1GEARBuL+JM1kpc+jQIcxmMwAajYauXbuKgEMQBEF4IIizWSmybt06hg8fzuTJk22BhyAIgiA8KETQUUoUbN7m7OwsZjcEQRCEB444s5UCBQOOgkmjgiAIgvAgEWe2EiYCDkEQBOFhIc5uJUgEHIIgCMLDRNTpKEEeHh7odDq6desmAg5BEAThgXdfneXee+89JEli9OjRJT2Uu6JZs2YsWbJEBByCIAjCQ+G+OdPt37+fhQsXUqtWrZIeyn/y559/Eh0dbbtdqVIlEXAIgiAID4X74myXnp5O//79+fzzz/H09Czp4fxr69atY+LEiQwfPpzExMSSHo4gCIIgFKv7Iuh4+eWX6dq1K+3bt//HfXNyckhNTbX7VxoUTBpt1aoV3t7eJT0kQRAEQShWpT6R9IcffuDQoUPs37//tvafOXMmU6dOvcejujNilYogCIIglPKZjpiYGEaNGsXSpUsxGAy39Zg33niDlJQU27+YmJh7PMpbEwGHIAiCIFiV6i6zK1eupGfPnmg0Gts2i8WCJEnIskxOTo7dfUUpyS6z27Zt47XXXhMBhyAIgiBQyi+vtGvXjuPHj9tte+aZZ6hatSoTJkz4x4CjpNWpU4fw8HCqVq0qAg5BEAThoVeqgw5XV1dq1Khht83Z2Rlvb+9C20sjNzc3FixYgMFgEAGHIAiC8NATZ8K7bN26dfzwww+2205OTiLgEARBEARK+UxHUbZs2VLSQ/hbBZNGK1asSMOGDUt6SIIgCIJQaoiP4HfJzatU6tevX9JDEgRBEIRSRQQdd4FYFisIgiAI/0ycGf8jEXAIgiAIwu0RZ8f/4Ny5c0yZMkUEHIIgCIJwG+67RNLSpFKlSrzwwgskJCSIgEMQBEEQ/kGprkh6N9yLiqSKotgFGKqqIknSXTm2IAiCIDyoxEfzO7R27VpeeOEFMjIybNtEwCEIgiAI/0wEHXdg7dq1TJkyhUOHDrFixYqSHo4gCIIg3FdE0HGb8gKOvKTRp59+uqSHJAiCIAj3FRF03IabAw6RNCoIgiAId06cOf+BCDgEQRAE4e4QZ89byMjIYO7cuSLgEARBEIS7QCyZ/Qfnzp1j3bp1jBgxQgQcgiAIgvAfiKCjCMnJyXh4eNzbgQmCIAjCQ0Z8dL/JunXrePzxxzl48GBJD0UQBEEQHigi6Cggr3lbRkYGW7ZsKenhCIIgCMIDRQQduW7uFjtmzJiSHpIgCIIgPFBE0IFoTy8IgiAIxeGhP7OKgEMQBEEQisdDfXZVVZXNmzeLgEMQBEEQisFDv2TWZDKxatUqevbsKQIOQRAEQbiHHsqz7IkTJ8iLtXQ6Hb179xYBhyAIgiDcYw/dmXbdunU888wzvP/++zzgkzyCIAiCUKo8VEFHwaRRi8Uigg5BEARBKEbakh5Acfnzzz+ZNWuWSBoVBEEQhBLy0CSS1q1bF1mWRcAhCIIgCCXkoTnzihkOQRAEQShZD/zllbyJnI4dO/LSSy+Rnp5ewiMSBOFh5OrqiiRJJT0MQShRD/zlldjYWIKCgkp6GIIgPOT+rlaQIDxMHvigQ1EU4uPjS8WnjNTUVIKCgoiJiXno/vg8rK/9YX3d8PC+9r973aXhb5AglLQH/vKKLMsEBgaW9DDsuLm5PVR/hAt6WF/7w/q64eF97Q/r6xaEWxEZlYIgCIIgFAsRdAiCIAiCUCxE0FGMHBwcmDx5Mg4ODiU9lGL3sL72h/V1w8P72h/W1y0It+OBTyQVBEEQBKF0EDMdgiAIgiAUCxF0CIIgCIJQLETQIQiCIAhCsRBBhyAIgiAIxUIEHcXsvffeQ5IkRo8eXdJDKRZxcXEMGDAAb29vHB0dqVmzJgcOHCjpYd1zFouFSZMmUaFCBRwdHalYsSLTpk3jQcvb3rZtG927d6dcuXJIksTKlSvt7ldVlbfffht/f38cHR1p3749kZGRJTPYu+xWr91kMjFhwgRq1qyJs7Mz5cqVY9CgQcTHx5fcgAWhFBBBRzHav38/CxcupFatWiU9lGKRlJRE8+bN0el0/P7775w6dYrZs2fj6elZ0kO752bNmsX8+fP59NNPOX36NLNmzeL999/nk08+Kemh3VUZGRnUrl2bzz77rMj733//febOncuCBQvYu3cvzs7OdOrUiezs7GIe6d13q9eemZnJoUOHmDRpEocOHWL58uVERETw2GOPlcBIBaEUUYVikZaWpoaFhakbNmxQW7durY4aNaqkh3TPTZgwQW3RokVJD6NEdO3aVX322WfttvXq1Uvt379/CY3o3gPUFStW2G4riqL6+fmpH3zwgW1bcnKy6uDgoC5btqwERnjv3Pzai7Jv3z4VUKOjo4tnUIJQComZjmLy8ssv07VrV9q3b1/SQyk2q1atokGDBjz55JOULVuWunXr8vnnn5f0sIpFs2bN2LRpE2fPngXg6NGj7Nixgy5dupTwyIrPxYsXSUhIsPuZd3d3p3HjxuzevbsER1YyUlJSkCQJDw+Pkh6KIJSYB77hW2nwww8/cOjQIfbv31/SQylWFy5cYP78+bz66qu8+eab7N+/n5EjR6LX6xk8eHBJD++eev3110lNTaVq1apoNBosFgvvvvsu/fv3L+mhFZuEhAQAfH197bb7+vra7ntYZGdnM2HCBPr16yeawAkPNRF03GMxMTGMGjWKDRs2YDAYSno4xUpRFBo0aMCMGTMAqFu3LidOnGDBggUPfNDx008/sXTpUr7//nuqV6/OkSNHGD16NOXKlXvgX7tgz2Qy0adPH1RVZf78+SU9HEEoUeLyyj128OBBrl69Sr169dBqtWi1WrZu3crcuXPRarVYLJaSHuI94+/vT7Vq1ey2hYeHc+nSpRIaUfEZN24cr7/+Ok899RQ1a9Zk4MCBjBkzhpkzZ5b00IqNn58fAFeuXLHbfuXKFdt9D7q8gCM6OpoNGzaIWQ7hoSeCjnusXbt2HD9+nCNHjtj+NWjQgP79+3PkyBE0Gk1JD/Gead68OREREXbbzp49S0hISAmNqPhkZmYiy/a/XhqNBkVRSmhExa9ChQr4+fmxadMm27bU1FT27t1L06ZNS3BkxSMv4IiMjGTjxo14e3uX9JAEocSJyyv3mKurKzVq1LDb5uzsjLe3d6HtD5oxY8bQrFkzZsyYQZ8+fdi3bx+LFi1i0aJFJT20e6579+68++67BAcHU716dQ4fPsxHH33Es88+W9JDu6vS09M5d+6c7fbFixc5cuQIXl5eBAcHM3r0aKZPn05YWBgVKlRg0qRJlCtXjh49epTcoO+SW712f39/nnjiCQ4dOsSaNWuwWCy2PBYvLy/0en1JDVsQSlZJL595GD0sS2ZVVVVXr16t1qhRQ3VwcFCrVq2qLlq0qKSHVCxSU1PVUaNGqcHBwarBYFBDQ0PViRMnqjk5OSU9tLtq8+bNKlDo3+DBg1VVtS6bnTRpkurr66s6ODio7dq1UyMiIkp20HfJrV77xYsXi7wPUDdv3lzSQxeEEiNa2wuCIAiCUCxETocgCIIgCMVCBB2CIAiCIBQLEXQIgiAIglAsRNAhCIIgCEKxEEGHIAiCIAjFQgQdgiAIgiAUCxF0CIIgCIJQLETQIQiCIAhCsRBBhyD8jcWLF+Ph4fGfjyNJEitXrvzPxxEEQbjfiaBDeKANGTLkgejzIQiC8CAQQYcgCIIgCMVCBB3CQ+ujjz6iZs2aODs7ExQUxEsvvUR6enqh/VauXElYWBgGg4FOnToRExNjd/9vv/1GvXr1MBgMhIaGMnXqVMxmc3G9DEEQhPuGCDqEh5Ysy8ydO5eTJ0/yzTff8NdffzF+/Hi7fTIzM3n33XdZsmQJO3fuJDk5maeeesp2//bt2xk0aBCjRo3i1KlTLFy4kMWLF/Puu+8W98sRBEEo9USXWeGBNmTIEJKTk28rkfOXX37hhRde4Nq1a4A1kfSZZ55hz549NG7cGIAzZ84QHh7O3r17adSoEe3bt6ddu3a88cYbtuN89913jB8/nvj4eMCaSLpixQqRWyIIwkNPW9IDEISSsnHjRmbOnMmZM2dITU3FbDaTnZ1NZmYmTk5OAGi1Who2bGh7TNWqVfHw8OD06dM0atSIo0ePsnPnTruZDYvFUug4giAIggg6hIdUVFQU3bp148UXX+Tdd9/Fy8uLHTt2MHToUIxG420HC+np6UydOpVevXoVus9gMNztYQuCINzXRNAhPJQOHjyIoijMnj0bWbamNv3000+F9jObzRw4cIBGjRoBEBERQXJyMuHh4QDUq1ePiIgIKlWqVHyDFwRBuE+JoEN44KWkpHDkyBG7bT4+PphMJj755BO6d+/Ozp07WbBgQaHH6nQ6XnnlFebOnYtWq2XEiBE0adLEFoS8/fbbdOvWjeDgYJ544glkWebo0aOcOHGC6dOnF8fLEwRBuG+I1SvCA2/Lli3UrVvX7t+3337LRx99xKxZs6hRowZLly5l5syZhR7r5OTEhAkTePrpp2nevDkuLi78+OOPtvs7derEmjVr+PPPP2nYsCFNmjThf//7HyEhIcX5EgVBEO4LYvWKIAiCIAjFQsx0CIIgCIJQLETQIQiCIAhCsRBBhyAIgiAIxUIEHYIgCIIgFAsRdAiCIAiCUCxE0CEIgiAIQrEQQYcgCIIgCMVCBB2CIAiCIBQLEXQIgiAIglAsRNAhCIIgCEKxEEGHIAiCIAjF4v8nvhRfzNCyYAAAAABJRU5ErkJggg==",
      "text/plain": [
       "<Figure size 569.5x400 with 1 Axes>"
      ]
     },
     "metadata": {},
     "output_type": "display_data"
    },
    {
     "name": "stdout",
     "output_type": "stream",
     "text": [
      "             Model              Fold            Property        R2      RMSE  \\\n",
      "0  QuickStartModel               0.0  pchembl_value_Mean  0.639693  0.483598   \n",
      "1  QuickStartModel               1.0  pchembl_value_Mean  0.654970  0.477340   \n",
      "2  QuickStartModel               2.0  pchembl_value_Mean  0.664356  0.441889   \n",
      "3  QuickStartModel               3.0  pchembl_value_Mean  0.654299  0.447052   \n",
      "4  QuickStartModel               4.0  pchembl_value_Mean  0.568736  0.591593   \n",
      "5  QuickStartModel  Independent Test  pchembl_value_Mean  0.629332  0.510828   \n",
      "\n",
      "                Set  \n",
      "0  Cross Validation  \n",
      "1  Cross Validation  \n",
      "2  Cross Validation  \n",
      "3  Cross Validation  \n",
      "4  Cross Validation  \n",
      "5  Independent Test  \n"
     ]
    },
    {
     "data": {
      "text/plain": [
       "<Figure size 640x480 with 0 Axes>"
      ]
     },
     "metadata": {},
     "output_type": "display_data"
    }
   ],
   "source": [
    "from qsprpred.plotting.regression import CorrelationPlot\n",
    "\n",
    "plot = CorrelationPlot([model])\n",
<<<<<<< HEAD
    "axes, summary = plot.make(save=False, show=True)\n",
=======
    "axes, summary = plot.make(save=False, property_name=model.targetProperties[0].name,\n",
    "                          show=True)\n",
>>>>>>> e27ae9c7
    "print(summary)"
   ]
  },
  {
   "cell_type": "markdown",
   "metadata": {},
   "source": [
    "## Making predictions"
   ]
  },
  {
   "cell_type": "markdown",
   "metadata": {},
   "source": [
    "After training the model, we can use it to make predictions on new compounds."
   ]
  },
  {
   "cell_type": "code",
   "execution_count": 17,
   "metadata": {},
   "outputs": [
    {
     "data": {
      "text/plain": [
       "array([[6.572],\n",
       "       [5.202],\n",
       "       [6.465]])"
      ]
     },
     "execution_count": 17,
     "metadata": {},
     "output_type": "execute_result"
    }
   ],
   "source": [
    "smiles_list = [\"c1(cc(c(O)cc1)O)CCN\", \"CC(=O)OC1=CC=CC=C1C(=O)O\",\n",
    "               \"CC(C)CC1=CC=C(C=C1)C(C)C(=O)O\"]\n",
    "\n",
    "model.predictMols(smiles_list)"
   ]
  },
  {
   "cell_type": "markdown",
   "metadata": {},
   "source": [
    "## Reloading\n",
    "\n",
    "The `QSPRDataset` and `QSPRModel` objects can be easily reloaded from disk using the `fromFile` methods as long as they had been save before."
   ]
  },
  {
   "cell_type": "code",
   "execution_count": 18,
   "metadata": {},
   "outputs": [],
   "source": [
<<<<<<< HEAD
    "from qsprpred.data import QSPRDataset\n",
    "from qsprpred.models.sklearn import SklearnModel\n",
    "dataset = QSPRDataset.fromFile('./tutorial_output/data/QuickStartDataset/QuickStartDataset_meta.json')\n",
    "model = SklearnModel.fromFile('./tutorial_output/models/QuickStartModel/QuickStartModel_meta.json')"
=======
    "dataset = QSPRDataset.fromFile(\n",
    "    './tutorial_output/data/QuickStartDataset/QuickStartDataset_meta.json')\n",
    "model = SklearnModel.fromFile(\n",
    "    './tutorial_output/models/QuickStartModel/QuickStartModel_meta.json')"
>>>>>>> e27ae9c7
   ]
  },
  {
   "cell_type": "markdown",
   "metadata": {},
   "source": [
    "## What's next?\n",
    "\n",
    "This tutorial has covered the basics of using QSPRpred. If you are new to QSPRpred and interested in learning more, we recommend you check out the [data representation tutorial](basics/data/data_representation.ipynb) next.\n",
    "If you are looking for a specific topic, you can have a look in the [list of tutorials](table_of_contents.md)."
   ]
  }
 ],
 "metadata": {
  "kernelspec": {
   "display_name": "qsprpred",
   "language": "python",
   "name": "python3"
  },
  "language_info": {
   "codemirror_mode": {
    "name": "ipython",
    "version": 3
   },
   "file_extension": ".py",
   "mimetype": "text/x-python",
   "name": "python",
   "nbconvert_exporter": "python",
   "pygments_lexer": "ipython3",
   "version": "3.11.4"
  }
 },
 "nbformat": 4,
 "nbformat_minor": 2
}<|MERGE_RESOLUTION|>--- conflicted
+++ resolved
@@ -300,19 +300,11 @@
     "os.makedirs(\"tutorial_output/data\", exist_ok=True)\n",
     "\n",
     "dataset = QSPRDataset(\n",
-<<<<<<< HEAD
-    "\tdf=df,\n",
-    "\tstore_dir=\"tutorial_output/data\",\n",
-    "\tname=\"QuickStartDataset\",\n",
-    "\ttarget_props=[{\"name\": \"pchembl_value_Mean\", \"task\": \"REGRESSION\"}],\n",
-    "\trandom_state=42\n",
-=======
     "    df=df,\n",
     "    store_dir=\"tutorial_output/data\",\n",
     "    name=\"QuickStartDataset\",\n",
     "    target_props=[{\"name\": \"pchembl_value_Mean\", \"task\": \"REGRESSION\"}],\n",
     "    random_state=42\n",
->>>>>>> e27ae9c7
     ")\n",
     "\n",
     "dataset.getDF()"
@@ -353,11 +345,7 @@
     "\n",
     "# define the feature calculator to calculate Morgan fingerprints\n",
     "feature_calculator = MoleculeDescriptorsCalculator(\n",
-<<<<<<< HEAD
-    "    desc_sets = [FingerprintSet(fingerprint_type=\"MorganFP\", radius=3, nBits=1024)]\n",
-=======
     "    desc_sets=[FingerprintSet(fingerprint_type=\"MorganFP\", radius=3, nBits=2048)]\n",
->>>>>>> e27ae9c7
     ")\n",
     "\n",
     "# Specifiy random split for creating the train (80%) and test set (20%)\n",
@@ -653,12 +641,7 @@
     "from qsprpred.plotting.regression import CorrelationPlot\n",
     "\n",
     "plot = CorrelationPlot([model])\n",
-<<<<<<< HEAD
     "axes, summary = plot.make(save=False, show=True)\n",
-=======
-    "axes, summary = plot.make(save=False, property_name=model.targetProperties[0].name,\n",
-    "                          show=True)\n",
->>>>>>> e27ae9c7
     "print(summary)"
    ]
   },
@@ -716,17 +699,10 @@
    "metadata": {},
    "outputs": [],
    "source": [
-<<<<<<< HEAD
-    "from qsprpred.data import QSPRDataset\n",
-    "from qsprpred.models.sklearn import SklearnModel\n",
-    "dataset = QSPRDataset.fromFile('./tutorial_output/data/QuickStartDataset/QuickStartDataset_meta.json')\n",
-    "model = SklearnModel.fromFile('./tutorial_output/models/QuickStartModel/QuickStartModel_meta.json')"
-=======
     "dataset = QSPRDataset.fromFile(\n",
     "    './tutorial_output/data/QuickStartDataset/QuickStartDataset_meta.json')\n",
     "model = SklearnModel.fromFile(\n",
     "    './tutorial_output/models/QuickStartModel/QuickStartModel_meta.json')"
->>>>>>> e27ae9c7
    ]
   },
   {
